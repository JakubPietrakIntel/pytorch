--- conflicted
+++ resolved
@@ -167,13 +167,8 @@
     "ciflow/libtorch": [
       "libtorch-linux-xenial-cuda10.2-py3.7-gcc7",
       "libtorch-linux-xenial-cuda11.3-py3.7-gcc7",
-<<<<<<< HEAD
-      "linux-xenial-py3-clang5-mobile-lightweight-dispatch-build",
-      "periodic-libtorch-linux-bionic-cuda11.5-py3.7-gcc7",
-      "periodic-libtorch-linux-xenial-cuda11.1-py3.7-gcc7"
-=======
+      "linux-xenial-py3-clang5-mobile-lightweight-dispatch-build",
       "periodic-libtorch-linux-bionic-cuda11.5-py3.7-gcc7"
->>>>>>> 09697c6d
     ],
     "ciflow/linux": [
       "caffe2-linux-xenial-py3.7-gcc5.4",
