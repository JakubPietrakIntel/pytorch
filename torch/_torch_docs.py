# -*- coding: utf-8 -*-
"""Adds docstrings to functions defined in the torch._C"""

import re

import torch._C
from torch._C import _add_docstr as add_docstr


def parse_kwargs(desc):
    """Maps a description of args to a dictionary of {argname: description}.
    Input:
        ('    weight (Tensor): a weight tensor\n' +
         '        Some optional description')
    Output: {
        'weight': \
        'weight (Tensor): a weight tensor\n        Some optional description'
    }
    """
    # Split on exactly 4 spaces after a newline
    regx = re.compile(r"\n\s{4}(?!\s)")
    kwargs = [section.strip() for section in regx.split(desc)]
    kwargs = [section for section in kwargs if len(section) > 0]
    return {desc.split(" ")[0]: desc for desc in kwargs}


def merge_dicts(*dicts):
    return {x: d[x] for d in dicts for x in d}


common_args = parse_kwargs(
    """
    input (Tensor): the input tensor.
    generator (:class:`torch.Generator`, optional): a pseudorandom number generator for sampling
    out (Tensor, optional): the output tensor.
    memory_format (:class:`torch.memory_format`, optional): the desired memory format of
        returned tensor. Default: ``torch.preserve_format``.
"""
)

reduceops_common_args = merge_dicts(
    common_args,
    parse_kwargs(
        """
    dtype (:class:`torch.dtype`, optional): the desired data type of returned tensor.
        If specified, the input tensor is casted to :attr:`dtype` before the operation
        is performed. This is useful for preventing data type overflows. Default: None.
    keepdim (bool): whether the output tensor has :attr:`dim` retained or not.
"""
    ),
)

multi_dim_common = merge_dicts(
    reduceops_common_args,
    parse_kwargs(
        """
    dim (int or tuple of ints): the dimension or dimensions to reduce.
"""
    ),
    {
        "keepdim_details": """
If :attr:`keepdim` is ``True``, the output tensor is of the same size
as :attr:`input` except in the dimension(s) :attr:`dim` where it is of size 1.
Otherwise, :attr:`dim` is squeezed (see :func:`torch.squeeze`), resulting in the
output tensor having 1 (or ``len(dim)``) fewer dimension(s).
"""
    },
    {
        "opt_dim": """
    dim (int or tuple of ints, optional): the dimension or dimensions to reduce.
        If ``None``, all dimensions are reduced.
"""
    },
)

single_dim_common = merge_dicts(
    reduceops_common_args,
    parse_kwargs(
        """
    dim (int): the dimension to reduce.
"""
    ),
    {
        "keepdim_details": """If :attr:`keepdim` is ``True``, the output tensor is of the same size
as :attr:`input` except in the dimension :attr:`dim` where it is of size 1.
Otherwise, :attr:`dim` is squeezed (see :func:`torch.squeeze`), resulting in
the output tensor having 1 fewer dimension than :attr:`input`."""
    },
)

factory_common_args = merge_dicts(
    common_args,
    parse_kwargs(
        """
    dtype (:class:`torch.dtype`, optional): the desired data type of returned tensor.
        Default: if ``None``, uses a global default (see :func:`torch.set_default_tensor_type`).
    layout (:class:`torch.layout`, optional): the desired layout of returned Tensor.
        Default: ``torch.strided``.
    device (:class:`torch.device`, optional): the desired device of returned tensor.
        Default: if ``None``, uses the current device for the default tensor type
        (see :func:`torch.set_default_tensor_type`). :attr:`device` will be the CPU
        for CPU tensor types and the current CUDA device for CUDA tensor types.
    requires_grad (bool, optional): If autograd should record operations on the
        returned tensor. Default: ``False``.
    pin_memory (bool, optional): If set, returned tensor would be allocated in
        the pinned memory. Works only for CPU tensors. Default: ``False``.
    memory_format (:class:`torch.memory_format`, optional): the desired memory format of
        returned Tensor. Default: ``torch.contiguous_format``.
"""
    ),
)

factory_like_common_args = parse_kwargs(
    """
    input (Tensor): the size of :attr:`input` will determine size of the output tensor.
    layout (:class:`torch.layout`, optional): the desired layout of returned tensor.
        Default: if ``None``, defaults to the layout of :attr:`input`.
    dtype (:class:`torch.dtype`, optional): the desired data type of returned Tensor.
        Default: if ``None``, defaults to the dtype of :attr:`input`.
    device (:class:`torch.device`, optional): the desired device of returned tensor.
        Default: if ``None``, defaults to the device of :attr:`input`.
    requires_grad (bool, optional): If autograd should record operations on the
        returned tensor. Default: ``False``.
    pin_memory (bool, optional): If set, returned tensor would be allocated in
        the pinned memory. Works only for CPU tensors. Default: ``False``.
    memory_format (:class:`torch.memory_format`, optional): the desired memory format of
        returned Tensor. Default: ``torch.preserve_format``.
"""
)

factory_data_common_args = parse_kwargs(
    """
    data (array_like): Initial data for the tensor. Can be a list, tuple,
        NumPy ``ndarray``, scalar, and other types.
    dtype (:class:`torch.dtype`, optional): the desired data type of returned tensor.
        Default: if ``None``, infers data type from :attr:`data`.
    device (:class:`torch.device`, optional): the desired device of returned tensor.
        Default: if ``None``, uses the current device for the default tensor type
        (see :func:`torch.set_default_tensor_type`). :attr:`device` will be the CPU
        for CPU tensor types and the current CUDA device for CUDA tensor types.
    requires_grad (bool, optional): If autograd should record operations on the
        returned tensor. Default: ``False``.
    pin_memory (bool, optional): If set, returned tensor would be allocated in
        the pinned memory. Works only for CPU tensors. Default: ``False``.
"""
)

tf32_notes = {
    "tf32_note": """This operator supports :ref:`TensorFloat32<tf32_on_ampere>`."""
}

rocm_fp16_notes = {
    "rocm_fp16_note": """On certain ROCm devices, when using float16 inputs this module will use \
:ref:`different precision<fp16_on_mi200>` for backward."""
}

reproducibility_notes = {
    "forward_reproducibility_note": """This operation may behave nondeterministically when given tensors on \
a CUDA device. See :doc:`/notes/randomness` for more information.""",
    "backward_reproducibility_note": """This operation may produce nondeterministic gradients when given tensors on \
a CUDA device. See :doc:`/notes/randomness` for more information.""",
    "cudnn_reproducibility_note": """In some circumstances when given tensors on a CUDA device \
and using CuDNN, this operator may select a nondeterministic algorithm to increase performance. If this is \
undesirable, you can try to make the operation deterministic (potentially at \
a performance cost) by setting ``torch.backends.cudnn.deterministic = True``. \
See :doc:`/notes/randomness` for more information.""",
}

add_docstr(
    torch.abs,
    r"""
abs(input, *, out=None) -> Tensor

Computes the absolute value of each element in :attr:`input`.

.. math::
    \text{out}_{i} = |\text{input}_{i}|
"""
    + r"""
Args:
    {input}

Keyword args:
    {out}

Example::

    >>> torch.abs(torch.tensor([-1, -2, 3]))
    tensor([ 1,  2,  3])
""".format(
        **common_args
    ),
)

add_docstr(
    torch.absolute,
    r"""
absolute(input, *, out=None) -> Tensor

Alias for :func:`torch.abs`
""",
)

add_docstr(
    torch.acos,
    r"""
acos(input, *, out=None) -> Tensor

Computes the inverse cosine of each element in :attr:`input`.

.. math::
    \text{out}_{i} = \cos^{-1}(\text{input}_{i})
"""
    + r"""
Args:
    {input}

Keyword args:
    {out}

Example::

    >>> a = torch.randn(4)
    >>> a
    tensor([ 0.3348, -0.5889,  0.2005, -0.1584])
    >>> torch.acos(a)
    tensor([ 1.2294,  2.2004,  1.3690,  1.7298])
""".format(
        **common_args
    ),
)

add_docstr(
    torch.arccos,
    r"""
arccos(input, *, out=None) -> Tensor

Alias for :func:`torch.acos`.
""",
)

add_docstr(
    torch.acosh,
    r"""
acosh(input, *, out=None) -> Tensor

Returns a new tensor with the inverse hyperbolic cosine of the elements of :attr:`input`.

.. math::
    \text{out}_{i} = \cosh^{-1}(\text{input}_{i})

Note:
    The domain of the inverse hyperbolic cosine is `[1, inf)` and values outside this range
    will be mapped to ``NaN``, except for `+ INF` for which the output is mapped to `+ INF`.
"""
    + r"""
Args:
    {input}

Keyword arguments:
    {out}

Example::

    >>> a = torch.randn(4).uniform_(1, 2)
    >>> a
    tensor([ 1.3192, 1.9915, 1.9674, 1.7151 ])
    >>> torch.acosh(a)
    tensor([ 0.7791, 1.3120, 1.2979, 1.1341 ])
""".format(
        **common_args
    ),
)

add_docstr(
    torch.arccosh,
    r"""
arccosh(input, *, out=None) -> Tensor

Alias for :func:`torch.acosh`.
""",
)

add_docstr(
    torch.index_add,
    r"""
index_add(input, dim, index, source, *, alpha=1, out=None) -> Tensor

See :meth:`~Tensor.index_add_` for function description.
""",
)

add_docstr(
    torch.index_copy,
    r"""
index_copy(input, dim, index, source, *, out=None) -> Tensor

See :meth:`~Tensor.index_add_` for function description.
""",
)

add_docstr(
    torch.index_reduce,
    r"""
index_reduce(input, dim, index, source, reduce, *, include_self=True, out=None) -> Tensor

See :meth:`~Tensor.index_reduce_` for function description.
""",
)

add_docstr(
    torch.add,
    r"""
add(input, other, *, alpha=1, out=None) -> Tensor

Adds :attr:`other`, scaled by :attr:`alpha`, to :attr:`input`.

.. math::
    \text{{out}}_i = \text{{input}}_i + \text{{alpha}} \times \text{{other}}_i
"""
    + r"""

Supports :ref:`broadcasting to a common shape <broadcasting-semantics>`,
:ref:`type promotion <type-promotion-doc>`, and integer, float, and complex inputs.

Args:
    {input}
    other (Tensor or Number): the tensor or number to add to input.

Keyword arguments:
    alpha (Number): the multiplier for :attr:`other`.
    {out}

Examples::

    >>> a = torch.randn(4)
    >>> a
    tensor([ 0.0202,  1.0985,  1.3506, -0.6056])
    >>> torch.add(a, 20)
    tensor([ 20.0202,  21.0985,  21.3506,  19.3944])

    >>> b = torch.randn(4)
    >>> b
    tensor([-0.9732, -0.3497,  0.6245,  0.4022])
    >>> c = torch.randn(4, 1)
    >>> c
    tensor([[ 0.3743],
            [-1.7724],
            [-0.5811],
            [-0.8017]])
    >>> torch.add(b, c, alpha=10)
    tensor([[  2.7695,   3.3930,   4.3672,   4.1450],
            [-18.6971, -18.0736, -17.0994, -17.3216],
            [ -6.7845,  -6.1610,  -5.1868,  -5.4090],
            [ -8.9902,  -8.3667,  -7.3925,  -7.6147]])
""".format(
        **common_args
    ),
)

add_docstr(
    torch.addbmm,
    r"""
addbmm(input, batch1, batch2, *, beta=1, alpha=1, out=None) -> Tensor

Performs a batch matrix-matrix product of matrices stored
in :attr:`batch1` and :attr:`batch2`,
with a reduced add step (all matrix multiplications get accumulated
along the first dimension).
:attr:`input` is added to the final result.

:attr:`batch1` and :attr:`batch2` must be 3-D tensors each containing the
same number of matrices.

If :attr:`batch1` is a :math:`(b \times n \times m)` tensor, :attr:`batch2` is a
:math:`(b \times m \times p)` tensor, :attr:`input` must be
:ref:`broadcastable <broadcasting-semantics>` with a :math:`(n \times p)` tensor
and :attr:`out` will be a :math:`(n \times p)` tensor.

.. math::
    out = \beta\ \text{input} + \alpha\ (\sum_{i=0}^{b-1} \text{batch1}_i \mathbin{@} \text{batch2}_i)

If :attr:`beta` is 0, then :attr:`input` will be ignored, and `nan` and `inf` in
it will not be propagated.
"""
    + r"""
For inputs of type `FloatTensor` or `DoubleTensor`, arguments :attr:`beta` and :attr:`alpha`
must be real numbers, otherwise they should be integers.

{tf32_note}

{rocm_fp16_note}

Args:
    batch1 (Tensor): the first batch of matrices to be multiplied
    batch2 (Tensor): the second batch of matrices to be multiplied

Keyword args:
    beta (Number, optional): multiplier for :attr:`input` (:math:`\beta`)
    input (Tensor): matrix to be added
    alpha (Number, optional): multiplier for `batch1 @ batch2` (:math:`\alpha`)
    {out}

Example::

    >>> M = torch.randn(3, 5)
    >>> batch1 = torch.randn(10, 3, 4)
    >>> batch2 = torch.randn(10, 4, 5)
    >>> torch.addbmm(M, batch1, batch2)
    tensor([[  6.6311,   0.0503,   6.9768, -12.0362,  -2.1653],
            [ -4.8185,  -1.4255,  -6.6760,   8.9453,   2.5743],
            [ -3.8202,   4.3691,   1.0943,  -1.1109,   5.4730]])
""".format(
        **common_args, **tf32_notes, **rocm_fp16_notes
    ),
)

add_docstr(
    torch.addcdiv,
    r"""
addcdiv(input, tensor1, tensor2, *, value=1, out=None) -> Tensor

Performs the element-wise division of :attr:`tensor1` by :attr:`tensor2`,
multiply the result by the scalar :attr:`value` and add it to :attr:`input`.

.. warning::
    Integer division with addcdiv is no longer supported, and in a future
    release addcdiv will perform a true division of tensor1 and tensor2.
    The historic addcdiv behavior can be implemented as
    (input + value * torch.trunc(tensor1 / tensor2)).to(input.dtype)
    for integer inputs and as (input + value * tensor1 / tensor2) for float inputs.
    The future addcdiv behavior is just the latter implementation:
    (input + value * tensor1 / tensor2), for all dtypes.

.. math::
    \text{out}_i = \text{input}_i + \text{value} \times \frac{\text{tensor1}_i}{\text{tensor2}_i}
"""
    + r"""

The shapes of :attr:`input`, :attr:`tensor1`, and :attr:`tensor2` must be
:ref:`broadcastable <broadcasting-semantics>`.

For inputs of type `FloatTensor` or `DoubleTensor`, :attr:`value` must be
a real number, otherwise an integer.

Args:
    input (Tensor): the tensor to be added
    tensor1 (Tensor): the numerator tensor
    tensor2 (Tensor): the denominator tensor

Keyword args:
    value (Number, optional): multiplier for :math:`\text{{tensor1}} / \text{{tensor2}}`
    {out}

Example::

    >>> t = torch.randn(1, 3)
    >>> t1 = torch.randn(3, 1)
    >>> t2 = torch.randn(1, 3)
    >>> torch.addcdiv(t, t1, t2, value=0.1)
    tensor([[-0.2312, -3.6496,  0.1312],
            [-1.0428,  3.4292, -0.1030],
            [-0.5369, -0.9829,  0.0430]])
""".format(
        **common_args
    ),
)

add_docstr(
    torch.addcmul,
    r"""
addcmul(input, tensor1, tensor2, *, value=1, out=None) -> Tensor

Performs the element-wise multiplication of :attr:`tensor1`
by :attr:`tensor2`, multiply the result by the scalar :attr:`value`
and add it to :attr:`input`.

.. math::
    \text{out}_i = \text{input}_i + \text{value} \times \text{tensor1}_i \times \text{tensor2}_i
"""
    + r"""
The shapes of :attr:`tensor`, :attr:`tensor1`, and :attr:`tensor2` must be
:ref:`broadcastable <broadcasting-semantics>`.

For inputs of type `FloatTensor` or `DoubleTensor`, :attr:`value` must be
a real number, otherwise an integer.

Args:
    input (Tensor): the tensor to be added
    tensor1 (Tensor): the tensor to be multiplied
    tensor2 (Tensor): the tensor to be multiplied

Keyword args:
    value (Number, optional): multiplier for :math:`tensor1 .* tensor2`
    {out}

Example::

    >>> t = torch.randn(1, 3)
    >>> t1 = torch.randn(3, 1)
    >>> t2 = torch.randn(1, 3)
    >>> torch.addcmul(t, t1, t2, value=0.1)
    tensor([[-0.8635, -0.6391,  1.6174],
            [-0.7617, -0.5879,  1.7388],
            [-0.8353, -0.6249,  1.6511]])
""".format(
        **common_args
    ),
)

add_docstr(
    torch.addmm,
    r"""
addmm(input, mat1, mat2, *, beta=1, alpha=1, out=None) -> Tensor

Performs a matrix multiplication of the matrices :attr:`mat1` and :attr:`mat2`.
The matrix :attr:`input` is added to the final result.

If :attr:`mat1` is a :math:`(n \times m)` tensor, :attr:`mat2` is a
:math:`(m \times p)` tensor, then :attr:`input` must be
:ref:`broadcastable <broadcasting-semantics>` with a :math:`(n \times p)` tensor
and :attr:`out` will be a :math:`(n \times p)` tensor.

:attr:`alpha` and :attr:`beta` are scaling factors on matrix-vector product between
:attr:`mat1` and :attr:`mat2` and the added matrix :attr:`input` respectively.

.. math::
    \text{out} = \beta\ \text{input} + \alpha\ (\text{mat1}_i \mathbin{@} \text{mat2}_i)

If :attr:`beta` is 0, then :attr:`input` will be ignored, and `nan` and `inf` in
it will not be propagated.
"""
    + r"""
For inputs of type `FloatTensor` or `DoubleTensor`, arguments :attr:`beta` and
:attr:`alpha` must be real numbers, otherwise they should be integers.

{tf32_note}

{rocm_fp16_note}

Args:
    input (Tensor): matrix to be added
    mat1 (Tensor): the first matrix to be matrix multiplied
    mat2 (Tensor): the second matrix to be matrix multiplied

Keyword args:
    beta (Number, optional): multiplier for :attr:`input` (:math:`\beta`)
    alpha (Number, optional): multiplier for :math:`mat1 @ mat2` (:math:`\alpha`)
    {out}

Example::

    >>> M = torch.randn(2, 3)
    >>> mat1 = torch.randn(2, 3)
    >>> mat2 = torch.randn(3, 3)
    >>> torch.addmm(M, mat1, mat2)
    tensor([[-4.8716,  1.4671, -1.3746],
            [ 0.7573, -3.9555, -2.8681]])
""".format(
        **common_args, **tf32_notes, **rocm_fp16_notes
    ),
)

add_docstr(
    torch.adjoint,
    r"""
adjoint(Tensor) -> Tensor
Returns a view of the tensor conjugated and with the last two dimensions transposed.

``x.adjoint()`` is equivalent to ``x.transpose(-2, -1).conj()`` for complex tensors and
to ``x.transpose(-2, -1)`` for real tensors.

Example::
    >>> x = torch.arange(4, dtype=torch.float)
    >>> A = torch.complex(x, x).reshape(2, 2)
    >>> A
    tensor([[0.+0.j, 1.+1.j],
            [2.+2.j, 3.+3.j]])
    >>> A.adjoint()
    tensor([[0.-0.j, 2.-2.j],
            [1.-1.j, 3.-3.j]])
    >>> (A.adjoint() == A.mH).all()
    tensor(True)
""",
)

add_docstr(
    torch.sspaddmm,
    r"""
sspaddmm(input, mat1, mat2, *, beta=1, alpha=1, out=None) -> Tensor

Matrix multiplies a sparse tensor :attr:`mat1` with a dense tensor
:attr:`mat2`, then adds the sparse tensor :attr:`input` to the result.

Note: This function is equivalent to :func:`torch.addmm`, except
:attr:`input` and :attr:`mat1` are sparse.

Args:
    input (Tensor): a sparse matrix to be added
    mat1 (Tensor): a sparse matrix to be matrix multiplied
    mat2 (Tensor): a dense matrix to be matrix multiplied

Keyword args:
    beta (Number, optional): multiplier for :attr:`mat` (:math:`\beta`)
    alpha (Number, optional): multiplier for :math:`mat1 @ mat2` (:math:`\alpha`)
    {out}
""".format(
        **common_args
    ),
)

add_docstr(
    torch.smm,
    r"""
smm(input, mat) -> Tensor

Performs a matrix multiplication of the sparse matrix :attr:`input`
with the dense matrix :attr:`mat`.

Args:
    input (Tensor): a sparse matrix to be matrix multiplied
    mat (Tensor): a dense matrix to be matrix multiplied
""",
)

add_docstr(
    torch.addmv,
    r"""
addmv(input, mat, vec, *, beta=1, alpha=1, out=None) -> Tensor

Performs a matrix-vector product of the matrix :attr:`mat` and
the vector :attr:`vec`.
The vector :attr:`input` is added to the final result.

If :attr:`mat` is a :math:`(n \times m)` tensor, :attr:`vec` is a 1-D tensor of
size `m`, then :attr:`input` must be
:ref:`broadcastable <broadcasting-semantics>` with a 1-D tensor of size `n` and
:attr:`out` will be 1-D tensor of size `n`.

:attr:`alpha` and :attr:`beta` are scaling factors on matrix-vector product between
:attr:`mat` and :attr:`vec` and the added tensor :attr:`input` respectively.

.. math::
    \text{out} = \beta\ \text{input} + \alpha\ (\text{mat} \mathbin{@} \text{vec})

If :attr:`beta` is 0, then :attr:`input` will be ignored, and `nan` and `inf` in
it will not be propagated.
"""
    + r"""
For inputs of type `FloatTensor` or `DoubleTensor`, arguments :attr:`beta` and
:attr:`alpha` must be real numbers, otherwise they should be integers

Args:
    input (Tensor): vector to be added
    mat (Tensor): matrix to be matrix multiplied
    vec (Tensor): vector to be matrix multiplied

Keyword args:
    beta (Number, optional): multiplier for :attr:`input` (:math:`\beta`)
    alpha (Number, optional): multiplier for :math:`mat @ vec` (:math:`\alpha`)
    {out}

Example::

    >>> M = torch.randn(2)
    >>> mat = torch.randn(2, 3)
    >>> vec = torch.randn(3)
    >>> torch.addmv(M, mat, vec)
    tensor([-0.3768, -5.5565])
""".format(
        **common_args
    ),
)

add_docstr(
    torch.addr,
    r"""
addr(input, vec1, vec2, *, beta=1, alpha=1, out=None) -> Tensor

Performs the outer-product of vectors :attr:`vec1` and :attr:`vec2`
and adds it to the matrix :attr:`input`.

Optional values :attr:`beta` and :attr:`alpha` are scaling factors on the
outer product between :attr:`vec1` and :attr:`vec2` and the added matrix
:attr:`input` respectively.

.. math::
    \text{out} = \beta\ \text{input} + \alpha\ (\text{vec1} \otimes \text{vec2})

If :attr:`beta` is 0, then :attr:`input` will be ignored, and `nan` and `inf` in
it will not be propagated.
"""
    + r"""
If :attr:`vec1` is a vector of size `n` and :attr:`vec2` is a vector
of size `m`, then :attr:`input` must be
:ref:`broadcastable <broadcasting-semantics>` with a matrix of size
:math:`(n \times m)` and :attr:`out` will be a matrix of size
:math:`(n \times m)`.

Args:
    input (Tensor): matrix to be added
    vec1 (Tensor): the first vector of the outer product
    vec2 (Tensor): the second vector of the outer product

Keyword args:
    beta (Number, optional): multiplier for :attr:`input` (:math:`\beta`)
    alpha (Number, optional): multiplier for :math:`\text{{vec1}} \otimes \text{{vec2}}` (:math:`\alpha`)
    {out}

Example::

    >>> vec1 = torch.arange(1., 4.)
    >>> vec2 = torch.arange(1., 3.)
    >>> M = torch.zeros(3, 2)
    >>> torch.addr(M, vec1, vec2)
    tensor([[ 1.,  2.],
            [ 2.,  4.],
            [ 3.,  6.]])
""".format(
        **common_args
    ),
)

add_docstr(
    torch.allclose,
    r"""
allclose(input, other, rtol=1e-05, atol=1e-08, equal_nan=False) -> bool

This function checks if all :attr:`input` and :attr:`other` satisfy the condition:

.. math::
    \lvert \text{input} - \text{other} \rvert \leq \texttt{atol} + \texttt{rtol} \times \lvert \text{other} \rvert
"""
    + r"""
elementwise, for all elements of :attr:`input` and :attr:`other`. The behaviour of this function is analogous to
`numpy.allclose <https://docs.scipy.org/doc/numpy/reference/generated/numpy.allclose.html>`_

Args:
    input (Tensor): first tensor to compare
    other (Tensor): second tensor to compare
    atol (float, optional): absolute tolerance. Default: 1e-08
    rtol (float, optional): relative tolerance. Default: 1e-05
    equal_nan (bool, optional): if ``True``, then two ``NaN`` s will be considered equal. Default: ``False``

Example::

    >>> torch.allclose(torch.tensor([10000., 1e-07]), torch.tensor([10000.1, 1e-08]))
    False
    >>> torch.allclose(torch.tensor([10000., 1e-08]), torch.tensor([10000.1, 1e-09]))
    True
    >>> torch.allclose(torch.tensor([1.0, float('nan')]), torch.tensor([1.0, float('nan')]))
    False
    >>> torch.allclose(torch.tensor([1.0, float('nan')]), torch.tensor([1.0, float('nan')]), equal_nan=True)
    True
""",
)

add_docstr(
    torch.all,
    r"""
all(input) -> Tensor

Tests if all elements in :attr:`input` evaluate to `True`.

.. note:: This function matches the behaviour of NumPy in returning
          output of dtype `bool` for all supported dtypes except `uint8`.
          For `uint8` the dtype of output is `uint8` itself.

Example::

    >>> a = torch.rand(1, 2).bool()
    >>> a
    tensor([[False, True]], dtype=torch.bool)
    >>> torch.all(a)
    tensor(False, dtype=torch.bool)
    >>> a = torch.arange(0, 3)
    >>> a
    tensor([0, 1, 2])
    >>> torch.all(a)
    tensor(False)

.. function:: all(input, dim, keepdim=False, *, out=None) -> Tensor
   :noindex:

For each row of :attr:`input` in the given dimension :attr:`dim`,
returns `True` if all elements in the row evaluate to `True` and `False` otherwise.

{keepdim_details}

Args:
    {input}
    {dim}
    {keepdim}

Keyword args:
    {out}

Example::

    >>> a = torch.rand(4, 2).bool()
    >>> a
    tensor([[True, True],
            [True, False],
            [True, True],
            [True, True]], dtype=torch.bool)
    >>> torch.all(a, dim=1)
    tensor([ True, False,  True,  True], dtype=torch.bool)
    >>> torch.all(a, dim=0)
    tensor([ True, False], dtype=torch.bool)
""".format(
        **single_dim_common
    ),
)

add_docstr(
    torch.any,
    r"""
any(input) -> Tensor

Tests if any element in :attr:`input` evaluates to `True`.

.. note:: This function matches the behaviour of NumPy in returning
          output of dtype `bool` for all supported dtypes except `uint8`.
          For `uint8` the dtype of output is `uint8` itself.

Example::

    >>> a = torch.rand(1, 2).bool()
    >>> a
    tensor([[False, True]], dtype=torch.bool)
    >>> torch.any(a)
    tensor(True, dtype=torch.bool)
    >>> a = torch.arange(0, 3)
    >>> a
    tensor([0, 1, 2])
    >>> torch.any(a)
    tensor(True)

.. function:: any(input, dim, keepdim=False, *, out=None) -> Tensor
   :noindex:

For each row of :attr:`input` in the given dimension :attr:`dim`,
returns `True` if any element in the row evaluate to `True` and `False` otherwise.

{keepdim_details}

Args:
    {input}
    {dim}
    {keepdim}

Keyword args:
    {out}

Example::

    >>> a = torch.randn(4, 2) < 0
    >>> a
    tensor([[ True,  True],
            [False,  True],
            [ True,  True],
            [False, False]])
    >>> torch.any(a, 1)
    tensor([ True,  True,  True, False])
    >>> torch.any(a, 0)
    tensor([True, True])
""".format(
        **single_dim_common
    ),
)

add_docstr(
    torch.angle,
    r"""
angle(input, *, out=None) -> Tensor

Computes the element-wise angle (in radians) of the given :attr:`input` tensor.

.. math::
    \text{out}_{i} = angle(\text{input}_{i})
"""
    + r"""
Args:
    {input}

Keyword args:
    {out}

.. note:: Starting in PyTorch 1.8, angle returns pi for negative real numbers,
          zero for non-negative real numbers, and propagates NaNs. Previously
          the function would return zero for all real numbers and not propagate
          floating-point NaNs.

Example::

    >>> torch.angle(torch.tensor([-1 + 1j, -2 + 2j, 3 - 3j]))*180/3.14159
    tensor([ 135.,  135,  -45])
""".format(
        **common_args
    ),
)

add_docstr(
    torch.as_strided,
    r"""
as_strided(input, size, stride, storage_offset=None) -> Tensor

Create a view of an existing `torch.Tensor` :attr:`input` with specified
:attr:`size`, :attr:`stride` and :attr:`storage_offset`.

.. warning::
    Prefer using other view functions, like :meth:`torch.Tensor.expand`,
    to setting a view's strides manually with `as_strided`, as this
    function's behavior depends on the implementation of a tensor's storage.
    The constructed view of the storage must only refer to elements within
    the storage or a runtime error will be thrown, and if the view is
    "overlapped" (with multiple indices referring to the same element in
    memory) its behavior is undefined.

Args:
    {input}
    size (tuple or ints): the shape of the output tensor
    stride (tuple or ints): the stride of the output tensor
    storage_offset (int, optional): the offset in the underlying storage of the output tensor.
    If ``None``, the storage_offset of the output tensor will match the input tensor.

Example::

    >>> x = torch.randn(3, 3)
    >>> x
    tensor([[ 0.9039,  0.6291,  1.0795],
            [ 0.1586,  2.1939, -0.4900],
            [-0.1909, -0.7503,  1.9355]])
    >>> t = torch.as_strided(x, (2, 2), (1, 2))
    >>> t
    tensor([[0.9039, 1.0795],
            [0.6291, 0.1586]])
    >>> t = torch.as_strided(x, (2, 2), (1, 2), 1)
    tensor([[0.6291, 0.1586],
            [1.0795, 2.1939]])
""".format(
        **common_args
    ),
)

add_docstr(
    torch.as_tensor,
    r"""
as_tensor(data, dtype=None, device=None) -> Tensor

Converts data into a tensor, sharing data and preserving autograd
history if possible.

If data is already a tensor with the requeseted dtype and device
then data itself is returned, but if data is a
tensor with a different dtype or device then it's copied as if using
`data.to(dtype=dtype, device=device)`.

If data is a NumPy array (an ndarray) with the same dtype and device then a
tensor is constructed using :func:`torch.from_numpy`.

.. seealso::

    :func:`torch.tensor` never shares its data and creates a new "leaf tensor" (see :doc:`/notes/autograd`).


Args:
    {data}
    {dtype}
    device (:class:`torch.device`, optional): the device of the constructed tensor. If None and data is a tensor
        then the device of data is used. If None and data is not a tensor then
        the result tensor is constructed on the CPU.


Example::

    >>> a = numpy.array([1, 2, 3])
    >>> t = torch.as_tensor(a)
    >>> t
    tensor([ 1,  2,  3])
    >>> t[0] = -1
    >>> a
    array([-1,  2,  3])

    >>> a = numpy.array([1, 2, 3])
    >>> t = torch.as_tensor(a, device=torch.device('cuda'))
    >>> t
    tensor([ 1,  2,  3])
    >>> t[0] = -1
    >>> a
    array([1,  2,  3])
""".format(
        **factory_data_common_args
    ),
)

add_docstr(
    torch.asin,
    r"""
asin(input, *, out=None) -> Tensor

Returns a new tensor with the arcsine  of the elements of :attr:`input`.

.. math::
    \text{out}_{i} = \sin^{-1}(\text{input}_{i})
"""
    + r"""
Args:
    {input}

Keyword args:
    {out}

Example::

    >>> a = torch.randn(4)
    >>> a
    tensor([-0.5962,  1.4985, -0.4396,  1.4525])
    >>> torch.asin(a)
    tensor([-0.6387,     nan, -0.4552,     nan])
""".format(
        **common_args
    ),
)

add_docstr(
    torch.arcsin,
    r"""
arcsin(input, *, out=None) -> Tensor

Alias for :func:`torch.asin`.
""",
)

add_docstr(
    torch.asinh,
    r"""
asinh(input, *, out=None) -> Tensor

Returns a new tensor with the inverse hyperbolic sine of the elements of :attr:`input`.

.. math::
    \text{out}_{i} = \sinh^{-1}(\text{input}_{i})
"""
    + r"""
Args:
    {input}

Keyword arguments:
    {out}

Example::

    >>> a = torch.randn(4)
    >>> a
    tensor([ 0.1606, -1.4267, -1.0899, -1.0250 ])
    >>> torch.asinh(a)
    tensor([ 0.1599, -1.1534, -0.9435, -0.8990 ])
""".format(
        **common_args
    ),
)

add_docstr(
    torch.arcsinh,
    r"""
arcsinh(input, *, out=None) -> Tensor

Alias for :func:`torch.asinh`.
""",
)

add_docstr(
    torch.atan,
    r"""
atan(input, *, out=None) -> Tensor

Returns a new tensor with the arctangent  of the elements of :attr:`input`.

.. math::
    \text{out}_{i} = \tan^{-1}(\text{input}_{i})
"""
    + r"""
Args:
    {input}

Keyword args:
    {out}

Example::

    >>> a = torch.randn(4)
    >>> a
    tensor([ 0.2341,  0.2539, -0.6256, -0.6448])
    >>> torch.atan(a)
    tensor([ 0.2299,  0.2487, -0.5591, -0.5727])
""".format(
        **common_args
    ),
)

add_docstr(
    torch.arctan,
    r"""
arctan(input, *, out=None) -> Tensor

Alias for :func:`torch.atan`.
""",
)

add_docstr(
    torch.atan2,
    r"""
atan2(input, other, *, out=None) -> Tensor

Element-wise arctangent of :math:`\text{{input}}_{{i}} / \text{{other}}_{{i}}`
with consideration of the quadrant. Returns a new tensor with the signed angles
in radians between vector :math:`(\text{{other}}_{{i}}, \text{{input}}_{{i}})`
and vector :math:`(1, 0)`. (Note that :math:`\text{{other}}_{{i}}`, the second
parameter, is the x-coordinate, while :math:`\text{{input}}_{{i}}`, the first
parameter, is the y-coordinate.)

The shapes of ``input`` and ``other`` must be
:ref:`broadcastable <broadcasting-semantics>`.

Args:
    input (Tensor): the first input tensor
    other (Tensor): the second input tensor

Keyword args:
    {out}

Example::

    >>> a = torch.randn(4)
    >>> a
    tensor([ 0.9041,  0.0196, -0.3108, -2.4423])
    >>> torch.atan2(a, torch.randn(4))
    tensor([ 0.9833,  0.0811, -1.9743, -1.4151])
""".format(
        **common_args
    ),
)

add_docstr(
    torch.arctan2,
    r"""
arctan2(input, other, *, out=None) -> Tensor
Alias for :func:`torch.atan2`.
""",
)

add_docstr(
    torch.atanh,
    r"""
atanh(input, *, out=None) -> Tensor

Returns a new tensor with the inverse hyperbolic tangent of the elements of :attr:`input`.

Note:
    The domain of the inverse hyperbolic tangent is `(-1, 1)` and values outside this range
    will be mapped to ``NaN``, except for the values `1` and `-1` for which the output is
    mapped to `+/-INF` respectively.

.. math::
    \text{out}_{i} = \tanh^{-1}(\text{input}_{i})
"""
    + r"""
Args:
    {input}

Keyword arguments:
    {out}

Example::

    >>> a = torch.randn(4).uniform_(-1, 1)
    >>> a
    tensor([ -0.9385, 0.2968, -0.8591, -0.1871 ])
    >>> torch.atanh(a)
    tensor([ -1.7253, 0.3060, -1.2899, -0.1893 ])
""".format(
        **common_args
    ),
)

add_docstr(
    torch.arctanh,
    r"""
arctanh(input, *, out=None) -> Tensor

Alias for :func:`torch.atanh`.
""",
)

add_docstr(
    torch.asarray,
    r"""
asarray(obj, *, dtype=None, device=None, copy=None, requires_grad=False) -> Tensor

Converts :attr:`obj` to a tensor.

:attr:`obj` can be one of:

1. a tensor
2. a NumPy array
3. a DLPack capsule
4. an object that implements Python's buffer protocol
5. a scalar
6. a sequence of scalars

When :attr:`obj` is a tensor, NumPy array, or DLPack capsule the returned tensor will,
by default, not require a gradient, have the same datatype as :attr:`obj`, be on the
same device, and share memory with it. These properties can be controlled with the
:attr:`dtype`, :attr:`device`, :attr:`copy`, and :attr:`requires_grad` keyword arguments.
If the returned tensor is of a different datatype, on a different device, or a copy is
requested then it will not share its memory with :attr:`obj`. If :attr:`requires_grad`
is ``True`` then the returned tensor will require a gradient, and if :attr:`obj` is
also a tensor with an autograd history then the returned tensor will have the same history.

When :attr:`obj` is not a tensor, NumPy Array, or DLPack capsule but implements Python's
buffer protocol then the buffer is interpreted as an array of bytes grouped according to
the size of the datatype passed to the :attr:`dtype` keyword argument. (If no datatype is
passed then the default floating point datatype is used, instead.) The returned tensor
will have the specified datatype (or default floating point datatype if none is specified)
and, by default, be on the CPU device and share memory with the buffer.

When :attr:`obj` is none of the above but a scalar or sequence of scalars then the
returned tensor will, by default, infer its datatype from the scalar values, be on the
CPU device, and not share its memory.

.. seealso::

    :func:`torch.tensor` creates a tensor that always copies the data from the input object.
    :func:`torch.from_numpy` creates a tensor that always shares memory from NumPy arrays.
    :func:`torch.frombuffer` creates a tensor that always shares memory from objects that
    implement the buffer protocol.
    :func:`torch.from_dlpack` creates a tensor that always shares memory from
    DLPack capsules.

Args:
    obj (object): a tensor, NumPy array, DLPack Capsule, object that implements Python's
           buffer protocol, scalar, or sequence of scalars.

Keyword args:
    dtype (:class:`torch.dtype`, optional): the datatype of the returned tensor.
           Default: ``None``, which causes the datatype of the returned tensor to be
           inferred from :attr:`obj`.
    copy (bool, optional): controls whether the returned tensor shares memory with :attr:`obj`.
           Default: ``None``, which causes the returned tensor to share memory with :attr:`obj`
           whenever possible. If ``True`` then the returned tensor does not share its memory.
           If ``False`` then the returned tensor shares its memory with :attr:`obj` and an
           error is thrown if it cannot.
    device (:class:`torch.device`, optional): the device of the returned tensor.
           Default: ``None``, which causes the device of :attr:`obj` to be used.
    requires_grad (bool, optional): whether the returned tensor requires grad.
           Default: ``False``, which causes the returned tensor not to require a gradient.
           If ``True``, then the returned tensor will require a gradient, and if :attr:`obj`
           is also a tensor with an autograd history then the returned tensor will have
           the same history.

Example::

    >>> a = torch.tensor([1, 2, 3])
    >>> # Shares memory with tensor 'a'
    >>> b = torch.asarray(a)
    >>> a.data_ptr() == b.data_ptr()
    True
    >>> # Forces memory copy
    >>> c = torch.asarray(a, copy=True)
    >>> a.data_ptr() == c.data_ptr()
    False

    >>> a = torch.tensor([1, 2, 3], requires_grad=True).float()
    >>> b = a + 2
    >>> b
    tensor([1., 2., 3.], grad_fn=<AddBackward0>)
    >>> # Shares memory with tensor 'b', with no grad
    >>> c = torch.asarray(b)
    >>> c
    tensor([1., 2., 3.])
    >>> # Shares memory with tensor 'b', retaining autograd history
    >>> d = torch.asarray(b, requires_grad=True)
    >>> d
    tensor([1., 2., 3.], grad_fn=<AddBackward0>)

    >>> array = numpy.array([1, 2, 3])
    >>> # Shares memory with array 'array'
    >>> t1 = torch.asarray(array)
    >>> array.__array_interface__['data'][0] == t1.data_ptr()
    True
    >>> # Copies memory due to dtype mismatch
    >>> t2 = torch.asarray(array, dtype=torch.float32)
    >>> array.__array_interface__['data'][0] == t1.data_ptr()
    False
""",
)

add_docstr(
    torch.baddbmm,
    r"""
baddbmm(input, batch1, batch2, *, beta=1, alpha=1, out=None) -> Tensor

Performs a batch matrix-matrix product of matrices in :attr:`batch1`
and :attr:`batch2`.
:attr:`input` is added to the final result.

:attr:`batch1` and :attr:`batch2` must be 3-D tensors each containing the same
number of matrices.

If :attr:`batch1` is a :math:`(b \times n \times m)` tensor, :attr:`batch2` is a
:math:`(b \times m \times p)` tensor, then :attr:`input` must be
:ref:`broadcastable <broadcasting-semantics>` with a
:math:`(b \times n \times p)` tensor and :attr:`out` will be a
:math:`(b \times n \times p)` tensor. Both :attr:`alpha` and :attr:`beta` mean the
same as the scaling factors used in :meth:`torch.addbmm`.

.. math::
    \text{out}_i = \beta\ \text{input}_i + \alpha\ (\text{batch1}_i \mathbin{@} \text{batch2}_i)

If :attr:`beta` is 0, then :attr:`input` will be ignored, and `nan` and `inf` in
it will not be propagated.
"""
    + r"""
For inputs of type `FloatTensor` or `DoubleTensor`, arguments :attr:`beta` and
:attr:`alpha` must be real numbers, otherwise they should be integers.

{tf32_note}

{rocm_fp16_note}

Args:
    input (Tensor): the tensor to be added
    batch1 (Tensor): the first batch of matrices to be multiplied
    batch2 (Tensor): the second batch of matrices to be multiplied

Keyword args:
    beta (Number, optional): multiplier for :attr:`input` (:math:`\beta`)
    alpha (Number, optional): multiplier for :math:`\text{{batch1}} \mathbin{{@}} \text{{batch2}}` (:math:`\alpha`)
    {out}

Example::

    >>> M = torch.randn(10, 3, 5)
    >>> batch1 = torch.randn(10, 3, 4)
    >>> batch2 = torch.randn(10, 4, 5)
    >>> torch.baddbmm(M, batch1, batch2).size()
    torch.Size([10, 3, 5])
""".format(
        **common_args, **tf32_notes, **rocm_fp16_notes
    ),
)

add_docstr(
    torch.bernoulli,
    r"""
bernoulli(input, *, generator=None, out=None) -> Tensor

Draws binary random numbers (0 or 1) from a Bernoulli distribution.

The :attr:`input` tensor should be a tensor containing probabilities
to be used for drawing the binary random number.
Hence, all values in :attr:`input` have to be in the range:
:math:`0 \leq \text{input}_i \leq 1`.

The :math:`\text{i}^{th}` element of the output tensor will draw a
value :math:`1` according to the :math:`\text{i}^{th}` probability value given
in :attr:`input`.

.. math::
    \text{out}_{i} \sim \mathrm{Bernoulli}(p = \text{input}_{i})
"""
    + r"""
The returned :attr:`out` tensor only has values 0 or 1 and is of the same
shape as :attr:`input`.

:attr:`out` can have integral ``dtype``, but :attr:`input` must have floating
point ``dtype``.

Args:
    input (Tensor): the input tensor of probability values for the Bernoulli distribution

Keyword args:
    {generator}
    {out}

Example::

    >>> a = torch.empty(3, 3).uniform_(0, 1)  # generate a uniform random matrix with range [0, 1]
    >>> a
    tensor([[ 0.1737,  0.0950,  0.3609],
            [ 0.7148,  0.0289,  0.2676],
            [ 0.9456,  0.8937,  0.7202]])
    >>> torch.bernoulli(a)
    tensor([[ 1.,  0.,  0.],
            [ 0.,  0.,  0.],
            [ 1.,  1.,  1.]])

    >>> a = torch.ones(3, 3) # probability of drawing "1" is 1
    >>> torch.bernoulli(a)
    tensor([[ 1.,  1.,  1.],
            [ 1.,  1.,  1.],
            [ 1.,  1.,  1.]])
    >>> a = torch.zeros(3, 3) # probability of drawing "1" is 0
    >>> torch.bernoulli(a)
    tensor([[ 0.,  0.,  0.],
            [ 0.,  0.,  0.],
            [ 0.,  0.,  0.]])
""".format(
        **common_args
    ),
)

add_docstr(
    torch.bincount,
    r"""
bincount(input, weights=None, minlength=0) -> Tensor

Count the frequency of each value in an array of non-negative ints.

The number of bins (size 1) is one larger than the largest value in
:attr:`input` unless :attr:`input` is empty, in which case the result is a
tensor of size 0. If :attr:`minlength` is specified, the number of bins is at least
:attr:`minlength` and if :attr:`input` is empty, then the result is tensor of size
:attr:`minlength` filled with zeros. If ``n`` is the value at position ``i``,
``out[n] += weights[i]`` if :attr:`weights` is specified else
``out[n] += 1``.

Note:
    {backward_reproducibility_note}

Arguments:
    input (Tensor): 1-d int tensor
    weights (Tensor): optional, weight for each value in the input tensor.
        Should be of same size as input tensor.
    minlength (int): optional, minimum number of bins. Should be non-negative.

Returns:
    output (Tensor): a tensor of shape ``Size([max(input) + 1])`` if
    :attr:`input` is non-empty, else ``Size(0)``

Example::

    >>> input = torch.randint(0, 8, (5,), dtype=torch.int64)
    >>> weights = torch.linspace(0, 1, steps=5)
    >>> input, weights
    (tensor([4, 3, 6, 3, 4]),
     tensor([ 0.0000,  0.2500,  0.5000,  0.7500,  1.0000])

    >>> torch.bincount(input)
    tensor([0, 0, 0, 2, 2, 0, 1])

    >>> input.bincount(weights)
    tensor([0.0000, 0.0000, 0.0000, 1.0000, 1.0000, 0.0000, 0.5000])
""".format(
        **reproducibility_notes
    ),
)

add_docstr(
    torch.bitwise_not,
    r"""
bitwise_not(input, *, out=None) -> Tensor

Computes the bitwise NOT of the given input tensor. The input tensor must be of
integral or Boolean types. For bool tensors, it computes the logical NOT.

Args:
    {input}

Keyword args:
    {out}

Example:

    >>> torch.bitwise_not(torch.tensor([-1, -2, 3], dtype=torch.int8))
    tensor([ 0,  1, -4], dtype=torch.int8)
""".format(
        **common_args
    ),
)

add_docstr(
    torch.bmm,
    r"""
bmm(input, mat2, *, out=None) -> Tensor

Performs a batch matrix-matrix product of matrices stored in :attr:`input`
and :attr:`mat2`.

:attr:`input` and :attr:`mat2` must be 3-D tensors each containing
the same number of matrices.

If :attr:`input` is a :math:`(b \times n \times m)` tensor, :attr:`mat2` is a
:math:`(b \times m \times p)` tensor, :attr:`out` will be a
:math:`(b \times n \times p)` tensor.

.. math::
    \text{out}_i = \text{input}_i \mathbin{@} \text{mat2}_i
"""
    + r"""
{tf32_note}

{rocm_fp16_note}

.. note:: This function does not :ref:`broadcast <broadcasting-semantics>`.
          For broadcasting matrix products, see :func:`torch.matmul`.

Args:
    input (Tensor): the first batch of matrices to be multiplied
    mat2 (Tensor): the second batch of matrices to be multiplied

Keyword Args:
    {out}

Example::

    >>> input = torch.randn(10, 3, 4)
    >>> mat2 = torch.randn(10, 4, 5)
    >>> res = torch.bmm(input, mat2)
    >>> res.size()
    torch.Size([10, 3, 5])
""".format(
        **common_args, **tf32_notes, **rocm_fp16_notes
    ),
)

add_docstr(
    torch.bitwise_and,
    r"""
bitwise_and(input, other, *, out=None) -> Tensor

Computes the bitwise AND of :attr:`input` and :attr:`other`. The input tensor must be of
integral or Boolean types. For bool tensors, it computes the logical AND.

Args:
    input: the first input tensor
    other: the second input tensor

Keyword args:
    {out}

Example:

    >>> torch.bitwise_and(torch.tensor([-1, -2, 3], dtype=torch.int8), torch.tensor([1, 0, 3], dtype=torch.int8))
    tensor([1, 0,  3], dtype=torch.int8)
    >>> torch.bitwise_and(torch.tensor([True, True, False]), torch.tensor([False, True, False]))
    tensor([ False, True, False])
""".format(
        **common_args
    ),
)

add_docstr(
    torch.bitwise_or,
    r"""
bitwise_or(input, other, *, out=None) -> Tensor

Computes the bitwise OR of :attr:`input` and :attr:`other`. The input tensor must be of
integral or Boolean types. For bool tensors, it computes the logical OR.

Args:
    input: the first input tensor
    other: the second input tensor

Keyword args:
    {out}

Example:

    >>> torch.bitwise_or(torch.tensor([-1, -2, 3], dtype=torch.int8), torch.tensor([1, 0, 3], dtype=torch.int8))
    tensor([-1, -2,  3], dtype=torch.int8)
    >>> torch.bitwise_or(torch.tensor([True, True, False]), torch.tensor([False, True, False]))
    tensor([ True, True, False])
""".format(
        **common_args
    ),
)

add_docstr(
    torch.bitwise_xor,
    r"""
bitwise_xor(input, other, *, out=None) -> Tensor

Computes the bitwise XOR of :attr:`input` and :attr:`other`. The input tensor must be of
integral or Boolean types. For bool tensors, it computes the logical XOR.

Args:
    input: the first input tensor
    other: the second input tensor

Keyword args:
    {out}

Example:

    >>> torch.bitwise_xor(torch.tensor([-1, -2, 3], dtype=torch.int8), torch.tensor([1, 0, 3], dtype=torch.int8))
    tensor([-2, -2,  0], dtype=torch.int8)
    >>> torch.bitwise_xor(torch.tensor([True, True, False]), torch.tensor([False, True, False]))
    tensor([ True, False, False])
""".format(
        **common_args
    ),
)

add_docstr(
    torch.bitwise_left_shift,
    r"""
bitwise_left_shift(input, other, *, out=None) -> Tensor

Computes the left arithmetic shift of :attr:`input` by :attr:`other` bits.
The input tensor must be of integral type. This operator supports
:ref:`broadcasting to a common shape <broadcasting-semantics>` and
:ref:`type promotion <type-promotion-doc>`.

The operation applied is:

.. math::
    \text{{out}}_i = \text{{input}}_i << \text{{other}}_i

Args:
    input (Tensor or Scalar): the first input tensor
    other (Tensor or Scalar): the second input tensor

Keyword args:
    {out}

Example:

    >>> torch.bitwise_left_shift(torch.tensor([-1, -2, 3], dtype=torch.int8), torch.tensor([1, 0, 3], dtype=torch.int8))
    tensor([-2, -2, 24], dtype=torch.int8)
""".format(
        **common_args
    ),
)

add_docstr(
    torch.bitwise_right_shift,
    r"""
bitwise_right_shift(input, other, *, out=None) -> Tensor

Computes the right arithmetic shift of :attr:`input` by :attr:`other` bits.
The input tensor must be of integral type. This operator supports
:ref:`broadcasting to a common shape <broadcasting-semantics>` and
:ref:`type promotion <type-promotion-doc>`.

The operation applied is:

.. math::
    \text{{out}}_i = \text{{input}}_i >> \text{{other}}_i

Args:
    input (Tensor or Scalar): the first input tensor
    other (Tensor or Scalar): the second input tensor

Keyword args:
    {out}

Example:

    >>> torch.bitwise_right_shift(torch.tensor([-2, -7, 31], dtype=torch.int8), torch.tensor([1, 0, 3], dtype=torch.int8))
    tensor([-1, -7,  3], dtype=torch.int8)
""".format(
        **common_args
    ),
)

add_docstr(
    torch.broadcast_to,
    r"""
broadcast_to(input, shape) -> Tensor

Broadcasts :attr:`input` to the shape :attr:`\shape`.
Equivalent to calling ``input.expand(shape)``. See :meth:`~Tensor.expand` for details.

Args:
    {input}
    shape (list, tuple, or :class:`torch.Size`): the new shape.

Example::

    >>> x = torch.tensor([1, 2, 3])
    >>> torch.broadcast_to(x, (3, 3))
    tensor([[1, 2, 3],
            [1, 2, 3],
            [1, 2, 3]])
""".format(
        **common_args
    ),
)

add_docstr(
    torch.stack,
    r"""
stack(tensors, dim=0, *, out=None) -> Tensor

Concatenates a sequence of tensors along a new dimension.

All tensors need to be of the same size.

Arguments:
    tensors (sequence of Tensors): sequence of tensors to concatenate
    dim (int): dimension to insert. Has to be between 0 and the number
        of dimensions of concatenated tensors (inclusive)

Keyword args:
    {out}
""".format(
        **common_args
    ),
)

add_docstr(
    torch.hstack,
    r"""
hstack(tensors, *, out=None) -> Tensor

Stack tensors in sequence horizontally (column wise).

This is equivalent to concatenation along the first axis for 1-D tensors, and along the second axis for all other tensors.

Args:
    tensors (sequence of Tensors): sequence of tensors to concatenate

Keyword args:
    {out}

Example::

    >>> a = torch.tensor([1, 2, 3])
    >>> b = torch.tensor([4, 5, 6])
    >>> torch.hstack((a,b))
    tensor([1, 2, 3, 4, 5, 6])
    >>> a = torch.tensor([[1],[2],[3]])
    >>> b = torch.tensor([[4],[5],[6]])
    >>> torch.hstack((a,b))
    tensor([[1, 4],
            [2, 5],
            [3, 6]])

""".format(
        **common_args
    ),
)

add_docstr(
    torch.vstack,
    r"""
vstack(tensors, *, out=None) -> Tensor

Stack tensors in sequence vertically (row wise).

This is equivalent to concatenation along the first axis after all 1-D tensors have been reshaped by :func:`torch.atleast_2d`.

Args:
    tensors (sequence of Tensors): sequence of tensors to concatenate

Keyword args:
    {out}

Example::

    >>> a = torch.tensor([1, 2, 3])
    >>> b = torch.tensor([4, 5, 6])
    >>> torch.vstack((a,b))
    tensor([[1, 2, 3],
            [4, 5, 6]])
    >>> a = torch.tensor([[1],[2],[3]])
    >>> b = torch.tensor([[4],[5],[6]])
    >>> torch.vstack((a,b))
    tensor([[1],
            [2],
            [3],
            [4],
            [5],
            [6]])


""".format(
        **common_args
    ),
)

add_docstr(
    torch.dstack,
    r"""
dstack(tensors, *, out=None) -> Tensor

Stack tensors in sequence depthwise (along third axis).

This is equivalent to concatenation along the third axis after 1-D and 2-D tensors have been reshaped by :func:`torch.atleast_3d`.

Args:
    tensors (sequence of Tensors): sequence of tensors to concatenate

Keyword args:
    {out}

Example::

    >>> a = torch.tensor([1, 2, 3])
    >>> b = torch.tensor([4, 5, 6])
    >>> torch.dstack((a,b))
    tensor([[[1, 4],
             [2, 5],
             [3, 6]]])
    >>> a = torch.tensor([[1],[2],[3]])
    >>> b = torch.tensor([[4],[5],[6]])
    >>> torch.dstack((a,b))
    tensor([[[1, 4]],
            [[2, 5]],
            [[3, 6]]])


""".format(
        **common_args
    ),
)

add_docstr(
    torch.tensor_split,
    r"""
tensor_split(input, indices_or_sections, dim=0) -> List of Tensors

Splits a tensor into multiple sub-tensors, all of which are views of :attr:`input`,
along dimension :attr:`dim` according to the indices or number of sections specified
by :attr:`indices_or_sections`. This function is based on NumPy's
:func:`numpy.array_split`.

Args:
    input (Tensor): the tensor to split
    indices_or_sections (Tensor, int or list or tuple of ints):
        If :attr:`indices_or_sections` is an integer ``n`` or a zero dimensional long tensor
        with value ``n``, :attr:`input` is split into ``n`` sections along dimension :attr:`dim`.
        If :attr:`input` is divisible by ``n`` along dimension :attr:`dim`, each
        section will be of equal size, :code:`input.size(dim) / n`. If :attr:`input`
        is not divisible by ``n``, the sizes of the first :code:`int(input.size(dim) % n)`
        sections will have size :code:`int(input.size(dim) / n) + 1`, and the rest will
        have size :code:`int(input.size(dim) / n)`.

        If :attr:`indices_or_sections` is a list or tuple of ints, or a one-dimensional long
        tensor, then :attr:`input` is split along dimension :attr:`dim` at each of the indices
        in the list, tuple or tensor. For instance, :code:`indices_or_sections=[2, 3]` and :code:`dim=0`
        would result in the tensors :code:`input[:2]`, :code:`input[2:3]`, and :code:`input[3:]`.

        If indices_or_sections is a tensor, it must be a zero-dimensional or one-dimensional
        long tensor on the CPU.

    dim (int, optional): dimension along which to split the tensor. Default: ``0``

Example::

    >>> x = torch.arange(8)
    >>> torch.tensor_split(x, 3)
    (tensor([0, 1, 2]), tensor([3, 4, 5]), tensor([6, 7]))

    >>> x = torch.arange(7)
    >>> torch.tensor_split(x, 3)
    (tensor([0, 1, 2]), tensor([3, 4]), tensor([5, 6]))
    >>> torch.tensor_split(x, (1, 6))
    (tensor([0]), tensor([1, 2, 3, 4, 5]), tensor([6]))

    >>> x = torch.arange(14).reshape(2, 7)
    >>> x
    tensor([[ 0,  1,  2,  3,  4,  5,  6],
            [ 7,  8,  9, 10, 11, 12, 13]])
    >>> torch.tensor_split(x, 3, dim=1)
    (tensor([[0, 1, 2],
            [7, 8, 9]]),
     tensor([[ 3,  4],
            [10, 11]]),
     tensor([[ 5,  6],
            [12, 13]]))
    >>> torch.tensor_split(x, (1, 6), dim=1)
    (tensor([[0],
            [7]]),
     tensor([[ 1,  2,  3,  4,  5],
            [ 8,  9, 10, 11, 12]]),
     tensor([[ 6],
            [13]]))
""",
)

add_docstr(
    torch.chunk,
    r"""
chunk(input, chunks, dim=0) -> List of Tensors

Attempts to split a tensor into the specified number of chunks. Each chunk is a view of
the input tensor.


.. note::

    This function may return less then the specified number of chunks!

.. seealso::

    :func:`torch.tensor_split` a function that always returns exactly the specified number of chunks

If the tensor size along the given dimesion :attr:`dim` is divisible by :attr:`chunks`,
all returned chunks will be the same size.
If the tensor size along the given dimension :attr:`dim` is not divisible by :attr:`chunks`,
all returned chunks will be the same size, except the last one.
If such division is not possible, this function may return less
than the specified number of chunks.

Arguments:
    input (Tensor): the tensor to split
    chunks (int): number of chunks to return
    dim (int): dimension along which to split the tensor

Example::
    >>> torch.arange(11).chunk(6)
    (tensor([0, 1]),
     tensor([2, 3]),
     tensor([4, 5]),
     tensor([6, 7]),
     tensor([8, 9]),
     tensor([10]))
    >>> torch.arange(12).chunk(6)
    (tensor([0, 1]),
     tensor([2, 3]),
     tensor([4, 5]),
     tensor([6, 7]),
     tensor([8, 9]),
     tensor([10, 11]))
    >>> torch.arange(13).chunk(6)
    (tensor([0, 1, 2]),
     tensor([3, 4, 5]),
     tensor([6, 7, 8]),
     tensor([ 9, 10, 11]),
     tensor([12]))
""",
)

add_docstr(
    torch.unsafe_chunk,
    r"""
unsafe_chunk(input, chunks, dim=0) -> List of Tensors

Works like :func:`torch.chunk` but without enforcing the autograd restrictions
on inplace modification of the outputs.

.. warning::
    This function is safe to use as long as only the input, or only the outputs
    are modified inplace after calling this function. It is user's
    responsibility to ensure that is the case. If both the input and one or more
    of the outputs are modified inplace, gradients computed by autograd will be
    silently incorrect.
""",
)

add_docstr(
    torch.unsafe_split,
    r"""
unsafe_split(tensor, split_size_or_sections, dim=0) -> List of Tensors

Works like :func:`torch.split` but without enforcing the autograd restrictions
on inplace modification of the outputs.

.. warning::
    This function is safe to use as long as only the input, or only the outputs
    are modified inplace after calling this function. It is user's
    responsibility to ensure that is the case. If both the input and one or more
    of the outputs are modified inplace, gradients computed by autograd will be
    silently incorrect.
""",
)

add_docstr(
    torch.hsplit,
    r"""
hsplit(input, indices_or_sections) -> List of Tensors

Splits :attr:`input`, a tensor with one or more dimensions, into multiple tensors
horizontally according to :attr:`indices_or_sections`. Each split is a view of
:attr:`input`.

If :attr:`input` is one dimensional this is equivalent to calling
torch.tensor_split(input, indices_or_sections, dim=0) (the split dimension is
zero), and if :attr:`input` has two or more dimensions it's equivalent to calling
torch.tensor_split(input, indices_or_sections, dim=1) (the split dimension is 1),
except that if :attr:`indices_or_sections` is an integer it must evenly divide
the split dimension or a runtime error will be thrown.

This function is based on NumPy's :func:`numpy.hsplit`.

Args:
    input (Tensor): tensor to split.
    indices_or_sections (int or list or tuple of ints): See argument in :func:`torch.tensor_split`.

Example::
    >>> t = torch.arange(16.0).reshape(4,4)
    >>> t
    tensor([[ 0.,  1.,  2.,  3.],
            [ 4.,  5.,  6.,  7.],
            [ 8.,  9., 10., 11.],
            [12., 13., 14., 15.]])
    >>> torch.hsplit(t, 2)
    (tensor([[ 0.,  1.],
             [ 4.,  5.],
             [ 8.,  9.],
             [12., 13.]]),
     tensor([[ 2.,  3.],
             [ 6.,  7.],
             [10., 11.],
             [14., 15.]]))
    >>> torch.hsplit(t, [3, 6])
    (tensor([[ 0.,  1.,  2.],
             [ 4.,  5.,  6.],
             [ 8.,  9., 10.],
             [12., 13., 14.]]),
     tensor([[ 3.],
             [ 7.],
             [11.],
             [15.]]),
     tensor([], size=(4, 0)))

""",
)

add_docstr(
    torch.vsplit,
    r"""
vsplit(input, indices_or_sections) -> List of Tensors

Splits :attr:`input`, a tensor with two or more dimensions, into multiple tensors
vertically according to :attr:`indices_or_sections`. Each split is a view of
:attr:`input`.

This is equivalent to calling torch.tensor_split(input, indices_or_sections, dim=0)
(the split dimension is 0), except that if :attr:`indices_or_sections` is an integer
it must evenly divide the split dimension or a runtime error will be thrown.

This function is based on NumPy's :func:`numpy.vsplit`.

Args:
    input (Tensor): tensor to split.
    indices_or_sections (int or list or tuple of ints): See argument in :func:`torch.tensor_split`.

Example::
    >>> t = torch.arange(16.0).reshape(4,4)
    >>> t
    tensor([[ 0.,  1.,  2.,  3.],
            [ 4.,  5.,  6.,  7.],
            [ 8.,  9., 10., 11.],
            [12., 13., 14., 15.]])
    >>> torch.vsplit(t, 2)
    (tensor([[0., 1., 2., 3.],
             [4., 5., 6., 7.]]),
     tensor([[ 8.,  9., 10., 11.],
             [12., 13., 14., 15.]]))
    >>> torch.vsplit(t, [3, 6])
    (tensor([[ 0.,  1.,  2.,  3.],
             [ 4.,  5.,  6.,  7.],
             [ 8.,  9., 10., 11.]]),
     tensor([[12., 13., 14., 15.]]),
     tensor([], size=(0, 4)))

""",
)

add_docstr(
    torch.dsplit,
    r"""
dsplit(input, indices_or_sections) -> List of Tensors

Splits :attr:`input`, a tensor with three or more dimensions, into multiple tensors
depthwise according to :attr:`indices_or_sections`. Each split is a view of
:attr:`input`.

This is equivalent to calling torch.tensor_split(input, indices_or_sections, dim=2)
(the split dimension is 2), except that if :attr:`indices_or_sections` is an integer
it must evenly divide the split dimension or a runtime error will be thrown.

This function is based on NumPy's :func:`numpy.dsplit`.

Args:
    input (Tensor): tensor to split.
    indices_or_sections (int or list or tuple of ints): See argument in :func:`torch.tensor_split`.

Example::
    >>> t = torch.arange(16.0).reshape(2, 2, 4)
    >>> t
    tensor([[[ 0.,  1.,  2.,  3.],
             [ 4.,  5.,  6.,  7.]],
            [[ 8.,  9., 10., 11.],
             [12., 13., 14., 15.]]])
    >>> torch.dsplit(t, 2)
    (tensor([[[ 0.,  1.],
            [ 4.,  5.]],
           [[ 8.,  9.],
            [12., 13.]]]),
     tensor([[[ 2.,  3.],
              [ 6.,  7.]],
             [[10., 11.],
              [14., 15.]]]))

    >>> torch.dsplit(t, [3, 6])
    (tensor([[[ 0.,  1.,  2.],
              [ 4.,  5.,  6.]],
             [[ 8.,  9., 10.],
              [12., 13., 14.]]]),
     tensor([[[ 3.],
              [ 7.]],
             [[11.],
              [15.]]]),
     tensor([], size=(2, 2, 0)))

""",
)

add_docstr(
    torch.can_cast,
    r"""
can_cast(from, to) -> bool

Determines if a type conversion is allowed under PyTorch casting rules
described in the type promotion :ref:`documentation <type-promotion-doc>`.

Args:
    from (dtype): The original :class:`torch.dtype`.
    to (dtype): The target :class:`torch.dtype`.

Example::

    >>> torch.can_cast(torch.double, torch.float)
    True
    >>> torch.can_cast(torch.float, torch.int)
    False
""",
)

add_docstr(
    torch.corrcoef,
    r"""
corrcoef(input) -> Tensor

Estimates the Pearson product-moment correlation coefficient matrix of the variables given by the :attr:`input` matrix,
where rows are the variables and columns are the observations.

.. note::

    The correlation coefficient matrix R is computed using the covariance matrix C as given by
    :math:`R_{ij} = \frac{ C_{ij} } { \sqrt{ C_{ii} * C_{jj} } }`

.. note::

    Due to floating point rounding, the resulting array may not be Hermitian and its diagonal elements may not be 1.
    The real and imaginary values are clipped to the interval [-1, 1] in an attempt to improve this situation.

Args:
    input (Tensor): A 2D matrix containing multiple variables and observations, or a
        Scalar or 1D vector representing a single variable.

Returns:
    (Tensor) The correlation coefficient matrix of the variables.

.. seealso::

        :func:`torch.cov` covariance matrix.

Example::

    >>> x = torch.tensor([[0, 1, 2], [2, 1, 0]])
    >>> torch.corrcoef(x)
    tensor([[ 1., -1.],
            [-1.,  1.]])
    >>> x = torch.randn(2, 4)
    >>> x
    tensor([[-0.2678, -0.0908, -0.3766,  0.2780],
            [-0.5812,  0.1535,  0.2387,  0.2350]])
    >>> torch.corrcoef(x)
    tensor([[1.0000, 0.3582],
            [0.3582, 1.0000]])
    >>> torch.corrcoef(x[0])
    tensor(1.)
""",
)

add_docstr(
    torch.cov,
    r"""
cov(input, *, correction=1, fweights=None, aweights=None) -> Tensor

Estimates the covariance matrix of the variables given by the :attr:`input` matrix, where rows are
the variables and columns are the observations.

A covariance matrix is a square matrix giving the covariance of each pair of variables. The diagonal contains
the variance of each variable (covariance of a variable with itself). By definition, if :attr:`input` represents
a single variable (Scalar or 1D) then its variance is returned.

The unbiased sample covariance of the variables :math:`x` and :math:`y` is given by:

.. math::
    \text{cov}_w(x,y) = \frac{\sum^{N}_{i = 1}(x_{i} - \bar{x})(y_{i} - \bar{y})}{N~-~1}

where :math:`\bar{x}` and :math:`\bar{y}` are the simple means of the :math:`x` and :math:`y` respectively.

If :attr:`fweights` and/or :attr:`aweights` are provided, the unbiased weighted covariance
is calculated, which is given by:

.. math::
    \text{cov}_w(x,y) = \frac{\sum^{N}_{i = 1}w_i(x_{i} - \mu_x^*)(y_{i} - \mu_y^*)}{\sum^{N}_{i = 1}w_i~-~1}

where :math:`w` denotes :attr:`fweights` or :attr:`aweights` based on whichever is provided, or
:math:`w = fweights \times aweights` if both are provided, and
:math:`\mu_x^* = \frac{\sum^{N}_{i = 1}w_ix_{i} }{\sum^{N}_{i = 1}w_i}` is the weighted mean of the variable.

Args:
    input (Tensor): A 2D matrix containing multiple variables and observations, or a
        Scalar or 1D vector representing a single variable.

Keyword Args:
    correction (int, optional): difference between the sample size and sample degrees of freedom.
        Defaults to Bessel's correction, ``correction = 1`` which returns the unbiased estimate,
        even if both :attr:`fweights` and :attr:`aweights` are specified. ``correction = 0``
        will return the simple average. Defaults to ``1``.
    fweights (tensor, optional): A Scalar or 1D tensor of observation vector frequencies representing the number of
        times each observation should be repeated. Its numel must equal the number of columns of :attr:`input`.
        Must have integral dtype. Ignored if ``None``. `Defaults to ``None``.
    aweights (tensor, optional): A Scalar or 1D array of observation vector weights.
        These relative weights are typically large for observations considered “important” and smaller for
        observations considered less “important”. Its numel must equal the number of columns of :attr:`input`.
        Must have floating point dtype. Ignored if ``None``. `Defaults to ``None``.

Returns:
    (Tensor) The covariance matrix of the variables.

.. seealso::

        :func:`torch.corrcoef` normalized covariance matrix.

Example::
    >>> x = torch.tensor([[0, 2], [1, 1], [2, 0]]).T
    >>> x
    tensor([[0, 1, 2],
            [2, 1, 0]])
    >>> torch.cov(x)
    tensor([[ 1., -1.],
            [-1.,  1.]])
    >>> torch.cov(x, correction=0)
    tensor([[ 0.6667, -0.6667],
            [-0.6667,  0.6667]])
    >>> fw = torch.randint(1, 10, (3,))
    >>> fw
    tensor([1, 6, 9])
    >>> aw = torch.rand(3)
    >>> aw
    tensor([0.4282, 0.0255, 0.4144])
    >>> torch.cov(x, fweights=fw, aweights=aw)
    tensor([[ 0.4169, -0.4169],
            [-0.4169,  0.4169]])
""",
)

add_docstr(
    torch.cat,
    r"""
cat(tensors, dim=0, *, out=None) -> Tensor

Concatenates the given sequence of :attr:`seq` tensors in the given dimension.
All tensors must either have the same shape (except in the concatenating
dimension) or be empty.

:func:`torch.cat` can be seen as an inverse operation for :func:`torch.split`
and :func:`torch.chunk`.

:func:`torch.cat` can be best understood via examples.

Args:
    tensors (sequence of Tensors): any python sequence of tensors of the same type.
        Non-empty tensors provided must have the same shape, except in the
        cat dimension.
    dim (int, optional): the dimension over which the tensors are concatenated

Keyword args:
    {out}

Example::

    >>> x = torch.randn(2, 3)
    >>> x
    tensor([[ 0.6580, -1.0969, -0.4614],
            [-0.1034, -0.5790,  0.1497]])
    >>> torch.cat((x, x, x), 0)
    tensor([[ 0.6580, -1.0969, -0.4614],
            [-0.1034, -0.5790,  0.1497],
            [ 0.6580, -1.0969, -0.4614],
            [-0.1034, -0.5790,  0.1497],
            [ 0.6580, -1.0969, -0.4614],
            [-0.1034, -0.5790,  0.1497]])
    >>> torch.cat((x, x, x), 1)
    tensor([[ 0.6580, -1.0969, -0.4614,  0.6580, -1.0969, -0.4614,  0.6580,
             -1.0969, -0.4614],
            [-0.1034, -0.5790,  0.1497, -0.1034, -0.5790,  0.1497, -0.1034,
             -0.5790,  0.1497]])
""".format(
        **common_args
    ),
)

add_docstr(
    torch.concat,
    r"""
concat(tensors, dim=0, *, out=None) -> Tensor

Alias of :func:`torch.cat`.
""",
)

add_docstr(
    torch.ceil,
    r"""
ceil(input, *, out=None) -> Tensor

Returns a new tensor with the ceil of the elements of :attr:`input`,
the smallest integer greater than or equal to each element.

.. math::
    \text{out}_{i} = \left\lceil \text{input}_{i} \right\rceil
"""
    + r"""
Args:
    {input}

Keyword args:
    {out}

Example::

    >>> a = torch.randn(4)
    >>> a
    tensor([-0.6341, -1.4208, -1.0900,  0.5826])
    >>> torch.ceil(a)
    tensor([-0., -1., -1.,  1.])
""".format(
        **common_args
    ),
)

add_docstr(
    torch.real,
    r"""
real(input) -> Tensor

Returns a new tensor containing real values of the :attr:`self` tensor.
The returned tensor and :attr:`self` share the same underlying storage.

Args:
    {input}

Example::

    >>> x=torch.randn(4, dtype=torch.cfloat)
    >>> x
    tensor([(0.3100+0.3553j), (-0.5445-0.7896j), (-1.6492-0.0633j), (-0.0638-0.8119j)])
    >>> x.real
    tensor([ 0.3100, -0.5445, -1.6492, -0.0638])

""".format(
        **common_args
    ),
)

add_docstr(
    torch.imag,
    r"""
imag(input) -> Tensor

Returns a new tensor containing imaginary values of the :attr:`self` tensor.
The returned tensor and :attr:`self` share the same underlying storage.

.. warning::
    :func:`imag` is only supported for tensors with complex dtypes.

Args:
    {input}

Example::

    >>> x=torch.randn(4, dtype=torch.cfloat)
    >>> x
    tensor([(0.3100+0.3553j), (-0.5445-0.7896j), (-1.6492-0.0633j), (-0.0638-0.8119j)])
    >>> x.imag
    tensor([ 0.3553, -0.7896, -0.0633, -0.8119])

""".format(
        **common_args
    ),
)

add_docstr(
    torch.view_as_real,
    r"""
view_as_real(input) -> Tensor

Returns a view of :attr:`input` as a real tensor. For an input complex tensor of
:attr:`size` :math:`m1, m2, \dots, mi`, this function returns a new
real tensor of size :math:`m1, m2, \dots, mi, 2`, where the last dimension of size 2
represents the real and imaginary components of complex numbers.

.. warning::
    :func:`view_as_real` is only supported for tensors with ``complex dtypes``.

Args:
    {input}

Example::

    >>> x=torch.randn(4, dtype=torch.cfloat)
    >>> x
    tensor([(0.4737-0.3839j), (-0.2098-0.6699j), (0.3470-0.9451j), (-0.5174-1.3136j)])
    >>> torch.view_as_real(x)
    tensor([[ 0.4737, -0.3839],
            [-0.2098, -0.6699],
            [ 0.3470, -0.9451],
            [-0.5174, -1.3136]])
""".format(
        **common_args
    ),
)

add_docstr(
    torch.view_as_complex,
    r"""
view_as_complex(input) -> Tensor

Returns a view of :attr:`input` as a complex tensor. For an input complex
tensor of :attr:`size` :math:`m1, m2, \dots, mi, 2`, this function returns a
new complex tensor of :attr:`size` :math:`m1, m2, \dots, mi` where the last
dimension of the input tensor is expected to represent the real and imaginary
components of complex numbers.

.. warning::
    :func:`view_as_complex` is only supported for tensors with
    :class:`torch.dtype` ``torch.float64`` and ``torch.float32``.  The input is
    expected to have the last dimension of :attr:`size` 2. In addition, the
    tensor must have a `stride` of 1 for its last dimension. The strides of all
    other dimensions must be even numbers.

Args:
    {input}

Example::

    >>> x=torch.randn(4, 2)
    >>> x
    tensor([[ 1.6116, -0.5772],
            [-1.4606, -0.9120],
            [ 0.0786, -1.7497],
            [-0.6561, -1.6623]])
    >>> torch.view_as_complex(x)
    tensor([(1.6116-0.5772j), (-1.4606-0.9120j), (0.0786-1.7497j), (-0.6561-1.6623j)])
""".format(
        **common_args
    ),
)

add_docstr(
    torch.reciprocal,
    r"""
reciprocal(input, *, out=None) -> Tensor

Returns a new tensor with the reciprocal of the elements of :attr:`input`

.. math::
    \text{out}_{i} = \frac{1}{\text{input}_{i}}

.. note::
    Unlike NumPy's reciprocal, torch.reciprocal supports integral inputs. Integral
    inputs to reciprocal are automatically :ref:`promoted <type-promotion-doc>` to
    the default scalar type.
"""
    + r"""
Args:
    {input}

Keyword args:
    {out}

Example::

    >>> a = torch.randn(4)
    >>> a
    tensor([-0.4595, -2.1219, -1.4314,  0.7298])
    >>> torch.reciprocal(a)
    tensor([-2.1763, -0.4713, -0.6986,  1.3702])
""".format(
        **common_args
    ),
)

add_docstr(
    torch.cholesky,
    r"""
cholesky(input, upper=False, *, out=None) -> Tensor

Computes the Cholesky decomposition of a symmetric positive-definite
matrix :math:`A` or for batches of symmetric positive-definite matrices.

If :attr:`upper` is ``True``, the returned matrix ``U`` is upper-triangular, and
the decomposition has the form:

.. math::

  A = U^TU

If :attr:`upper` is ``False``, the returned matrix ``L`` is lower-triangular, and
the decomposition has the form:

.. math::

    A = LL^T

If :attr:`upper` is ``True``, and :math:`A` is a batch of symmetric positive-definite
matrices, then the returned tensor will be composed of upper-triangular Cholesky factors
of each of the individual matrices. Similarly, when :attr:`upper` is ``False``, the returned
tensor will be composed of lower-triangular Cholesky factors of each of the individual
matrices.

.. warning::

    :func:`torch.cholesky` is deprecated in favor of :func:`torch.linalg.cholesky`
    and will be removed in a future PyTorch release.

    ``L = torch.cholesky(A)`` should be replaced with

    .. code:: python

        L = torch.linalg.cholesky(A)

    ``U = torch.cholesky(A, upper=True)`` should be replaced with

    .. code:: python

        U = torch.linalg.cholesky(A).mH

    This transform will produce equivalent results for all valid (symmetric positive definite) inputs.

Args:
    input (Tensor): the input tensor :math:`A` of size :math:`(*, n, n)` where `*` is zero or more
                batch dimensions consisting of symmetric positive-definite matrices.
    upper (bool, optional): flag that indicates whether to return a
                            upper or lower triangular matrix. Default: ``False``

Keyword args:
    out (Tensor, optional): the output matrix

Example::

    >>> a = torch.randn(3, 3)
    >>> a = a @ a.mT + 1e-3 # make symmetric positive-definite
    >>> l = torch.cholesky(a)
    >>> a
    tensor([[ 2.4112, -0.7486,  1.4551],
            [-0.7486,  1.3544,  0.1294],
            [ 1.4551,  0.1294,  1.6724]])
    >>> l
    tensor([[ 1.5528,  0.0000,  0.0000],
            [-0.4821,  1.0592,  0.0000],
            [ 0.9371,  0.5487,  0.7023]])
    >>> l @ l.mT
    tensor([[ 2.4112, -0.7486,  1.4551],
            [-0.7486,  1.3544,  0.1294],
            [ 1.4551,  0.1294,  1.6724]])
    >>> a = torch.randn(3, 2, 2) # Example for batched input
    >>> a = a @ a.mT + 1e-03 # make symmetric positive-definite
    >>> l = torch.cholesky(a)
    >>> z = l @ l.mT
    >>> torch.dist(z, a)
    tensor(2.3842e-07)
""",
)

add_docstr(
    torch.cholesky_solve,
    r"""
cholesky_solve(input, input2, upper=False, *, out=None) -> Tensor

Solves a linear system of equations with a positive semidefinite
matrix to be inverted given its Cholesky factor matrix :math:`u`.

If :attr:`upper` is ``False``, :math:`u` is and lower triangular and `c` is
returned such that:

.. math::
    c = (u u^T)^{{-1}} b

If :attr:`upper` is ``True`` or not provided, :math:`u` is upper triangular
and `c` is returned such that:

.. math::
    c = (u^T u)^{{-1}} b

`torch.cholesky_solve(b, u)` can take in 2D inputs `b, u` or inputs that are
batches of 2D matrices. If the inputs are batches, then returns
batched outputs `c`

Supports real-valued and complex-valued inputs.
For the complex-valued inputs the transpose operator above is the conjugate transpose.

Args:
    input (Tensor): input matrix :math:`b` of size :math:`(*, m, k)`,
                where :math:`*` is zero or more batch dimensions
    input2 (Tensor): input matrix :math:`u` of size :math:`(*, m, m)`,
                where :math:`*` is zero of more batch dimensions composed of
                upper or lower triangular Cholesky factor
    upper (bool, optional): whether to consider the Cholesky factor as a
                            lower or upper triangular matrix. Default: ``False``.

Keyword args:
    out (Tensor, optional): the output tensor for `c`

Example::

    >>> a = torch.randn(3, 3)
    >>> a = torch.mm(a, a.t()) # make symmetric positive definite
    >>> u = torch.linalg.cholesky(a)
    >>> a
    tensor([[ 0.7747, -1.9549,  1.3086],
            [-1.9549,  6.7546, -5.4114],
            [ 1.3086, -5.4114,  4.8733]])
    >>> b = torch.randn(3, 2)
    >>> b
    tensor([[-0.6355,  0.9891],
            [ 0.1974,  1.4706],
            [-0.4115, -0.6225]])
    >>> torch.cholesky_solve(b, u)
    tensor([[ -8.1625,  19.6097],
            [ -5.8398,  14.2387],
            [ -4.3771,  10.4173]])
    >>> torch.mm(a.inverse(), b)
    tensor([[ -8.1626,  19.6097],
            [ -5.8398,  14.2387],
            [ -4.3771,  10.4173]])
""",
)

add_docstr(
    torch.cholesky_inverse,
    r"""
cholesky_inverse(input, upper=False, *, out=None) -> Tensor

Computes the inverse of a symmetric positive-definite matrix :math:`A` using its
Cholesky factor :math:`u`: returns matrix ``inv``. The inverse is computed using
LAPACK routines ``dpotri`` and ``spotri`` (and the corresponding MAGMA routines).

If :attr:`upper` is ``False``, :math:`u` is lower triangular
such that the returned tensor is

.. math::
    inv = (uu^{{T}})^{{-1}}

If :attr:`upper` is ``True`` or not provided, :math:`u` is upper
triangular such that the returned tensor is

.. math::
    inv = (u^T u)^{{-1}}

Supports input of float, double, cfloat and cdouble dtypes.
Also supports batches of matrices, and if :math:`A` is a batch of matrices then the output has the same batch dimensions.

Args:
    input (Tensor): the input tensor :math:`A` of size :math:`(*, n, n)`,
                consisting of symmetric positive-definite matrices
                where :math:`*` is zero or more batch dimensions.
    upper (bool, optional): flag that indicates whether to return a
                upper or lower triangular matrix. Default: False

Keyword args:
    out (Tensor, optional): the output tensor for `inv`

Example::

    >>> a = torch.randn(3, 3)
    >>> a = torch.mm(a, a.t()) + 1e-05 * torch.eye(3) # make symmetric positive definite
    >>> u = torch.linalg.cholesky(a)
    >>> a
    tensor([[  0.9935,  -0.6353,   1.5806],
            [ -0.6353,   0.8769,  -1.7183],
            [  1.5806,  -1.7183,  10.6618]])
    >>> torch.cholesky_inverse(u)
    tensor([[ 1.9314,  1.2251, -0.0889],
            [ 1.2251,  2.4439,  0.2122],
            [-0.0889,  0.2122,  0.1412]])
    >>> a.inverse()
    tensor([[ 1.9314,  1.2251, -0.0889],
            [ 1.2251,  2.4439,  0.2122],
            [-0.0889,  0.2122,  0.1412]])
    >>> a = torch.randn(3, 2, 2) # Example for batched input
    >>> a = a @ a.mT + 1e-03 # make symmetric positive-definite
    >>> l = torch.linalg.cholesky(a)
    >>> z = l @ l.mT
    >>> torch.dist(z, a)
    tensor(3.5894e-07)
""",
)

add_docstr(
    torch.clone,
    r"""
clone(input, *, memory_format=torch.preserve_format) -> Tensor

Returns a copy of :attr:`input`.

.. note::

    This function is differentiable, so gradients will flow back from the
    result of this operation to :attr:`input`. To create a tensor without an
    autograd relationship to :attr:`input` see :meth:`~Tensor.detach`.

Args:
    {input}

Keyword args:
    {memory_format}
""".format(
        **common_args
    ),
)

add_docstr(
    torch.clamp,
    r"""
clamp(input, min=None, max=None, *, out=None) -> Tensor

Clamps all elements in :attr:`input` into the range `[` :attr:`min`, :attr:`max` `]`.
Letting min_value and max_value be :attr:`min` and :attr:`max`, respectively, this returns:

.. math::
    y_i = \min(\max(x_i, \text{min\_value}_i), \text{max\_value}_i)

If :attr:`min` is ``None``, there is no lower bound.
Or, if :attr:`max` is ``None`` there is no upper bound.
"""
    + r"""

.. note::
    If :attr:`min` is greater than :attr:`max` :func:`torch.clamp(..., min, max) <torch.clamp>`
    sets all elements in :attr:`input` to the value of :attr:`max`.

Args:
    {input}
    min (Number or Tensor, optional): lower-bound of the range to be clamped to
    max (Number or Tensor, optional): upper-bound of the range to be clamped to

Keyword args:
    {out}

Example::

    >>> a = torch.randn(4)
    >>> a
    tensor([-1.7120,  0.1734, -0.0478, -0.0922])
    >>> torch.clamp(a, min=-0.5, max=0.5)
    tensor([-0.5000,  0.1734, -0.0478, -0.0922])

    >>> min = torch.linspace(-1, 1, steps=4)
    >>> torch.clamp(a, min=min)
    tensor([-1.0000,  0.1734,  0.3333,  1.0000])

""".format(
        **common_args
    ),
)

add_docstr(
    torch.clip,
    r"""
clip(input, min=None, max=None, *, out=None) -> Tensor

Alias for :func:`torch.clamp`.
""",
)

add_docstr(
    torch.column_stack,
    r"""
column_stack(tensors, *, out=None) -> Tensor

Creates a new tensor by horizontally stacking the tensors in :attr:`tensors`.

Equivalent to ``torch.hstack(tensors)``, except each zero or one dimensional tensor ``t``
in :attr:`tensors` is first reshaped into a ``(t.numel(), 1)`` column before being stacked horizontally.

Args:
    tensors (sequence of Tensors): sequence of tensors to concatenate

Keyword args:
    {out}

Example::

    >>> a = torch.tensor([1, 2, 3])
    >>> b = torch.tensor([4, 5, 6])
    >>> torch.column_stack((a, b))
    tensor([[1, 4],
        [2, 5],
        [3, 6]])
    >>> a = torch.arange(5)
    >>> b = torch.arange(10).reshape(5, 2)
    >>> torch.column_stack((a, b, b))
    tensor([[0, 0, 1, 0, 1],
            [1, 2, 3, 2, 3],
            [2, 4, 5, 4, 5],
            [3, 6, 7, 6, 7],
            [4, 8, 9, 8, 9]])

""".format(
        **common_args
    ),
)

add_docstr(
    torch.complex,
    r"""
complex(real, imag, *, out=None) -> Tensor

Constructs a complex tensor with its real part equal to :attr:`real` and its
imaginary part equal to :attr:`imag`.

Args:
    real (Tensor): The real part of the complex tensor. Must be float or double.
    imag (Tensor): The imaginary part of the complex tensor. Must be same dtype
        as :attr:`real`.

Keyword args:
    out (Tensor): If the inputs are ``torch.float32``, must be
        ``torch.complex64``. If the inputs are ``torch.float64``, must be
        ``torch.complex128``.

Example::

    >>> real = torch.tensor([1, 2], dtype=torch.float32)
    >>> imag = torch.tensor([3, 4], dtype=torch.float32)
    >>> z = torch.complex(real, imag)
    >>> z
    tensor([(1.+3.j), (2.+4.j)])
    >>> z.dtype
    torch.complex64

""",
)

add_docstr(
    torch.polar,
    r"""
polar(abs, angle, *, out=None) -> Tensor

Constructs a complex tensor whose elements are Cartesian coordinates
corresponding to the polar coordinates with absolute value :attr:`abs` and angle
:attr:`angle`.

.. math::
    \text{out} = \text{abs} \cdot \cos(\text{angle}) + \text{abs} \cdot \sin(\text{angle}) \cdot j

.. note::
    `torch.polar` is similar to
    `std::polar <https://en.cppreference.com/w/cpp/numeric/complex/polar>`_
    and does not compute the polar decomposition
    of a complex tensor like Python's `cmath.polar` and SciPy's `linalg.polar` do.
    The behavior of this function is undefined if `abs` is negative or NaN, or if `angle` is
    infinite.

"""
    + r"""
Args:
    abs (Tensor): The absolute value the complex tensor. Must be float or double.
    angle (Tensor): The angle of the complex tensor. Must be same dtype as
        :attr:`abs`.

Keyword args:
    out (Tensor): If the inputs are ``torch.float32``, must be
        ``torch.complex64``. If the inputs are ``torch.float64``, must be
        ``torch.complex128``.

Example::

    >>> import numpy as np
    >>> abs = torch.tensor([1, 2], dtype=torch.float64)
    >>> angle = torch.tensor([np.pi / 2, 5 * np.pi / 4], dtype=torch.float64)
    >>> z = torch.polar(abs, angle)
    >>> z
    tensor([(0.0000+1.0000j), (-1.4142-1.4142j)], dtype=torch.complex128)
""",
)

add_docstr(
    torch.conj_physical,
    r"""
conj_physical(input, *, out=None) -> Tensor

Computes the element-wise conjugate of the given :attr:`input` tensor.
If :attr:`input` has a non-complex dtype, this function just returns :attr:`input`.

.. note::
   This performs the conjugate operation regardless of the fact conjugate bit is set or not.

.. warning:: In the future, :func:`torch.conj_physical` may return a non-writeable view for an :attr:`input` of
             non-complex dtype. It's recommended that programs not modify the tensor returned by :func:`torch.conj_physical`
             when :attr:`input` is of non-complex dtype to be compatible with this change.

.. math::
    \text{out}_{i} = conj(\text{input}_{i})
"""
    + r"""
Args:
    {input}

Keyword args:
    {out}

Example::

    >>> torch.conj_physical(torch.tensor([-1 + 1j, -2 + 2j, 3 - 3j]))
    tensor([-1 - 1j, -2 - 2j, 3 + 3j])
""".format(
        **common_args
    ),
)

add_docstr(
    torch.conj,
    r"""
conj(input) -> Tensor

Returns a view of :attr:`input` with a flipped conjugate bit. If :attr:`input` has a non-complex dtype,
this function just returns :attr:`input`.

.. note::
    :func:`torch.conj` performs a lazy conjugation, but the actual conjugated tensor can be materialized
    at any time using :func:`torch.resolve_conj`.

.. warning:: In the future, :func:`torch.conj` may return a non-writeable view for an :attr:`input` of
             non-complex dtype. It's recommended that programs not modify the tensor returned by :func:`torch.conj_physical`
             when :attr:`input` is of non-complex dtype to be compatible with this change.

Args:
    {input}

Example::

    >>> x = torch.tensor([-1 + 1j, -2 + 2j, 3 - 3j])
    >>> x.is_conj()
    False
    >>> y = torch.conj(x)
    >>> y.is_conj()
    True
""".format(
        **common_args
    ),
)

add_docstr(
    torch.resolve_conj,
    r"""
resolve_conj(input) -> Tensor

Returns a new tensor with materialized conjugation if :attr:`input`'s conjugate bit is set to `True`,
else returns :attr:`input`. The output tensor will always have its conjugate bit set to `False`.

Args:
    {input}

Example::

    >>> x = torch.tensor([-1 + 1j, -2 + 2j, 3 - 3j])
    >>> y = x.conj()
    >>> y.is_conj()
    True
    >>> z = y.resolve_conj()
    >>> z
    tensor([-1 - 1j, -2 - 2j, 3 + 3j])
    >>> z.is_conj()
    False
""".format(
        **common_args
    ),
)

add_docstr(
    torch.resolve_neg,
    r"""
resolve_neg(input) -> Tensor

Returns a new tensor with materialized negation if :attr:`input`'s negative bit is set to `True`,
else returns :attr:`input`. The output tensor will always have its negative bit set to `False`.
Args:
    {input}

Example::

    >>> x = torch.tensor([-1 + 1j, -2 + 2j, 3 - 3j])
    >>> y = x.conj()
    >>> z = y.imag
    >>> z.is_neg()
    True
    >>> out = y.resolve_neg()
    >>> out
    tensor([-1, -2, -3])
    >>> out.is_neg()
    False

""".format(
        **common_args
    ),
)

add_docstr(
    torch.copysign,
    r"""
copysign(input, other, *, out=None) -> Tensor

Create a new floating-point tensor with the magnitude of :attr:`input` and the sign of :attr:`other`, elementwise.

.. math::
    \text{out}_{i} = \begin{cases}
        -|\text{input}_{i}| & \text{if } \text{other}_{i} \leq -0.0 \\
         |\text{input}_{i}| & \text{if } \text{other}_{i} \geq 0.0 \\
    \end{cases}
"""
    + r"""

Supports :ref:`broadcasting to a common shape <broadcasting-semantics>`,
and integer and float inputs.

Args:
    input (Tensor): magnitudes.
    other (Tensor or Number): contains value(s) whose signbit(s) are
        applied to the magnitudes in :attr:`input`.

Keyword args:
    {out}

Example::

    >>> a = torch.randn(5)
    >>> a
    tensor([-1.2557, -0.0026, -0.5387,  0.4740, -0.9244])
    >>> torch.copysign(a, 1)
    tensor([1.2557, 0.0026, 0.5387, 0.4740, 0.9244])
    >>> a = torch.randn(4, 4)
    >>> a
    tensor([[ 0.7079,  0.2778, -1.0249,  0.5719],
            [-0.0059, -0.2600, -0.4475, -1.3948],
            [ 0.3667, -0.9567, -2.5757, -0.1751],
            [ 0.2046, -0.0742,  0.2998, -0.1054]])
    >>> b = torch.randn(4)
    tensor([ 0.2373,  0.3120,  0.3190, -1.1128])
    >>> torch.copysign(a, b)
    tensor([[ 0.7079,  0.2778,  1.0249, -0.5719],
            [ 0.0059,  0.2600,  0.4475, -1.3948],
            [ 0.3667,  0.9567,  2.5757, -0.1751],
            [ 0.2046,  0.0742,  0.2998, -0.1054]])
    >>> a = torch.tensor([1.])
    >>> b = torch.tensor([-0.])
    >>> torch.copysign(a, b)
    tensor([-1.])

.. note::
    copysign handles signed zeros. If the other argument has a negative zero (-0),
    the corresponding output value will be negative.

""".format(
        **common_args
    ),
)

add_docstr(
    torch.cos,
    r"""
cos(input, *, out=None) -> Tensor

Returns a new tensor with the cosine  of the elements of :attr:`input`.

.. math::
    \text{out}_{i} = \cos(\text{input}_{i})
"""
    + r"""
Args:
    {input}

Keyword args:
    {out}

Example::

    >>> a = torch.randn(4)
    >>> a
    tensor([ 1.4309,  1.2706, -0.8562,  0.9796])
    >>> torch.cos(a)
    tensor([ 0.1395,  0.2957,  0.6553,  0.5574])
""".format(
        **common_args
    ),
)

add_docstr(
    torch.cosh,
    r"""
cosh(input, *, out=None) -> Tensor

Returns a new tensor with the hyperbolic cosine  of the elements of
:attr:`input`.

.. math::
    \text{out}_{i} = \cosh(\text{input}_{i})
"""
    + r"""
Args:
    {input}

Keyword args:
    {out}

Example::

    >>> a = torch.randn(4)
    >>> a
    tensor([ 0.1632,  1.1835, -0.6979, -0.7325])
    >>> torch.cosh(a)
    tensor([ 1.0133,  1.7860,  1.2536,  1.2805])

.. note::
   When :attr:`input` is on the CPU, the implementation of torch.cosh may use
   the Sleef library, which rounds very large results to infinity or negative
   infinity. See `here <https://sleef.org/purec.xhtml>`_ for details.
""".format(
        **common_args
    ),
)

add_docstr(
    torch.cross,
    r"""
cross(input, other, dim=None, *, out=None) -> Tensor


Returns the cross product of vectors in dimension :attr:`dim` of :attr:`input`
and :attr:`other`.

Supports input of float, double, cfloat and cdouble dtypes. Also supports batches
of vectors, for which it computes the product along the dimension :attr:`dim`.
In this case, the output has the same batch dimensions as the inputs.

If :attr:`dim` is not given, it defaults to the first dimension found with the
size 3. Note that this might be unexpected.

.. seealso::
        :func:`torch.linalg.cross` which requires specifying dim (defaulting to -1).

.. warning:: This function may change in a future PyTorch release to match
        the default behaviour in :func:`torch.linalg.cross`. We recommend using
        :func:`torch.linalg.cross`.

Args:
    {input}
    other (Tensor): the second input tensor
    dim  (int, optional): the dimension to take the cross-product in.

Keyword args:
    {out}

Example::

    >>> a = torch.randn(4, 3)
    >>> a
    tensor([[-0.3956,  1.1455,  1.6895],
            [-0.5849,  1.3672,  0.3599],
            [-1.1626,  0.7180, -0.0521],
            [-0.1339,  0.9902, -2.0225]])
    >>> b = torch.randn(4, 3)
    >>> b
    tensor([[-0.0257, -1.4725, -1.2251],
            [-1.1479, -0.7005, -1.9757],
            [-1.3904,  0.3726, -1.1836],
            [-0.9688, -0.7153,  0.2159]])
    >>> torch.cross(a, b, dim=1)
    tensor([[ 1.0844, -0.5281,  0.6120],
            [-2.4490, -1.5687,  1.9792],
            [-0.8304, -1.3037,  0.5650],
            [-1.2329,  1.9883,  1.0551]])
    >>> torch.cross(a, b)
    tensor([[ 1.0844, -0.5281,  0.6120],
            [-2.4490, -1.5687,  1.9792],
            [-0.8304, -1.3037,  0.5650],
            [-1.2329,  1.9883,  1.0551]])
""".format(
        **common_args
    ),
)

add_docstr(
    torch.logcumsumexp,
    r"""
logcumsumexp(input, dim, *, out=None) -> Tensor
Returns the logarithm of the cumulative summation of the exponentiation of
elements of :attr:`input` in the dimension :attr:`dim`.

For summation index :math:`j` given by `dim` and other indices :math:`i`, the result is

    .. math::
        \text{{logcumsumexp}}(x)_{{ij}} = \log \sum\limits_{{j=0}}^{{i}} \exp(x_{{ij}})

Args:
    {input}
    dim  (int): the dimension to do the operation over

Keyword args:
    {out}

Example::

    >>> a = torch.randn(10)
    >>> torch.logcumsumexp(a, dim=0)
    tensor([-0.42296738, -0.04462666,  0.86278635,  0.94622083,  1.05277811,
             1.39202815,  1.83525007,  1.84492621,  2.06084887,  2.06844475]))
""".format(
        **reduceops_common_args
    ),
)

add_docstr(
    torch.cummax,
    r"""
cummax(input, dim, *, out=None) -> (Tensor, LongTensor)
Returns a namedtuple ``(values, indices)`` where ``values`` is the cumulative maximum of
elements of :attr:`input` in the dimension :attr:`dim`. And ``indices`` is the index
location of each maximum value found in the dimension :attr:`dim`.

.. math::
    y_i = max(x_1, x_2, x_3, \dots, x_i)

Args:
    {input}
    dim  (int): the dimension to do the operation over

Keyword args:
    out (tuple, optional): the result tuple of two output tensors (values, indices)

Example::

    >>> a = torch.randn(10)
    >>> a
    tensor([-0.3449, -1.5447,  0.0685, -1.5104, -1.1706,  0.2259,  1.4696, -1.3284,
         1.9946, -0.8209])
    >>> torch.cummax(a, dim=0)
    torch.return_types.cummax(
        values=tensor([-0.3449, -0.3449,  0.0685,  0.0685,  0.0685,  0.2259,  1.4696,  1.4696,
         1.9946,  1.9946]),
        indices=tensor([0, 0, 2, 2, 2, 5, 6, 6, 8, 8]))
""".format(
        **reduceops_common_args
    ),
)

add_docstr(
    torch.cummin,
    r"""
cummin(input, dim, *, out=None) -> (Tensor, LongTensor)
Returns a namedtuple ``(values, indices)`` where ``values`` is the cumulative minimum of
elements of :attr:`input` in the dimension :attr:`dim`. And ``indices`` is the index
location of each maximum value found in the dimension :attr:`dim`.

.. math::
    y_i = min(x_1, x_2, x_3, \dots, x_i)

Args:
    {input}
    dim  (int): the dimension to do the operation over

Keyword args:
    out (tuple, optional): the result tuple of two output tensors (values, indices)

Example::

    >>> a = torch.randn(10)
    >>> a
    tensor([-0.2284, -0.6628,  0.0975,  0.2680, -1.3298, -0.4220, -0.3885,  1.1762,
         0.9165,  1.6684])
    >>> torch.cummin(a, dim=0)
    torch.return_types.cummin(
        values=tensor([-0.2284, -0.6628, -0.6628, -0.6628, -1.3298, -1.3298, -1.3298, -1.3298,
        -1.3298, -1.3298]),
        indices=tensor([0, 1, 1, 1, 4, 4, 4, 4, 4, 4]))
""".format(
        **reduceops_common_args
    ),
)

add_docstr(
    torch.cumprod,
    r"""
cumprod(input, dim, *, dtype=None, out=None) -> Tensor

Returns the cumulative product of elements of :attr:`input` in the dimension
:attr:`dim`.

For example, if :attr:`input` is a vector of size N, the result will also be
a vector of size N, with elements.

.. math::
    y_i = x_1 \times x_2\times x_3\times \dots \times x_i

Args:
    {input}
    dim  (int): the dimension to do the operation over

Keyword args:
    {dtype}
    {out}

Example::

    >>> a = torch.randn(10)
    >>> a
    tensor([ 0.6001,  0.2069, -0.1919,  0.9792,  0.6727,  1.0062,  0.4126,
            -0.2129, -0.4206,  0.1968])
    >>> torch.cumprod(a, dim=0)
    tensor([ 0.6001,  0.1241, -0.0238, -0.0233, -0.0157, -0.0158, -0.0065,
             0.0014, -0.0006, -0.0001])

    >>> a[5] = 0.0
    >>> torch.cumprod(a, dim=0)
    tensor([ 0.6001,  0.1241, -0.0238, -0.0233, -0.0157, -0.0000, -0.0000,
             0.0000, -0.0000, -0.0000])
""".format(
        **reduceops_common_args
    ),
)

add_docstr(
    torch.cumsum,
    r"""
cumsum(input, dim, *, dtype=None, out=None) -> Tensor

Returns the cumulative sum of elements of :attr:`input` in the dimension
:attr:`dim`.

For example, if :attr:`input` is a vector of size N, the result will also be
a vector of size N, with elements.

.. math::
    y_i = x_1 + x_2 + x_3 + \dots + x_i

Args:
    {input}
    dim  (int): the dimension to do the operation over

Keyword args:
    {dtype}
    {out}

Example::

    >>> a = torch.randn(10)
    >>> a
    tensor([-0.8286, -0.4890,  0.5155,  0.8443,  0.1865, -0.1752, -2.0595,
             0.1850, -1.1571, -0.4243])
    >>> torch.cumsum(a, dim=0)
    tensor([-0.8286, -1.3175, -0.8020,  0.0423,  0.2289,  0.0537, -2.0058,
            -1.8209, -2.9780, -3.4022])
""".format(
        **reduceops_common_args
    ),
)

add_docstr(
    torch.count_nonzero,
    r"""
count_nonzero(input, dim=None) -> Tensor

Counts the number of non-zero values in the tensor :attr:`input` along the given :attr:`dim`.
If no dim is specified then all non-zeros in the tensor are counted.

Args:
    {input}
    dim (int or tuple of ints, optional): Dim or tuple of dims along which to count non-zeros.

Example::

    >>> x = torch.zeros(3,3)
    >>> x[torch.randn(3,3) > 0.5] = 1
    >>> x
    tensor([[0., 1., 1.],
            [0., 0., 0.],
            [0., 0., 1.]])
    >>> torch.count_nonzero(x)
    tensor(3)
    >>> torch.count_nonzero(x, dim=0)
    tensor([0, 1, 2])
""".format(
        **reduceops_common_args
    ),
)

add_docstr(
    torch.dequantize,
    r"""
dequantize(tensor) -> Tensor

Returns an fp32 Tensor by dequantizing a quantized Tensor

Args:
    tensor (Tensor): A quantized Tensor

.. function:: dequantize(tensors) -> sequence of Tensors
   :noindex:

Given a list of quantized Tensors, dequantize them and return a list of fp32 Tensors

Args:
     tensors (sequence of Tensors): A list of quantized Tensors
""",
)

add_docstr(
    torch.diag,
    r"""
diag(input, diagonal=0, *, out=None) -> Tensor

- If :attr:`input` is a vector (1-D tensor), then returns a 2-D square tensor
  with the elements of :attr:`input` as the diagonal.
- If :attr:`input` is a matrix (2-D tensor), then returns a 1-D tensor with
  the diagonal elements of :attr:`input`.

The argument :attr:`diagonal` controls which diagonal to consider:

- If :attr:`diagonal` = 0, it is the main diagonal.
- If :attr:`diagonal` > 0, it is above the main diagonal.
- If :attr:`diagonal` < 0, it is below the main diagonal.

Args:
    {input}
    diagonal (int, optional): the diagonal to consider

Keyword args:
    {out}

.. seealso::

        :func:`torch.diagonal` always returns the diagonal of its input.

        :func:`torch.diagflat` always constructs a tensor with diagonal elements
        specified by the input.

Examples:

Get the square matrix where the input vector is the diagonal::

    >>> a = torch.randn(3)
    >>> a
    tensor([ 0.5950,-0.0872, 2.3298])
    >>> torch.diag(a)
    tensor([[ 0.5950, 0.0000, 0.0000],
            [ 0.0000,-0.0872, 0.0000],
            [ 0.0000, 0.0000, 2.3298]])
    >>> torch.diag(a, 1)
    tensor([[ 0.0000, 0.5950, 0.0000, 0.0000],
            [ 0.0000, 0.0000,-0.0872, 0.0000],
            [ 0.0000, 0.0000, 0.0000, 2.3298],
            [ 0.0000, 0.0000, 0.0000, 0.0000]])

Get the k-th diagonal of a given matrix::

    >>> a = torch.randn(3, 3)
    >>> a
    tensor([[-0.4264, 0.0255,-0.1064],
            [ 0.8795,-0.2429, 0.1374],
            [ 0.1029,-0.6482,-1.6300]])
    >>> torch.diag(a, 0)
    tensor([-0.4264,-0.2429,-1.6300])
    >>> torch.diag(a, 1)
    tensor([ 0.0255, 0.1374])
""".format(
        **common_args
    ),
)

add_docstr(
    torch.diag_embed,
    r"""
diag_embed(input, offset=0, dim1=-2, dim2=-1) -> Tensor

Creates a tensor whose diagonals of certain 2D planes (specified by
:attr:`dim1` and :attr:`dim2`) are filled by :attr:`input`.
To facilitate creating batched diagonal matrices, the 2D planes formed by
the last two dimensions of the returned tensor are chosen by default.

The argument :attr:`offset` controls which diagonal to consider:

- If :attr:`offset` = 0, it is the main diagonal.
- If :attr:`offset` > 0, it is above the main diagonal.
- If :attr:`offset` < 0, it is below the main diagonal.

The size of the new matrix will be calculated to make the specified diagonal
of the size of the last input dimension.
Note that for :attr:`offset` other than :math:`0`, the order of :attr:`dim1`
and :attr:`dim2` matters. Exchanging them is equivalent to changing the
sign of :attr:`offset`.

Applying :meth:`torch.diagonal` to the output of this function with
the same arguments yields a matrix identical to input. However,
:meth:`torch.diagonal` has different default dimensions, so those
need to be explicitly specified.

Args:
    {input} Must be at least 1-dimensional.
    offset (int, optional): which diagonal to consider. Default: 0
        (main diagonal).
    dim1 (int, optional): first dimension with respect to which to
        take diagonal. Default: -2.
    dim2 (int, optional): second dimension with respect to which to
        take diagonal. Default: -1.

Example::

    >>> a = torch.randn(2, 3)
    >>> torch.diag_embed(a)
    tensor([[[ 1.5410,  0.0000,  0.0000],
             [ 0.0000, -0.2934,  0.0000],
             [ 0.0000,  0.0000, -2.1788]],

            [[ 0.5684,  0.0000,  0.0000],
             [ 0.0000, -1.0845,  0.0000],
             [ 0.0000,  0.0000, -1.3986]]])

    >>> torch.diag_embed(a, offset=1, dim1=0, dim2=2)
    tensor([[[ 0.0000,  1.5410,  0.0000,  0.0000],
             [ 0.0000,  0.5684,  0.0000,  0.0000]],

            [[ 0.0000,  0.0000, -0.2934,  0.0000],
             [ 0.0000,  0.0000, -1.0845,  0.0000]],

            [[ 0.0000,  0.0000,  0.0000, -2.1788],
             [ 0.0000,  0.0000,  0.0000, -1.3986]],

            [[ 0.0000,  0.0000,  0.0000,  0.0000],
             [ 0.0000,  0.0000,  0.0000,  0.0000]]])
""".format(
        **common_args
    ),
)


add_docstr(
    torch.diagflat,
    r"""
diagflat(input, offset=0) -> Tensor

- If :attr:`input` is a vector (1-D tensor), then returns a 2-D square tensor
  with the elements of :attr:`input` as the diagonal.
- If :attr:`input` is a tensor with more than one dimension, then returns a
  2-D tensor with diagonal elements equal to a flattened :attr:`input`.

The argument :attr:`offset` controls which diagonal to consider:

- If :attr:`offset` = 0, it is the main diagonal.
- If :attr:`offset` > 0, it is above the main diagonal.
- If :attr:`offset` < 0, it is below the main diagonal.

Args:
    {input}
    offset (int, optional): the diagonal to consider. Default: 0 (main
        diagonal).

Examples::

    >>> a = torch.randn(3)
    >>> a
    tensor([-0.2956, -0.9068,  0.1695])
    >>> torch.diagflat(a)
    tensor([[-0.2956,  0.0000,  0.0000],
            [ 0.0000, -0.9068,  0.0000],
            [ 0.0000,  0.0000,  0.1695]])
    >>> torch.diagflat(a, 1)
    tensor([[ 0.0000, -0.2956,  0.0000,  0.0000],
            [ 0.0000,  0.0000, -0.9068,  0.0000],
            [ 0.0000,  0.0000,  0.0000,  0.1695],
            [ 0.0000,  0.0000,  0.0000,  0.0000]])

    >>> a = torch.randn(2, 2)
    >>> a
    tensor([[ 0.2094, -0.3018],
            [-0.1516,  1.9342]])
    >>> torch.diagflat(a)
    tensor([[ 0.2094,  0.0000,  0.0000,  0.0000],
            [ 0.0000, -0.3018,  0.0000,  0.0000],
            [ 0.0000,  0.0000, -0.1516,  0.0000],
            [ 0.0000,  0.0000,  0.0000,  1.9342]])
""".format(
        **common_args
    ),
)

add_docstr(
    torch.diagonal,
    r"""
diagonal(input, offset=0, dim1=0, dim2=1) -> Tensor

Returns a partial view of :attr:`input` with the its diagonal elements
with respect to :attr:`dim1` and :attr:`dim2` appended as a dimension
at the end of the shape.

The argument :attr:`offset` controls which diagonal to consider:

- If :attr:`offset` = 0, it is the main diagonal.
- If :attr:`offset` > 0, it is above the main diagonal.
- If :attr:`offset` < 0, it is below the main diagonal.

Applying :meth:`torch.diag_embed` to the output of this function with
the same arguments yields a diagonal matrix with the diagonal entries
of the input. However, :meth:`torch.diag_embed` has different default
dimensions, so those need to be explicitly specified.

Args:
    {input} Must be at least 2-dimensional.
    offset (int, optional): which diagonal to consider. Default: 0
        (main diagonal).
    dim1 (int, optional): first dimension with respect to which to
        take diagonal. Default: 0.
    dim2 (int, optional): second dimension with respect to which to
        take diagonal. Default: 1.

.. note::  To take a batch diagonal, pass in dim1=-2, dim2=-1.

Examples::

    >>> a = torch.randn(3, 3)
    >>> a
    tensor([[-1.0854,  1.1431, -0.1752],
            [ 0.8536, -0.0905,  0.0360],
            [ 0.6927, -0.3735, -0.4945]])


    >>> torch.diagonal(a, 0)
    tensor([-1.0854, -0.0905, -0.4945])


    >>> torch.diagonal(a, 1)
    tensor([ 1.1431,  0.0360])


    >>> x = torch.randn(2, 5, 4, 2)
    >>> torch.diagonal(x, offset=-1, dim1=1, dim2=2)
    tensor([[[-1.2631,  0.3755, -1.5977, -1.8172],
             [-1.1065,  1.0401, -0.2235, -0.7938]],

            [[-1.7325, -0.3081,  0.6166,  0.2335],
             [ 1.0500,  0.7336, -0.3836, -1.1015]]])
""".format(
        **common_args
    ),
)

add_docstr(
    torch.diagonal_scatter,
    r"""
diagonal_scatter(input, src, offset=0, dim1=0, dim2=1) -> Tensor

Embeds the values of the :attr:`src` tensor into :attr:`input` along
the diagonal elements of :attr:`input`, with respect to :attr:`dim1`
and :attr:`dim2`.

This function returns a tensor with fresh storage; it does not
return a view.

The argument :attr:`offset` controls which diagonal to consider:

- If :attr:`offset` = 0, it is the main diagonal.
- If :attr:`offset` > 0, it is above the main diagonal.
- If :attr:`offset` < 0, it is below the main diagonal.

Args:
    {input} Must be at least 2-dimensional.
    src (Tensor): the tensor to embed into :attr:`input`.
    offset (int, optional): which diagonal to consider. Default: 0
        (main diagonal).
    dim1 (int, optional): first dimension with respect to which to
        take diagonal. Default: 0.
    dim2 (int, optional): second dimension with respect to which to
        take diagonal. Default: 1.

.. note::

    :attr:`src` must be of the proper size in order to be embedded
    into :attr:`input`. Specifically, it should have the same shape as
    ``torch.diagonal(input, offset, dim1, dim2)``

Examples::

    >>> a = torch.zeros(3, 3)
    >>> a
    tensor([[0., 0., 0.],
            [0., 0., 0.],
            [0., 0., 0.]])

    >>> torch.diagonal_scatter(a, torch.ones(3), 0)
    tensor([[1., 0., 0.],
            [0., 1., 0.],
            [0., 0., 1.]])

    >>> torch.diagonal_scatter(a, torch.ones(2), 1)
    tensor([[0., 1., 0.],
            [0., 0., 1.],
            [0., 0., 0.]])
""".format(
        **common_args
    ),
)

add_docstr(
    torch.as_strided_scatter,
    r"""
as_strided_scatter(input, src, size, stride, storage_offset=0) -> Tensor

Embeds the values of the :attr:`src` tensor into :attr:`input` along
the elements corresponding to the result of calling
input.as_strided(size, stride, storage_offset).

This function returns a tensor with fresh storage; it does not
return a view.

Args:
    {input}
    size (tuple or ints): the shape of the output tensor
    stride (tuple or ints): the stride of the output tensor
    storage_offset (int, optional): the offset in the underlying storage of the output tensor

.. note::

    :attr:`src` must be of the proper size in order to be embedded
    into :attr:`input`. Specifically, it should have the same shape as
    `torch.as_strided(input, size, stride, storage_offset)`

Example::

    >>> a = torch.arange(4).reshape(2, 2) + 1
    >>> a
    tensor([[1, 2],
            [3, 4]])
    >>> b = torch.zeros(3, 3)
    >>> b
    tensor([[0., 0., 0.],
            [0., 0., 0.],
            [0., 0., 0.]])
    >>> torch.as_strided_scatter(b, a, (2, 2), (1, 2))
    tensor([[1., 3., 2.],
            [4., 0., 0.],
            [0., 0., 0.]])

""".format(
        **common_args
    ),
)

add_docstr(
    torch.diff,
    r"""
diff(input, n=1, dim=-1, prepend=None, append=None) -> Tensor

Computes the n-th forward difference along the given dimension.

The first-order differences are given by `out[i] = input[i + 1] - input[i]`. Higher-order
differences are calculated by using :func:`torch.diff` recursively.

Args:
    input (Tensor): the tensor to compute the differences on
    n (int, optional): the number of times to recursively compute the difference
    dim (int, optional): the dimension to compute the difference along.
        Default is the last dimension.
    prepend, append (Tensor, optional): values to prepend or append to
        :attr:`input` along :attr:`dim` before computing the difference.
        Their dimensions must be equivalent to that of input, and their shapes
        must match input's shape except on :attr:`dim`.

Keyword args:
    {out}

Example::

    >>> a = torch.tensor([1, 3, 2])
    >>> torch.diff(a)
    tensor([ 2, -1])
    >>> b = torch.tensor([4, 5])
    >>> torch.diff(a, append=b)
    tensor([ 2, -1,  2,  1])
    >>> c = torch.tensor([[1, 2, 3], [3, 4, 5]])
    >>> torch.diff(c, dim=0)
    tensor([[2, 2, 2]])
    >>> torch.diff(c, dim=1)
    tensor([[1, 1],
            [1, 1]])
""".format(
        **common_args
    ),
)

add_docstr(
    torch.digamma,
    r"""
digamma(input, *, out=None) -> Tensor

Alias for :func:`torch.special.digamma`.
""",
)

add_docstr(
    torch.dist,
    r"""
dist(input, other, p=2) -> Tensor

Returns the p-norm of (:attr:`input` - :attr:`other`)

The shapes of :attr:`input` and :attr:`other` must be
:ref:`broadcastable <broadcasting-semantics>`.

Args:
    {input}
    other (Tensor): the Right-hand-side input tensor
    p (float, optional): the norm to be computed

Example::

    >>> x = torch.randn(4)
    >>> x
    tensor([-1.5393, -0.8675,  0.5916,  1.6321])
    >>> y = torch.randn(4)
    >>> y
    tensor([ 0.0967, -1.0511,  0.6295,  0.8360])
    >>> torch.dist(x, y, 3.5)
    tensor(1.6727)
    >>> torch.dist(x, y, 3)
    tensor(1.6973)
    >>> torch.dist(x, y, 0)
    tensor(4.)
    >>> torch.dist(x, y, 1)
    tensor(2.6537)
""".format(
        **common_args
    ),
)

add_docstr(
    torch.div,
    r"""
div(input, other, *, rounding_mode=None, out=None) -> Tensor

Divides each element of the input ``input`` by the corresponding element of
:attr:`other`.

.. math::
    \text{{out}}_i = \frac{{\text{{input}}_i}}{{\text{{other}}_i}}

.. note::
    By default, this performs a "true" division like Python 3.
    See the :attr:`rounding_mode` argument for floor division.

Supports :ref:`broadcasting to a common shape <broadcasting-semantics>`,
:ref:`type promotion <type-promotion-doc>`, and integer, float, and complex inputs.
Always promotes integer types to the default scalar type.

Args:
    input (Tensor): the dividend
    other (Tensor or Number): the divisor

Keyword args:
    rounding_mode (str, optional): Type of rounding applied to the result:

        * None - default behavior. Performs no rounding and, if both :attr:`input` and
          :attr:`other` are integer types, promotes the inputs to the default scalar type.
          Equivalent to true division in Python (the ``/`` operator) and NumPy's ``np.true_divide``.
        * ``"trunc"`` - rounds the results of the division towards zero.
          Equivalent to C-style integer division.
        * ``"floor"`` - rounds the results of the division down.
          Equivalent to floor division in Python (the ``//`` operator) and NumPy's ``np.floor_divide``.

    {out}

Examples::

    >>> x = torch.tensor([ 0.3810,  1.2774, -0.2972, -0.3719,  0.4637])
    >>> torch.div(x, 0.5)
    tensor([ 0.7620,  2.5548, -0.5944, -0.7438,  0.9274])

    >>> a = torch.tensor([[-0.3711, -1.9353, -0.4605, -0.2917],
    ...                   [ 0.1815, -1.0111,  0.9805, -1.5923],
    ...                   [ 0.1062,  1.4581,  0.7759, -1.2344],
    ...                   [-0.1830, -0.0313,  1.1908, -1.4757]])
    >>> b = torch.tensor([ 0.8032,  0.2930, -0.8113, -0.2308])
    >>> torch.div(a, b)
    tensor([[-0.4620, -6.6051,  0.5676,  1.2639],
            [ 0.2260, -3.4509, -1.2086,  6.8990],
            [ 0.1322,  4.9764, -0.9564,  5.3484],
            [-0.2278, -0.1068, -1.4678,  6.3938]])

    >>> torch.div(a, b, rounding_mode='trunc')
    tensor([[-0., -6.,  0.,  1.],
            [ 0., -3., -1.,  6.],
            [ 0.,  4., -0.,  5.],
            [-0., -0., -1.,  6.]])

    >>> torch.div(a, b, rounding_mode='floor')
    tensor([[-1., -7.,  0.,  1.],
            [ 0., -4., -2.,  6.],
            [ 0.,  4., -1.,  5.],
            [-1., -1., -2.,  6.]])

""".format(
        **common_args
    ),
)

add_docstr(
    torch.divide,
    r"""
divide(input, other, *, rounding_mode=None, out=None) -> Tensor

Alias for :func:`torch.div`.
""",
)

add_docstr(
    torch.dot,
    r"""
dot(input, other, *, out=None) -> Tensor

Computes the dot product of two 1D tensors.

.. note::

    Unlike NumPy's dot, torch.dot intentionally only supports computing the dot product
    of two 1D tensors with the same number of elements.

Args:
    input (Tensor): first tensor in the dot product, must be 1D.
    other (Tensor): second tensor in the dot product, must be 1D.

Keyword args:
    {out}

Example::

    >>> torch.dot(torch.tensor([2, 3]), torch.tensor([2, 1]))
    tensor(7)
""".format(
        **common_args
    ),
)

add_docstr(
    torch.vdot,
    r"""
vdot(input, other, *, out=None) -> Tensor

Computes the dot product of two 1D vectors along a dimension.

In symbols, this function computes

.. math::

    \sum_{i=1}^n \overline{x_i}y_i.

where :math:`\overline{x_i}` denotes the conjugate for complex
vectors, and it is the identity for real vectors.

.. note::

    Unlike NumPy's vdot, torch.vdot intentionally only supports computing the dot product
    of two 1D tensors with the same number of elements.

.. seealso::

        :func:`torch.linalg.vecdot` computes the dot product of two batches of vectors along a dimension.

Args:
    input (Tensor): first tensor in the dot product, must be 1D. Its conjugate is used if it's complex.
    other (Tensor): second tensor in the dot product, must be 1D.

Keyword args:
"""
    + rf"""
.. note:: {common_args["out"]}
"""
    + r"""

Example::

    >>> torch.vdot(torch.tensor([2, 3]), torch.tensor([2, 1]))
    tensor(7)
    >>> a = torch.tensor((1 +2j, 3 - 1j))
    >>> b = torch.tensor((2 +1j, 4 - 0j))
    >>> torch.vdot(a, b)
    tensor([16.+1.j])
    >>> torch.vdot(b, a)
    tensor([16.-1.j])
""",
)

add_docstr(
    torch.eq,
    r"""
eq(input, other, *, out=None) -> Tensor

Computes element-wise equality

The second argument can be a number or a tensor whose shape is
:ref:`broadcastable <broadcasting-semantics>` with the first argument.

Args:
    input (Tensor): the tensor to compare
    other (Tensor or float): the tensor or value to compare

Keyword args:
    {out}

Returns:
    A boolean tensor that is True where :attr:`input` is equal to :attr:`other` and False elsewhere

Example::

    >>> torch.eq(torch.tensor([[1, 2], [3, 4]]), torch.tensor([[1, 1], [4, 4]]))
    tensor([[ True, False],
            [False, True]])
""".format(
        **common_args
    ),
)

add_docstr(
    torch.equal,
    r"""
equal(input, other) -> bool

``True`` if two tensors have the same size and elements, ``False`` otherwise.

Example::

    >>> torch.equal(torch.tensor([1, 2]), torch.tensor([1, 2]))
    True
""",
)

add_docstr(
    torch.erf,
    r"""
erf(input, *, out=None) -> Tensor

Alias for :func:`torch.special.erf`.
""",
)

add_docstr(
    torch.erfc,
    r"""
erfc(input, *, out=None) -> Tensor

Alias for :func:`torch.special.erfc`.
""",
)

add_docstr(
    torch.erfinv,
    r"""
erfinv(input, *, out=None) -> Tensor

Alias for :func:`torch.special.erfinv`.
""",
)

add_docstr(
    torch.exp,
    r"""
exp(input, *, out=None) -> Tensor

Returns a new tensor with the exponential of the elements
of the input tensor :attr:`input`.

.. math::
    y_{i} = e^{x_{i}}
"""
    + r"""
Args:
    {input}

Keyword args:
    {out}

Example::

    >>> torch.exp(torch.tensor([0, math.log(2.)]))
    tensor([ 1.,  2.])
""".format(
        **common_args
    ),
)

add_docstr(
    torch.exp2,
    r"""
exp2(input, *, out=None) -> Tensor

Alias for :func:`torch.special.exp2`.
""",
)

add_docstr(
    torch.expm1,
    r"""
expm1(input, *, out=None) -> Tensor

Alias for :func:`torch.special.expm1`.
""",
)

add_docstr(
    torch.eye,
    r"""
eye(n, m=None, *, out=None, dtype=None, layout=torch.strided, device=None, requires_grad=False) -> Tensor

Returns a 2-D tensor with ones on the diagonal and zeros elsewhere.

Args:
    n (int): the number of rows
    m (int, optional): the number of columns with default being :attr:`n`

Keyword arguments:
    {out}
    {dtype}
    {layout}
    {device}
    {requires_grad}

Returns:
    Tensor: A 2-D tensor with ones on the diagonal and zeros elsewhere

Example::

    >>> torch.eye(3)
    tensor([[ 1.,  0.,  0.],
            [ 0.,  1.,  0.],
            [ 0.,  0.,  1.]])
""".format(
        **factory_common_args
    ),
)

add_docstr(
    torch.floor,
    r"""
floor(input, *, out=None) -> Tensor

Returns a new tensor with the floor of the elements of :attr:`input`,
the largest integer less than or equal to each element.

.. math::
    \text{out}_{i} = \left\lfloor \text{input}_{i} \right\rfloor
"""
    + r"""
Args:
    {input}

Keyword args:
    {out}

Example::

    >>> a = torch.randn(4)
    >>> a
    tensor([-0.8166,  1.5308, -0.2530, -0.2091])
    >>> torch.floor(a)
    tensor([-1.,  1., -1., -1.])
""".format(
        **common_args
    ),
)

add_docstr(
    torch.floor_divide,
    r"""
floor_divide(input, other, *, out=None) -> Tensor

.. note::

    Before PyTorch 1.13 :func:`torch.floor_divide` incorrectly performed
    truncation division. To restore the previous behavior use
    :func:`torch.div` with ``rounding_mode='trunc'``.

Computes :attr:`input` divided by :attr:`other`, elementwise, and floors
the result.

.. math::
    \text{{out}}_i = \text{floor} \left( \frac{{\text{{input}}_i}}{{\text{{other}}_i}} \right)

"""
    + r"""

Supports broadcasting to a common shape, type promotion, and integer and float inputs.

Args:
    input (Tensor or Number): the dividend
    other (Tensor or Number): the divisor

Keyword args:
    {out}

Example::

    >>> a = torch.tensor([4.0, 3.0])
    >>> b = torch.tensor([2.0, 2.0])
    >>> torch.floor_divide(a, b)
    tensor([2.0, 1.0])
    >>> torch.floor_divide(a, 1.4)
    tensor([2.0, 2.0])
""".format(
        **common_args
    ),
)

add_docstr(
    torch.fmod,
    r"""
fmod(input, other, *, out=None) -> Tensor

Applies C++'s `std::fmod <https://en.cppreference.com/w/cpp/numeric/math/fmod>`_ entrywise.
The result has the same sign as the dividend :attr:`input` and its absolute value
is less than that of :attr:`other`.

This function may be defined in terms of :func:`torch.div` as

.. code:: python

    torch.fmod(a, b) == a - a.div(b, rounding_mode="trunc") * b

Supports :ref:`broadcasting to a common shape <broadcasting-semantics>`,
:ref:`type promotion <type-promotion-doc>`, and integer and float inputs.

.. note::

    When the divisor is zero, returns ``NaN`` for floating point dtypes
    on both CPU and GPU; raises ``RuntimeError`` for integer division by
    zero on CPU; Integer division by zero on GPU may return any value.

.. note::

   Complex inputs are not supported. In some cases, it is not mathematically
   possible to satisfy the definition of a modulo operation with complex numbers.

.. seealso::

    :func:`torch.remainder` which implements Python's modulus operator.
    This one is defined using division rounding down the result.

Args:
    input (Tensor): the dividend
    other (Tensor or Scalar): the divisor

Keyword args:
    {out}

Example::

    >>> torch.fmod(torch.tensor([-3., -2, -1, 1, 2, 3]), 2)
    tensor([-1., -0., -1.,  1.,  0.,  1.])
    >>> torch.fmod(torch.tensor([1, 2, 3, 4, 5]), -1.5)
    tensor([1.0000, 0.5000, 0.0000, 1.0000, 0.5000])

""".format(
        **common_args
    ),
)

add_docstr(
    torch.frac,
    r"""
frac(input, *, out=None) -> Tensor

Computes the fractional portion of each element in :attr:`input`.

.. math::
    \text{out}_{i} = \text{input}_{i} - \left\lfloor |\text{input}_{i}| \right\rfloor * \operatorname{sgn}(\text{input}_{i})

Example::

    >>> torch.frac(torch.tensor([1, 2.5, -3.2]))
    tensor([ 0.0000,  0.5000, -0.2000])
""",
)

add_docstr(
    torch.frexp,
    r"""
frexp(input, *, out=None) -> (Tensor mantissa, Tensor exponent)

Decomposes :attr:`input` into mantissa and exponent tensors
such that :math:`\text{input} = \text{mantissa} \times 2^{\text{exponent}}`.

The range of mantissa is the open interval (-1, 1).

Supports float inputs.

Args:
    input (Tensor): the input tensor


Keyword args:
    out (tuple, optional): the output tensors

Example::

    >>> x = torch.arange(9.)
    >>> mantissa, exponent = torch.frexp(x)
    >>> mantissa
    tensor([0.0000, 0.5000, 0.5000, 0.7500, 0.5000, 0.6250, 0.7500, 0.8750, 0.5000])
    >>> exponent
    tensor([0, 1, 2, 2, 3, 3, 3, 3, 4], dtype=torch.int32)
    >>> torch.ldexp(mantissa, exponent)
    tensor([0., 1., 2., 3., 4., 5., 6., 7., 8.])
""",
)

add_docstr(
    torch.from_numpy,
    r"""
from_numpy(ndarray) -> Tensor

Creates a :class:`Tensor` from a :class:`numpy.ndarray`.

The returned tensor and :attr:`ndarray` share the same memory. Modifications to
the tensor will be reflected in the :attr:`ndarray` and vice versa. The returned
tensor is not resizable.

It currently accepts :attr:`ndarray` with dtypes of ``numpy.float64``,
``numpy.float32``, ``numpy.float16``, ``numpy.complex64``, ``numpy.complex128``,
``numpy.int64``, ``numpy.int32``, ``numpy.int16``, ``numpy.int8``, ``numpy.uint8``,
and ``numpy.bool``.

.. warning::
    Writing to a tensor created from a read-only NumPy array is not supported and will result in undefined behavior.

Example::

    >>> a = numpy.array([1, 2, 3])
    >>> t = torch.from_numpy(a)
    >>> t
    tensor([ 1,  2,  3])
    >>> t[0] = -1
    >>> a
    array([-1,  2,  3])
""",
)

add_docstr(
    torch.frombuffer,
    r"""
frombuffer(buffer, *, dtype, count=-1, offset=0, requires_grad=False) -> Tensor

Creates a 1-dimensional :class:`Tensor` from an object that implements
the Python buffer protocol.

Skips the first :attr:`offset` bytes in the buffer, and interprets the rest of
the raw bytes as a 1-dimensional tensor of type :attr:`dtype` with :attr:`count`
elements.

Note that either of the following must be true:

1. :attr:`count` is a positive non-zero number, and the total number of bytes
in the buffer is less than :attr:`offset` plus :attr:`count` times the size
(in bytes) of :attr:`dtype`.

2. :attr:`count` is negative, and the length (number of bytes) of the buffer
subtracted by the :attr:`offset` is a multiple of the size (in bytes) of
:attr:`dtype`.

The returned tensor and buffer share the same memory. Modifications to
the tensor will be reflected in the buffer and vice versa. The returned
tensor is not resizable.

.. note::
    This function increments the reference count for the object that
    owns the shared memory. Therefore, such memory will not be deallocated
    before the returned tensor goes out of scope.

.. warning::
    This function's behavior is undefined when passed an object implementing
    the buffer protocol whose data is not on the CPU. Doing so is likely to
    cause a segmentation fault.

.. warning::
    This function does not try to infer the :attr:`dtype` (hence, it is not
    optional). Passing a different :attr:`dtype` than its source may result
    in unexpected behavior.

Args:
    buffer (object): a Python object that exposes the buffer interface.

Keyword args:
    dtype (:class:`torch.dtype`): the desired data type of returned tensor.
    count (int, optional): the number of desired elements to be read.
        If negative, all the elements (until the end of the buffer) will be
        read. Default: -1.
    offset (int, optional): the number of bytes to skip at the start of
        the buffer. Default: 0.
    {requires_grad}

Example::

    >>> import array
    >>> a = array.array('i', [1, 2, 3])
    >>> t = torch.frombuffer(a, dtype=torch.int32)
    >>> t
    tensor([ 1,  2,  3])
    >>> t[0] = -1
    >>> a
    array([-1,  2,  3])

    >>> # Interprets the signed char bytes as 32-bit integers.
    >>> # Each 4 signed char elements will be interpreted as
    >>> # 1 signed 32-bit integer.
    >>> import array
    >>> a = array.array('b', [-1, 0, 0, 0])
    >>> torch.frombuffer(a, dtype=torch.int32)
    tensor([255], dtype=torch.int32)
""".format(
        **factory_common_args
    ),
)

add_docstr(
    torch.flatten,
    r"""
flatten(input, start_dim=0, end_dim=-1) -> Tensor

Flattens :attr:`input` by reshaping it into a one-dimensional tensor. If :attr:`start_dim` or :attr:`end_dim`
are passed, only dimensions starting with :attr:`start_dim` and ending with :attr:`end_dim` are flattened.
The order of elements in :attr:`input` is unchanged.

Unlike NumPy's flatten, which always copies input's data, this function may return the original object, a view,
or copy. If no dimensions are flattened, then the original object :attr:`input` is returned. Otherwise, if input can
be viewed as the flattened shape, then that view is returned. Finally, only if the input cannot be viewed as the
flattened shape is input's data copied. See :meth:`torch.Tensor.view` for details on when a view will be returned.

.. note::
    Flattening a zero-dimensional tensor will return a one-dimensional view.

Args:
    {input}
    start_dim (int): the first dim to flatten
    end_dim (int): the last dim to flatten

Example::

    >>> t = torch.tensor([[[1, 2],
    ...                    [3, 4]],
    ...                   [[5, 6],
    ...                    [7, 8]]])
    >>> torch.flatten(t)
    tensor([1, 2, 3, 4, 5, 6, 7, 8])
    >>> torch.flatten(t, start_dim=1)
    tensor([[1, 2, 3, 4],
            [5, 6, 7, 8]])
""".format(
        **common_args
    ),
)

add_docstr(
    torch.unflatten,
    r"""
unflatten(input, dim, sizes) -> Tensor

Expands a dimension of the input tensor over multiple dimensions.

.. seealso::

    :func:`torch.flatten` the inverse of this function. It coalesces several dimensions into one.

Args:
    {input}
    dim (int): Dimension to be unflattened, specified as an index into
         ``input.shape``.
    sizes (Tuple[int]): New shape of the unflattened dimension.
         One of its elements can be `-1` in which case the corresponding output
         dimension is inferred. Otherwise, the product of ``sizes`` *must*
         equal ``input.shape[dim]``.

Returns:
    A View of input with the specified dimension unflattened.

Examples::
    >>> torch.unflatten(torch.randn(3, 4, 1), 1, (2, 2)).shape
    torch.Size([3, 2, 2, 1])
    >>> torch.unflatten(torch.randn(3, 4, 1), 1, (-1, 2)).shape
    torch.Size([3, 2, 2, 1])
    >>> torch.unflatten(torch.randn(5, 12, 3), -1, (2, 2, 3, 1, 1)).shape
    torch.Size([5, 2, 2, 3, 1, 1, 3])
""".format(
        **common_args
    ),
)

add_docstr(
    torch.gather,
    r"""
gather(input, dim, index, *, sparse_grad=False, out=None) -> Tensor

Gathers values along an axis specified by `dim`.

For a 3-D tensor the output is specified by::

    out[i][j][k] = input[index[i][j][k]][j][k]  # if dim == 0
    out[i][j][k] = input[i][index[i][j][k]][k]  # if dim == 1
    out[i][j][k] = input[i][j][index[i][j][k]]  # if dim == 2

:attr:`input` and :attr:`index` must have the same number of dimensions.
It is also required that ``index.size(d) <= input.size(d)`` for all
dimensions ``d != dim``.  :attr:`out` will have the same shape as :attr:`index`.
Note that ``input`` and ``index`` do not broadcast against each other.

Args:
    input (Tensor): the source tensor
    dim (int): the axis along which to index
    index (LongTensor): the indices of elements to gather

Keyword arguments:
    sparse_grad (bool, optional): If ``True``, gradient w.r.t. :attr:`input` will be a sparse tensor.
    out (Tensor, optional): the destination tensor

Example::

    >>> t = torch.tensor([[1, 2], [3, 4]])
    >>> torch.gather(t, 1, torch.tensor([[0, 0], [1, 0]]))
    tensor([[ 1,  1],
            [ 4,  3]])
""",
)


add_docstr(
    torch.gcd,
    r"""
gcd(input, other, *, out=None) -> Tensor

Computes the element-wise greatest common divisor (GCD) of :attr:`input` and :attr:`other`.

Both :attr:`input` and :attr:`other` must have integer types.

.. note::
    This defines :math:`gcd(0, 0) = 0`.

Args:
    {input}
    other (Tensor): the second input tensor

Keyword arguments:
    {out}

Example::

    >>> a = torch.tensor([5, 10, 15])
    >>> b = torch.tensor([3, 4, 5])
    >>> torch.gcd(a, b)
    tensor([1, 2, 5])
    >>> c = torch.tensor([3])
    >>> torch.gcd(a, c)
    tensor([1, 1, 3])
""".format(
        **common_args
    ),
)

add_docstr(
    torch.ge,
    r"""
ge(input, other, *, out=None) -> Tensor

Computes :math:`\text{input} \geq \text{other}` element-wise.
"""
    + r"""

The second argument can be a number or a tensor whose shape is
:ref:`broadcastable <broadcasting-semantics>` with the first argument.

Args:
    input (Tensor): the tensor to compare
    other (Tensor or float): the tensor or value to compare

Keyword args:
    {out}

Returns:
    A boolean tensor that is True where :attr:`input` is greater than or equal to :attr:`other` and False elsewhere

Example::

    >>> torch.ge(torch.tensor([[1, 2], [3, 4]]), torch.tensor([[1, 1], [4, 4]]))
    tensor([[True, True], [False, True]])
""".format(
        **common_args
    ),
)

add_docstr(
    torch.greater_equal,
    r"""
greater_equal(input, other, *, out=None) -> Tensor

Alias for :func:`torch.ge`.
""",
)

add_docstr(
    torch.gradient,
    r"""
gradient(input, *, spacing=1, dim=None, edge_order=1) -> List of Tensors

Estimates the gradient of a function :math:`g : \mathbb{R}^n \rightarrow \mathbb{R}` in
one or more dimensions using the `second-order accurate central differences method
<https://www.ams.org/journals/mcom/1988-51-184/S0025-5718-1988-0935077-0/S0025-5718-1988-0935077-0.pdf>`_.

The gradient of :math:`g` is estimated using samples. By default, when :attr:`spacing` is not
specified, the samples are entirely described by :attr:`input`, and the mapping of input coordinates
to an output is the same as the tensor's mapping of indices to values. For example, for a three-dimensional
:attr:`input` the function described is :math:`g : \mathbb{R}^3 \rightarrow \mathbb{R}`, and
:math:`g(1, 2, 3)\ == input[1, 2, 3]`.

When :attr:`spacing` is specified, it modifies the relationship between :attr:`input` and input coordinates.
This is detailed in the "Keyword Arguments" section below.

The gradient is estimated by estimating each partial derivative of :math:`g` independently. This estimation is
accurate if :math:`g` is in :math:`C^3` (it has at least 3 continuous derivatives), and the estimation can be
improved by providing closer samples. Mathematically, the value at each interior point of a partial derivative
is estimated using `Taylor’s theorem with remainder <https://en.wikipedia.org/wiki/Taylor%27s_theorem>`_.
Letting :math:`x` be an interior point and  :math:`x+h_r` be point neighboring it, the partial gradient at
:math:`f(x+h_r)` is estimated using:

.. math::
    \begin{aligned}
        f(x+h_r) = f(x) + h_r f'(x) + {h_r}^2  \frac{f''(x)}{2} + {h_r}^3 \frac{f'''(x_r)}{6} \\
    \end{aligned}

where :math:`x_r` is a number in the interval :math:`[x, x+ h_r]`  and using the fact that :math:`f \in C^3`
we derive :

.. math::
    f'(x) \approx \frac{ {h_l}^2 f(x+h_r) - {h_r}^2 f(x-h_l)
          + ({h_r}^2-{h_l}^2 ) f(x) }{ {h_r} {h_l}^2 + {h_r}^2 {h_l} }

.. note::
    We estimate the gradient of functions in complex domain
    :math:`g : \mathbb{C}^n \rightarrow \mathbb{C}` in the same way.

The value of each partial derivative at the boundary points is computed differently. See edge_order below.

Args:
    input (``Tensor``): the tensor that represents the values of the function

Keyword args:
    spacing (``scalar``, ``list of scalar``, ``list of Tensor``, optional): :attr:`spacing` can be used to modify
        how the :attr:`input` tensor's indices relate to sample coordinates. If :attr:`spacing` is a scalar then
        the indices are multiplied by the scalar to produce the coordinates. For example, if :attr:`spacing=2` the
        indices (1, 2, 3) become coordinates (2, 4, 6). If :attr:`spacing` is a list of scalars then the corresponding
        indices are multiplied. For example, if :attr:`spacing=(2, -1, 3)` the indices (1, 2, 3) become coordinates (2, -2, 9).
        Finally, if :attr:`spacing` is a list of one-dimensional tensors then each tensor specifies the coordinates for
        the corresponding dimension. For example, if the indices are (1, 2, 3) and the tensors are (t0, t1, t2), then
        the coordinates are (t0[1], t1[2], t2[3])

    dim (``int``, ``list of int``, optional): the dimension or dimensions to approximate the gradient over.  By default
        the partial  gradient in every dimension is computed. Note that when :attr:`dim` is  specified the elements of
        the :attr:`spacing` argument must correspond with the specified dims."

    edge_order (``int``, optional): 1 or 2, for `first-order
        <https://www.ams.org/journals/mcom/1988-51-184/S0025-5718-1988-0935077-0/S0025-5718-1988-0935077-0.pdf>`_ or
        `second-order <https://www.ams.org/journals/mcom/1988-51-184/S0025-5718-1988-0935077-0/S0025-5718-1988-0935077-0.pdf>`_
        estimation of the boundary ("edge") values, respectively.

Examples::

    >>> # Estimates the gradient of f(x)=x^2 at points [-2, -1, 2, 4]
    >>> coordinates = (torch.tensor([-2., -1., 1., 4.]),)
    >>> values = torch.tensor([4., 1., 1., 16.], )
    >>> torch.gradient(values, spacing = coordinates)
    (tensor([-3., -2., 2., 5.]),)

    >>> # Estimates the gradient of the R^2 -> R function whose samples are
    >>> # described by the tensor t. Implicit coordinates are [0, 1] for the outermost
    >>> # dimension and [0, 1, 2, 3] for the innermost dimension, and function estimates
    >>> # partial derivative for both dimensions.
    >>> t = torch.tensor([[1, 2, 4, 8], [10, 20, 40, 80]])
    >>> torch.gradient(t)
    (tensor([[ 9., 18., 36., 72.],
             [ 9., 18., 36., 72.]]),
     tensor([[ 1.0000, 1.5000, 3.0000, 4.0000],
             [10.0000, 15.0000, 30.0000, 40.0000]]))

    >>> # A scalar value for spacing modifies the relationship between tensor indices
    >>> # and input coordinates by multiplying the indices to find the
    >>> # coordinates. For example, below the indices of the innermost
    >>> # 0, 1, 2, 3 translate to coordinates of [0, 2, 4, 6], and the indices of
    >>> # the outermost dimension 0, 1 translate to coordinates of [0, 2].
    >>> torch.gradient(t, spacing = 2.0) # dim = None (implicitly [0, 1])
    (tensor([[ 4.5000, 9.0000, 18.0000, 36.0000],
              [ 4.5000, 9.0000, 18.0000, 36.0000]]),
     tensor([[ 0.5000, 0.7500, 1.5000, 2.0000],
              [ 5.0000, 7.5000, 15.0000, 20.0000]]))
    >>> # doubling the spacing between samples halves the estimated partial gradients.

    >>>
    >>> # Estimates only the partial derivative for dimension 1
    >>> torch.gradient(t, dim = 1) # spacing = None (implicitly 1.)
    (tensor([[ 1.0000, 1.5000, 3.0000, 4.0000],
             [10.0000, 15.0000, 30.0000, 40.0000]]),)

    >>> # When spacing is a list of scalars, the relationship between the tensor
    >>> # indices and input coordinates changes based on dimension.
    >>> # For example, below, the indices of the innermost dimension 0, 1, 2, 3 translate
    >>> # to coordinates of [0, 3, 6, 9], and the indices of the outermost dimension
    >>> # 0, 1 translate to coordinates of [0, 2].
    >>> torch.gradient(t, spacing = [3., 2.])
    (tensor([[ 4.5000, 9.0000, 18.0000, 36.0000],
             [ 4.5000, 9.0000, 18.0000, 36.0000]]),
     tensor([[ 0.3333, 0.5000, 1.0000, 1.3333],
             [ 3.3333, 5.0000, 10.0000, 13.3333]]))

    >>> # The following example is a replication of the previous one with explicit
    >>> # coordinates.
    >>> coords = (torch.tensor([0, 2]), torch.tensor([0, 3, 6, 9]))
    >>> torch.gradient(t, spacing = coords)
    (tensor([[ 4.5000, 9.0000, 18.0000, 36.0000],
             [ 4.5000, 9.0000, 18.0000, 36.0000]]),
     tensor([[ 0.3333, 0.5000, 1.0000, 1.3333],
             [ 3.3333, 5.0000, 10.0000, 13.3333]]))

""",
)

add_docstr(
    torch.geqrf,
    r"""
geqrf(input, *, out=None) -> (Tensor, Tensor)

This is a low-level function for calling LAPACK's geqrf directly. This function
returns a namedtuple (a, tau) as defined in `LAPACK documentation for geqrf`_ .

Computes a QR decomposition of :attr:`input`.
Both `Q` and `R` matrices are stored in the same output tensor `a`.
The elements of `R` are stored on and above the diagonal.
Elementary reflectors (or Householder vectors) implicitly defining matrix `Q`
are stored below the diagonal.
The results of this function can be used together with :func:`torch.linalg.householder_product`
to obtain the `Q` matrix or
with :func:`torch.ormqr`, which uses an implicit representation of the `Q` matrix,
for an efficient matrix-matrix multiplication.

See `LAPACK documentation for geqrf`_ for further details.

.. note::
    See also :func:`torch.linalg.qr`, which computes Q and R matrices, and :func:`torch.linalg.lstsq`
    with the ``driver="gels"`` option for a function that can solve matrix equations using a QR decomposition.

Args:
    input (Tensor): the input matrix

Keyword args:
    out (tuple, optional): the output tuple of (Tensor, Tensor). Ignored if `None`. Default: `None`.

.. _LAPACK documentation for geqrf:
    http://www.netlib.org/lapack/explore-html/df/dc5/group__variants_g_ecomputational_ga3766ea903391b5cf9008132f7440ec7b.html

""",
)

add_docstr(
    torch.inner,
    r"""
inner(input, other, *, out=None) -> Tensor

Computes the dot product for 1D tensors. For higher dimensions, sums the product
of elements from :attr:`input` and :attr:`other` along their last dimension.

.. note::

    If either :attr:`input` or :attr:`other` is a scalar, the result is equivalent
    to `torch.mul(input, other)`.

    If both :attr:`input` and :attr:`other` are non-scalars, the size of their last
    dimension must match and the result is equivalent to `torch.tensordot(input,
    other, dims=([-1], [-1]))`

Args:
    input (Tensor): First input tensor
    other (Tensor): Second input tensor

Keyword args:
    out (Tensor, optional): Optional output tensor to write result into. The output
                            shape is `input.shape[:-1] + other.shape[:-1]`.

Example::

    # Dot product
    >>> torch.inner(torch.tensor([1, 2, 3]), torch.tensor([0, 2, 1]))
    tensor(7)

    # Multidimensional input tensors
    >>> a = torch.randn(2, 3)
    >>> a
    tensor([[0.8173, 1.0874, 1.1784],
            [0.3279, 0.1234, 2.7894]])
    >>> b = torch.randn(2, 4, 3)
    >>> b
    tensor([[[-0.4682, -0.7159,  0.1506],
            [ 0.4034, -0.3657,  1.0387],
            [ 0.9892, -0.6684,  0.1774],
            [ 0.9482,  1.3261,  0.3917]],

            [[ 0.4537,  0.7493,  1.1724],
            [ 0.2291,  0.5749, -0.2267],
            [-0.7920,  0.3607, -0.3701],
            [ 1.3666, -0.5850, -1.7242]]])
    >>> torch.inner(a, b)
    tensor([[[-0.9837,  1.1560,  0.2907,  2.6785],
            [ 2.5671,  0.5452, -0.6912, -1.5509]],

            [[ 0.1782,  2.9843,  0.7366,  1.5672],
            [ 3.5115, -0.4864, -1.2476, -4.4337]]])

    # Scalar input
    >>> torch.inner(a, torch.tensor(2))
    tensor([[1.6347, 2.1748, 2.3567],
            [0.6558, 0.2469, 5.5787]])
""",
)

add_docstr(
    torch.outer,
    r"""
outer(input, vec2, *, out=None) -> Tensor

Outer product of :attr:`input` and :attr:`vec2`.
If :attr:`input` is a vector of size :math:`n` and :attr:`vec2` is a vector of
size :math:`m`, then :attr:`out` must be a matrix of size :math:`(n \times m)`.

.. note:: This function does not :ref:`broadcast <broadcasting-semantics>`.

Args:
    input (Tensor): 1-D input vector
    vec2 (Tensor): 1-D input vector

Keyword args:
    out (Tensor, optional): optional output matrix

Example::

    >>> v1 = torch.arange(1., 5.)
    >>> v2 = torch.arange(1., 4.)
    >>> torch.outer(v1, v2)
    tensor([[  1.,   2.,   3.],
            [  2.,   4.,   6.],
            [  3.,   6.,   9.],
            [  4.,   8.,  12.]])
""",
)

add_docstr(
    torch.ger,
    r"""
ger(input, vec2, *, out=None) -> Tensor

Alias of :func:`torch.outer`.

.. warning::
    This function is deprecated and will be removed in a future PyTorch release.
    Use :func:`torch.outer` instead.
""",
)

add_docstr(
    torch.get_default_dtype,
    r"""
get_default_dtype() -> torch.dtype

Get the current default floating point :class:`torch.dtype`.

Example::

    >>> torch.get_default_dtype()  # initial default for floating point is torch.float32
    torch.float32
    >>> torch.set_default_dtype(torch.float64)
    >>> torch.get_default_dtype()  # default is now changed to torch.float64
    torch.float64
    >>> torch.set_default_tensor_type(torch.FloatTensor)  # setting tensor type also affects this
    >>> torch.get_default_dtype()  # changed to torch.float32, the dtype for torch.FloatTensor
    torch.float32

""",
)

add_docstr(
    torch.get_num_threads,
    r"""
get_num_threads() -> int

Returns the number of threads used for parallelizing CPU operations
""",
)

add_docstr(
    torch.get_num_interop_threads,
    r"""
get_num_interop_threads() -> int

Returns the number of threads used for inter-op parallelism on CPU
(e.g. in JIT interpreter)
""",
)

add_docstr(
    torch.gt,
    r"""
gt(input, other, *, out=None) -> Tensor

Computes :math:`\text{input} > \text{other}` element-wise.
"""
    + r"""

The second argument can be a number or a tensor whose shape is
:ref:`broadcastable <broadcasting-semantics>` with the first argument.

Args:
    input (Tensor): the tensor to compare
    other (Tensor or float): the tensor or value to compare

Keyword args:
    {out}

Returns:
    A boolean tensor that is True where :attr:`input` is greater than :attr:`other` and False elsewhere

Example::

    >>> torch.gt(torch.tensor([[1, 2], [3, 4]]), torch.tensor([[1, 1], [4, 4]]))
    tensor([[False, True], [False, False]])
""".format(
        **common_args
    ),
)

add_docstr(
    torch.greater,
    r"""
greater(input, other, *, out=None) -> Tensor

Alias for :func:`torch.gt`.
""",
)

add_docstr(
    torch.histc,
    r"""
histc(input, bins=100, min=0, max=0, *, out=None) -> Tensor

Computes the histogram of a tensor.

The elements are sorted into equal width bins between :attr:`min` and
:attr:`max`. If :attr:`min` and :attr:`max` are both zero, the minimum and
maximum values of the data are used.

Elements lower than min and higher than max are ignored.

Args:
    {input}
    bins (int): number of histogram bins
    min (Scalar): lower end of the range (inclusive)
    max (Scalar): upper end of the range (inclusive)

Keyword args:
    {out}

Returns:
    Tensor: Histogram represented as a tensor

Example::

    >>> torch.histc(torch.tensor([1., 2, 1]), bins=4, min=0, max=3)
    tensor([ 0.,  2.,  1.,  0.])
""".format(
        **common_args
    ),
)

add_docstr(
    torch.histogram,
    r"""
histogram(input, bins, *, range=None, weight=None, density=False, out=None) -> (Tensor, Tensor)

Computes a histogram of the values in a tensor.

:attr:`bins` can be an integer or a 1D tensor.

If :attr:`bins` is an int, it specifies the number of equal-width bins.
By default, the lower and upper range of the bins is determined by the
minimum and maximum elements of the input tensor. The :attr:`range`
argument can be provided to specify a range for the bins.

If :attr:`bins` is a 1D tensor, it specifies the sequence of bin edges
including the rightmost edge. It should contain at least 2 elements
and its elements should be increasing.

Args:
    {input}
    bins: int or 1D Tensor. If int, defines the number of equal-width bins. If tensor,
          defines the sequence of bin edges including the rightmost edge.

Keyword args:
    range (tuple of float): Defines the range of the bins.
    weight (Tensor): If provided, weight should have the same shape as input. Each value in
                     input contributes its associated weight towards its bin's result.
    density (bool): If False, the result will contain the count (or total weight) in each bin.
                    If True, the result is the value of the probability density function over the bins,
                    normalized such that the integral over the range of the bins is 1.
    {out} (tuple, optional): The result tuple of two output tensors (hist, bin_edges).

Returns:
    hist (Tensor): 1D Tensor containing the values of the histogram.
    bin_edges(Tensor): 1D Tensor containing the edges of the histogram bins.

Example::

    >>> torch.histogram(torch.tensor([1., 2, 1]), bins=4, range=(0., 3.), weight=torch.tensor([1., 2., 4.]))
    (tensor([ 0.,  5.,  2.,  0.]), tensor([0., 0.75, 1.5, 2.25, 3.]))
    >>> torch.histogram(torch.tensor([1., 2, 1]), bins=4, range=(0., 3.), weight=torch.tensor([1., 2., 4.]), density=True)
    (tensor([ 0.,  0.9524,  0.3810,  0.]), tensor([0., 0.75, 1.5, 2.25, 3.]))
""".format(
        **common_args
    ),
)

add_docstr(
    torch.histogramdd,
    r"""
histogramdd(input, bins, *, range=None, weight=None, density=False, out=None) -> (Tensor, Tensor[])

Computes a multi-dimensional histogram of the values in a tensor.

Interprets the elements of an input tensor whose innermost dimension has size N
as a collection of N-dimensional points. Maps each of the points into a set of
N-dimensional bins and returns the number of points (or total weight) in each bin.

:attr:`input` must be a tensor with at least 2 dimensions.
If input has shape (M, N), each of its M rows defines a point in N-dimensional space.
If input has three or more dimensions, all but the last dimension are flattened.

Each dimension is independently associated with its own strictly increasing sequence
of bin edges. Bin edges may be specified explicitly by passing a sequence of 1D
tensors. Alternatively, bin edges may be constructed automatically by passing a
sequence of integers specifying the number of equal-width bins in each dimension.

For each N-dimensional point in input:
    - Each of its coordinates is binned independently among the bin edges
        corresponding to its dimension
    - Binning results are combined to identify the N-dimensional bin (if any)
        into which the point falls
    - If the point falls into a bin, the bin's count (or total weight) is incremented
    - Points which do not fall into any bin do not contribute to the output

:attr:`bins` can be a sequence of N 1D tensors, a sequence of N ints, or a single int.

If :attr:`bins` is a sequence of N 1D tensors, it explicitly specifies the N sequences
of bin edges. Each 1D tensor should contain a strictly increasing sequence with at
least one element. A sequence of K bin edges defines K-1 bins, explicitly specifying
the left and right edges of all bins. Every bin is exclusive of its left edge. Only
the rightmost bin is inclusive of its right edge.

If :attr:`bins` is a sequence of N ints, it specifies the number of equal-width bins
in each dimension. By default, the leftmost and rightmost bin edges in each dimension
are determined by the minimum and maximum elements of the input tensor in the
corresponding dimension. The :attr:`range` argument can be provided to manually
specify the leftmost and rightmost bin edges in each dimension.

If :attr:`bins` is an int, it specifies the number of equal-width bins for all dimensions.

.. note::
    See also :func:`torch.histogram`, which specifically computes 1D histograms.
    While :func:`torch.histogramdd` infers the dimensionality of its bins and
    binned values from the shape of :attr:`input`, :func:`torch.histogram`
    accepts and flattens :attr:`input` of any shape.

Args:
    {input}
    bins: Tensor[], int[], or int.
            If Tensor[], defines the sequences of bin edges.
            If int[], defines the number of equal-width bins in each dimension.
            If int, defines the number of equal-width bins for all dimensions.
Keyword args:
    range (sequence of float): Defines the leftmost and rightmost bin edges
                                in each dimension.
    weight (Tensor): By default, each value in the input has weight 1. If a weight
                        tensor is passed, each N-dimensional coordinate in input
                        contributes its associated weight towards its bin's result.
                        The weight tensor should have the same shape as the :attr:`input`
                        tensor excluding its innermost dimension N.
    density (bool): If False (default), the result will contain the count (or total weight)
                    in each bin. If True, each count (weight) is divided by the total count
                    (total weight), then divided by the volume of its associated bin.
Returns:
    hist (Tensor): N-dimensional Tensor containing the values of the histogram.
    bin_edges(Tensor[]): sequence of N 1D Tensors containing the bin edges.

Example::
    >>> torch.histogramdd(torch.tensor([[0., 1.], [1., 0.], [2., 0.], [2., 2.]]), bins=[3, 3],
    ...                   weight=torch.tensor([1., 2., 4., 8.]))
        torch.return_types.histogramdd(
            hist=tensor([[0., 1., 0.],
                         [2., 0., 0.],
                         [4., 0., 8.]]),
            bin_edges=(tensor([0.0000, 0.6667, 1.3333, 2.0000]),
                       tensor([0.0000, 0.6667, 1.3333, 2.0000])))

    >>> torch.histogramdd(torch.tensor([[0., 0.], [1., 1.], [2., 2.]]), bins=[2, 2],
    ...                   range=[0., 1., 0., 1.], density=True)
        torch.return_types.histogramdd(
           hist=tensor([[2., 0.],
                        [0., 2.]]),
           bin_edges=(tensor([0.0000, 0.5000, 1.0000]),
                      tensor([0.0000, 0.5000, 1.0000])))

""",
)
# TODO: Fix via https://github.com/pytorch/pytorch/issues/75798
torch.histogramdd.__module__ = "torch"

add_docstr(
    torch.hypot,
    r"""
hypot(input, other, *, out=None) -> Tensor

Given the legs of a right triangle, return its hypotenuse.

.. math::
    \text{out}_{i} = \sqrt{\text{input}_{i}^{2} + \text{other}_{i}^{2}}

The shapes of ``input`` and ``other`` must be
:ref:`broadcastable <broadcasting-semantics>`.
"""
    + r"""
Args:
    input (Tensor): the first input tensor
    other (Tensor): the second input tensor

Keyword args:
    {out}

Example::

    >>> a = torch.hypot(torch.tensor([4.0]), torch.tensor([3.0, 4.0, 5.0]))
    tensor([5.0000, 5.6569, 6.4031])

""".format(
        **common_args
    ),
)

add_docstr(
    torch.i0,
    r"""
i0(input, *, out=None) -> Tensor

Alias for :func:`torch.special.i0`.
""",
)

add_docstr(
    torch.igamma,
    r"""
igamma(input, other, *, out=None) -> Tensor

Alias for :func:`torch.special.gammainc`.
""",
)

add_docstr(
    torch.igammac,
    r"""
igammac(input, other, *, out=None) -> Tensor

Alias for :func:`torch.special.gammaincc`.
""",
)

add_docstr(
    torch.index_select,
    r"""
index_select(input, dim, index, *, out=None) -> Tensor

Returns a new tensor which indexes the :attr:`input` tensor along dimension
:attr:`dim` using the entries in :attr:`index` which is a `LongTensor`.

The returned tensor has the same number of dimensions as the original tensor
(:attr:`input`).  The :attr:`dim`\ th dimension has the same size as the length
of :attr:`index`; other dimensions have the same size as in the original tensor.

.. note:: The returned tensor does **not** use the same storage as the original
          tensor.  If :attr:`out` has a different shape than expected, we
          silently change it to the correct shape, reallocating the underlying
          storage if necessary.

Args:
    {input}
    dim (int): the dimension in which we index
    index (IntTensor or LongTensor): the 1-D tensor containing the indices to index

Keyword args:
    {out}

Example::

    >>> x = torch.randn(3, 4)
    >>> x
    tensor([[ 0.1427,  0.0231, -0.5414, -1.0009],
            [-0.4664,  0.2647, -0.1228, -1.1068],
            [-1.1734, -0.6571,  0.7230, -0.6004]])
    >>> indices = torch.tensor([0, 2])
    >>> torch.index_select(x, 0, indices)
    tensor([[ 0.1427,  0.0231, -0.5414, -1.0009],
            [-1.1734, -0.6571,  0.7230, -0.6004]])
    >>> torch.index_select(x, 1, indices)
    tensor([[ 0.1427, -0.5414],
            [-0.4664, -0.1228],
            [-1.1734,  0.7230]])
""".format(
        **common_args
    ),
)

add_docstr(
    torch.inverse,
    r"""
inverse(input, *, out=None) -> Tensor

Alias for :func:`torch.linalg.inv`
""",
)

add_docstr(
    torch.isin,
    r"""
isin(elements, test_elements, *, assume_unique=False, invert=False) -> Tensor

Tests if each element of :attr:`elements` is in :attr:`test_elements`. Returns
a boolean tensor of the same shape as :attr:`elements` that is True for elements
in :attr:`test_elements` and False otherwise.

.. note::
    One of :attr:`elements` or :attr:`test_elements` can be a scalar, but not both.

Args:
    elements (Tensor or Scalar): Input elements
    test_elements (Tensor or Scalar): Values against which to test for each input element
    assume_unique (bool, optional): If True, assumes both :attr:`elements` and
        :attr:`test_elements` contain unique elements, which can speed up the
        calculation. Default: False
    invert (bool, optional): If True, inverts the boolean return tensor, resulting in True
        values for elements *not* in :attr:`test_elements`. Default: False

Returns:
    A boolean tensor of the same shape as :attr:`elements` that is True for elements in
    :attr:`test_elements` and False otherwise

Example:
    >>> torch.isin(torch.tensor([[1, 2], [3, 4]]), torch.tensor([2, 3]))
    tensor([[False,  True],
            [ True, False]])
""",
)

add_docstr(
    torch.isinf,
    r"""
isinf(input) -> Tensor

Tests if each element of :attr:`input` is infinite
(positive or negative infinity) or not.

.. note::
    Complex values are infinite when their real or imaginary part is
    infinite.

Args:
    {input}

Returns:
    A boolean tensor that is True where :attr:`input` is infinite and False elsewhere

Example::

    >>> torch.isinf(torch.tensor([1, float('inf'), 2, float('-inf'), float('nan')]))
    tensor([False,  True,  False,  True,  False])
""".format(
        **common_args
    ),
)

add_docstr(
    torch.isposinf,
    r"""
isposinf(input, *, out=None) -> Tensor
Tests if each element of :attr:`input` is positive infinity or not.

Args:
  {input}

Keyword args:
  {out}

Example::

    >>> a = torch.tensor([-float('inf'), float('inf'), 1.2])
    >>> torch.isposinf(a)
    tensor([False,  True, False])
""".format(
        **common_args
    ),
)

add_docstr(
    torch.isneginf,
    r"""
isneginf(input, *, out=None) -> Tensor
Tests if each element of :attr:`input` is negative infinity or not.

Args:
  {input}

Keyword args:
  {out}

Example::

    >>> a = torch.tensor([-float('inf'), float('inf'), 1.2])
    >>> torch.isneginf(a)
    tensor([ True, False, False])
""".format(
        **common_args
    ),
)

add_docstr(
    torch.isclose,
    r"""
isclose(input, other, rtol=1e-05, atol=1e-08, equal_nan=False) -> Tensor

Returns a new tensor with boolean elements representing if each element of
:attr:`input` is "close" to the corresponding element of :attr:`other`.
Closeness is defined as:

.. math::
    \lvert \text{input} - \text{other} \rvert \leq \texttt{atol} + \texttt{rtol} \times \lvert \text{other} \rvert
"""
    + r"""

where :attr:`input` and :attr:`other` are finite. Where :attr:`input`
and/or :attr:`other` are nonfinite they are close if and only if
they are equal, with NaNs being considered equal to each other when
:attr:`equal_nan` is True.

Args:
    input (Tensor): first tensor to compare
    other (Tensor): second tensor to compare
    atol (float, optional): absolute tolerance. Default: 1e-08
    rtol (float, optional): relative tolerance. Default: 1e-05
    equal_nan (bool, optional): if ``True``, then two ``NaN`` s will be considered equal. Default: ``False``

Examples::

    >>> torch.isclose(torch.tensor((1., 2, 3)), torch.tensor((1 + 1e-10, 3, 4)))
    tensor([ True, False, False])
    >>> torch.isclose(torch.tensor((float('inf'), 4)), torch.tensor((float('inf'), 6)), rtol=.5)
    tensor([True, True])
""",
)

add_docstr(
    torch.isfinite,
    r"""
isfinite(input) -> Tensor

Returns a new tensor with boolean elements representing if each element is `finite` or not.

Real values are finite when they are not NaN, negative infinity, or infinity.
Complex values are finite when both their real and imaginary parts are finite.

Args:
    {input}

Returns:
    A boolean tensor that is True where :attr:`input` is finite and False elsewhere

Example::

    >>> torch.isfinite(torch.tensor([1, float('inf'), 2, float('-inf'), float('nan')]))
    tensor([True,  False,  True,  False,  False])
""".format(
        **common_args
    ),
)

add_docstr(
    torch.isnan,
    r"""
isnan(input) -> Tensor

Returns a new tensor with boolean elements representing if each element of :attr:`input`
is NaN or not. Complex values are considered NaN when either their real
and/or imaginary part is NaN.

Arguments:
    {input}

Returns:
    A boolean tensor that is True where :attr:`input` is NaN and False elsewhere

Example::

    >>> torch.isnan(torch.tensor([1, float('nan'), 2]))
    tensor([False, True, False])
""".format(
        **common_args
    ),
)

add_docstr(
    torch.isreal,
    r"""
isreal(input) -> Tensor

Returns a new tensor with boolean elements representing if each element of :attr:`input` is real-valued or not.
All real-valued types are considered real. Complex values are considered real when their imaginary part is 0.

Arguments:
    {input}

Returns:
    A boolean tensor that is True where :attr:`input` is real and False elsewhere

Example::

    >>> torch.isreal(torch.tensor([1, 1+1j, 2+0j]))
    tensor([True, False, True])
""".format(
        **common_args
    ),
)

add_docstr(
    torch.is_floating_point,
    r"""
is_floating_point(input) -> (bool)

Returns True if the data type of :attr:`input` is a floating point data type i.e.,
one of ``torch.float64``, ``torch.float32``, ``torch.float16``, and ``torch.bfloat16``.

Args:
    {input}
""".format(
        **common_args
    ),
)

add_docstr(
    torch.is_complex,
    r"""
is_complex(input) -> (bool)

Returns True if the data type of :attr:`input` is a complex data type i.e.,
one of ``torch.complex64``, and ``torch.complex128``.

Args:
    {input}
""".format(
        **common_args
    ),
)

add_docstr(
    torch.is_grad_enabled,
    r"""
is_grad_enabled() -> (bool)

Returns True if grad mode is currently enabled.
""".format(
        **common_args
    ),
)

add_docstr(
    torch.is_inference_mode_enabled,
    r"""
is_inference_mode_enabled() -> (bool)

Returns True if inference mode is currently enabled.
""".format(
        **common_args
    ),
)

add_docstr(
    torch.is_inference,
    r"""
is_inference(input) -> (bool)

Returns True if :attr:`input` is an inference tensor.

A non-view tensor is an inference tensor if and only if it was
allocated during inference mode. A view tensor is an inference
tensor if and only if the tensor it is a view of is an inference tensor.

For details on inference mode please see
`Inference Mode <https://pytorch.org/cppdocs/notes/inference_mode.html>`_.

Args:
    {input}
""".format(
        **common_args
    ),
)

add_docstr(
    torch.is_conj,
    r"""
is_conj(input) -> (bool)

Returns True if the :attr:`input` is a conjugated tensor, i.e. its conjugate bit is set to `True`.

Args:
    {input}
""".format(
        **common_args
    ),
)

add_docstr(
    torch.is_nonzero,
    r"""
is_nonzero(input) -> (bool)

Returns True if the :attr:`input` is a single element tensor which is not equal to zero
after type conversions.
i.e. not equal to ``torch.tensor([0.])`` or ``torch.tensor([0])`` or
``torch.tensor([False])``.
Throws a ``RuntimeError`` if ``torch.numel() != 1`` (even in case
of sparse tensors).

Args:
    {input}

Examples::

    >>> torch.is_nonzero(torch.tensor([0.]))
    False
    >>> torch.is_nonzero(torch.tensor([1.5]))
    True
    >>> torch.is_nonzero(torch.tensor([False]))
    False
    >>> torch.is_nonzero(torch.tensor([3]))
    True
    >>> torch.is_nonzero(torch.tensor([1, 3, 5]))
    Traceback (most recent call last):
    ...
    RuntimeError: bool value of Tensor with more than one value is ambiguous
    >>> torch.is_nonzero(torch.tensor([]))
    Traceback (most recent call last):
    ...
    RuntimeError: bool value of Tensor with no values is ambiguous
""".format(
        **common_args
    ),
)

add_docstr(
    torch.kron,
    r"""
kron(input, other, *, out=None) -> Tensor

Computes the Kronecker product, denoted by :math:`\otimes`, of :attr:`input` and :attr:`other`.

If :attr:`input` is a :math:`(a_0 \times a_1 \times \dots \times a_n)` tensor and :attr:`other` is a
:math:`(b_0 \times b_1 \times \dots \times b_n)` tensor, the result will be a
:math:`(a_0*b_0 \times a_1*b_1 \times \dots \times a_n*b_n)` tensor with the following entries:

.. math::
    (\text{input} \otimes \text{other})_{k_0, k_1, \dots, k_n} =
        \text{input}_{i_0, i_1, \dots, i_n} * \text{other}_{j_0, j_1, \dots, j_n},

where :math:`k_t = i_t * b_t + j_t` for :math:`0 \leq t \leq n`.
If one tensor has fewer dimensions than the other it is unsqueezed until it has the same number of dimensions.

Supports real-valued and complex-valued inputs.

.. note::
    This function generalizes the typical definition of the Kronecker product for two matrices to two tensors,
    as described above. When :attr:`input` is a :math:`(m \times n)` matrix and :attr:`other` is a
    :math:`(p \times q)` matrix, the result will be a :math:`(p*m \times q*n)` block matrix:

    .. math::
        \mathbf{A} \otimes \mathbf{B}=\begin{bmatrix}
        a_{11} \mathbf{B} & \cdots & a_{1 n} \mathbf{B} \\
        \vdots & \ddots & \vdots \\
        a_{m 1} \mathbf{B} & \cdots & a_{m n} \mathbf{B} \end{bmatrix}

    where :attr:`input` is :math:`\mathbf{A}` and :attr:`other` is :math:`\mathbf{B}`.

Arguments:
    input (Tensor)
    other (Tensor)

Keyword args:
    out (Tensor, optional): The output tensor. Ignored if ``None``. Default: ``None``

Examples::

    >>> mat1 = torch.eye(2)
    >>> mat2 = torch.ones(2, 2)
    >>> torch.kron(mat1, mat2)
    tensor([[1., 1., 0., 0.],
            [1., 1., 0., 0.],
            [0., 0., 1., 1.],
            [0., 0., 1., 1.]])

    >>> mat1 = torch.eye(2)
    >>> mat2 = torch.arange(1, 5).reshape(2, 2)
    >>> torch.kron(mat1, mat2)
    tensor([[1., 2., 0., 0.],
            [3., 4., 0., 0.],
            [0., 0., 1., 2.],
            [0., 0., 3., 4.]])
""",
)

add_docstr(
    torch.kthvalue,
    r"""
kthvalue(input, k, dim=None, keepdim=False, *, out=None) -> (Tensor, LongTensor)

Returns a namedtuple ``(values, indices)`` where ``values`` is the :attr:`k` th
smallest element of each row of the :attr:`input` tensor in the given dimension
:attr:`dim`. And ``indices`` is the index location of each element found.

If :attr:`dim` is not given, the last dimension of the `input` is chosen.

If :attr:`keepdim` is ``True``, both the :attr:`values` and :attr:`indices` tensors
are the same size as :attr:`input`, except in the dimension :attr:`dim` where
they are of size 1. Otherwise, :attr:`dim` is squeezed
(see :func:`torch.squeeze`), resulting in both the :attr:`values` and
:attr:`indices` tensors having 1 fewer dimension than the :attr:`input` tensor.

.. note::
    When :attr:`input` is a CUDA tensor and there are multiple valid
    :attr:`k` th values, this function may nondeterministically return
    :attr:`indices` for any of them.

Args:
    {input}
    k (int): k for the k-th smallest element
    dim (int, optional): the dimension to find the kth value along
    {keepdim}

Keyword args:
    out (tuple, optional): the output tuple of (Tensor, LongTensor)
                           can be optionally given to be used as output buffers

Example::

    >>> x = torch.arange(1., 6.)
    >>> x
    tensor([ 1.,  2.,  3.,  4.,  5.])
    >>> torch.kthvalue(x, 4)
    torch.return_types.kthvalue(values=tensor(4.), indices=tensor(3))

    >>> x=torch.arange(1.,7.).resize_(2,3)
    >>> x
    tensor([[ 1.,  2.,  3.],
            [ 4.,  5.,  6.]])
    >>> torch.kthvalue(x, 2, 0, True)
    torch.return_types.kthvalue(values=tensor([[4., 5., 6.]]), indices=tensor([[1, 1, 1]]))
""".format(
        **single_dim_common
    ),
)

add_docstr(
    torch.lcm,
    r"""
lcm(input, other, *, out=None) -> Tensor

Computes the element-wise least common multiple (LCM) of :attr:`input` and :attr:`other`.

Both :attr:`input` and :attr:`other` must have integer types.

.. note::
    This defines :math:`lcm(0, 0) = 0` and :math:`lcm(0, a) = 0`.

Args:
    {input}
    other (Tensor): the second input tensor

Keyword arguments:
    {out}

Example::

    >>> a = torch.tensor([5, 10, 15])
    >>> b = torch.tensor([3, 4, 5])
    >>> torch.lcm(a, b)
    tensor([15, 20, 15])
    >>> c = torch.tensor([3])
    >>> torch.lcm(a, c)
    tensor([15, 30, 15])
""".format(
        **common_args
    ),
)

add_docstr(
    torch.ldexp,
    r"""
ldexp(input, other, *, out=None) -> Tensor

Multiplies :attr:`input` by 2**:attr:`other`.

.. math::
    \text{{out}}_i = \text{{input}}_i * 2^\text{{other}}_i
"""
    + r"""

Typically this function is used to construct floating point numbers by multiplying
mantissas in :attr:`input` with integral powers of two created from the exponents
in :attr:`other`.

Args:
    {input}
    other (Tensor): a tensor of exponents, typically integers.

Keyword args:
    {out}

Example::

    >>> torch.ldexp(torch.tensor([1.]), torch.tensor([1]))
    tensor([2.])
    >>> torch.ldexp(torch.tensor([1.0]), torch.tensor([1, 2, 3, 4]))
    tensor([ 2.,  4.,  8., 16.])


""".format(
        **common_args
    ),
)

add_docstr(
    torch.le,
    r"""
le(input, other, *, out=None) -> Tensor

Computes :math:`\text{input} \leq \text{other}` element-wise.
"""
    + r"""

The second argument can be a number or a tensor whose shape is
:ref:`broadcastable <broadcasting-semantics>` with the first argument.

Args:
    input (Tensor): the tensor to compare
    other (Tensor or Scalar): the tensor or value to compare

Keyword args:
    {out}

Returns:
    A boolean tensor that is True where :attr:`input` is less than or equal to
    :attr:`other` and False elsewhere

Example::

    >>> torch.le(torch.tensor([[1, 2], [3, 4]]), torch.tensor([[1, 1], [4, 4]]))
    tensor([[True, False], [True, True]])
""".format(
        **common_args
    ),
)

add_docstr(
    torch.less_equal,
    r"""
less_equal(input, other, *, out=None) -> Tensor

Alias for :func:`torch.le`.
""",
)

add_docstr(
    torch.lerp,
    r"""
lerp(input, end, weight, *, out=None)

Does a linear interpolation of two tensors :attr:`start` (given by :attr:`input`) and :attr:`end` based
on a scalar or tensor :attr:`weight` and returns the resulting :attr:`out` tensor.

.. math::
    \text{out}_i = \text{start}_i + \text{weight}_i \times (\text{end}_i - \text{start}_i)
"""
    + r"""
The shapes of :attr:`start` and :attr:`end` must be
:ref:`broadcastable <broadcasting-semantics>`. If :attr:`weight` is a tensor, then
the shapes of :attr:`weight`, :attr:`start`, and :attr:`end` must be :ref:`broadcastable <broadcasting-semantics>`.

Args:
    input (Tensor): the tensor with the starting points
    end (Tensor): the tensor with the ending points
    weight (float or tensor): the weight for the interpolation formula

Keyword args:
    {out}

Example::

    >>> start = torch.arange(1., 5.)
    >>> end = torch.empty(4).fill_(10)
    >>> start
    tensor([ 1.,  2.,  3.,  4.])
    >>> end
    tensor([ 10.,  10.,  10.,  10.])
    >>> torch.lerp(start, end, 0.5)
    tensor([ 5.5000,  6.0000,  6.5000,  7.0000])
    >>> torch.lerp(start, end, torch.full_like(start, 0.5))
    tensor([ 5.5000,  6.0000,  6.5000,  7.0000])
""".format(
        **common_args
    ),
)

add_docstr(
    torch.lgamma,
    r"""
lgamma(input, *, out=None) -> Tensor

Computes the natural logarithm of the absolute value of the gamma function on :attr:`input`.

.. math::
    \text{out}_{i} = \ln \Gamma(|\text{input}_{i}|)
"""
    + """
Args:
    {input}

Keyword args:
    {out}

Example::

    >>> a = torch.arange(0.5, 2, 0.5)
    >>> torch.lgamma(a)
    tensor([ 0.5724,  0.0000, -0.1208])
""".format(
        **common_args
    ),
)

add_docstr(
    torch.linspace,
    r"""
linspace(start, end, steps, *, out=None, dtype=None, layout=torch.strided, device=None, requires_grad=False) -> Tensor

Creates a one-dimensional tensor of size :attr:`steps` whose values are evenly
spaced from :attr:`start` to :attr:`end`, inclusive. That is, the value are:

.. math::
    (\text{start},
    \text{start} + \frac{\text{end} - \text{start}}{\text{steps} - 1},
    \ldots,
    \text{start} + (\text{steps} - 2) * \frac{\text{end} - \text{start}}{\text{steps} - 1},
    \text{end})
"""
    + """

From PyTorch 1.11 linspace requires the steps argument. Use steps=100 to restore the previous behavior.

Args:
    start (float): the starting value for the set of points
    end (float): the ending value for the set of points
    steps (int): size of the constructed tensor

Keyword arguments:
    {out}
    dtype (torch.dtype, optional): the data type to perform the computation in.
        Default: if None, uses the global default dtype (see torch.get_default_dtype())
        when both :attr:`start` and :attr:`end` are real,
        and corresponding complex dtype when either is complex.
    {layout}
    {device}
    {requires_grad}


Example::

    >>> torch.linspace(3, 10, steps=5)
    tensor([  3.0000,   4.7500,   6.5000,   8.2500,  10.0000])
    >>> torch.linspace(-10, 10, steps=5)
    tensor([-10.,  -5.,   0.,   5.,  10.])
    >>> torch.linspace(start=-10, end=10, steps=5)
    tensor([-10.,  -5.,   0.,   5.,  10.])
    >>> torch.linspace(start=-10, end=10, steps=1)
    tensor([-10.])
""".format(
        **factory_common_args
    ),
)

add_docstr(
    torch.log,
    r"""
log(input, *, out=None) -> Tensor

Returns a new tensor with the natural logarithm of the elements
of :attr:`input`.

.. math::
    y_{i} = \log_{e} (x_{i})
"""
    + r"""

Args:
    {input}

Keyword args:
    {out}

Example::

    >>> a = torch.rand(5) * 5
    >>> a
    tensor([4.7767, 4.3234, 1.2156, 0.2411, 4.5739])
    >>> torch.log(a)
    tensor([ 1.5637,  1.4640,  0.1952, -1.4226,  1.5204])
""".format(
        **common_args
    ),
)

add_docstr(
    torch.log10,
    r"""
log10(input, *, out=None) -> Tensor

Returns a new tensor with the logarithm to the base 10 of the elements
of :attr:`input`.

.. math::
    y_{i} = \log_{10} (x_{i})
"""
    + r"""

Args:
    {input}

Keyword args:
    {out}

Example::

    >>> a = torch.rand(5)
    >>> a
    tensor([ 0.5224,  0.9354,  0.7257,  0.1301,  0.2251])


    >>> torch.log10(a)
    tensor([-0.2820, -0.0290, -0.1392, -0.8857, -0.6476])

""".format(
        **common_args
    ),
)

add_docstr(
    torch.log1p,
    r"""
log1p(input, *, out=None) -> Tensor

Returns a new tensor with the natural logarithm of (1 + :attr:`input`).

.. math::
    y_i = \log_{e} (x_i + 1)
"""
    + r"""
.. note:: This function is more accurate than :func:`torch.log` for small
          values of :attr:`input`

Args:
    {input}

Keyword args:
    {out}

Example::

    >>> a = torch.randn(5)
    >>> a
    tensor([-1.0090, -0.9923,  1.0249, -0.5372,  0.2492])
    >>> torch.log1p(a)
    tensor([    nan, -4.8653,  0.7055, -0.7705,  0.2225])
""".format(
        **common_args
    ),
)

add_docstr(
    torch.log2,
    r"""
log2(input, *, out=None) -> Tensor

Returns a new tensor with the logarithm to the base 2 of the elements
of :attr:`input`.

.. math::
    y_{i} = \log_{2} (x_{i})
"""
    + r"""

Args:
    {input}

Keyword args:
    {out}

Example::

    >>> a = torch.rand(5)
    >>> a
    tensor([ 0.8419,  0.8003,  0.9971,  0.5287,  0.0490])


    >>> torch.log2(a)
    tensor([-0.2483, -0.3213, -0.0042, -0.9196, -4.3504])

""".format(
        **common_args
    ),
)

add_docstr(
    torch.logaddexp,
    r"""
logaddexp(input, other, *, out=None) -> Tensor

Logarithm of the sum of exponentiations of the inputs.

Calculates pointwise :math:`\log\left(e^x + e^y\right)`. This function is useful
in statistics where the calculated probabilities of events may be so small as to
exceed the range of normal floating point numbers. In such cases the logarithm
of the calculated probability is stored. This function allows adding
probabilities stored in such a fashion.

This op should be disambiguated with :func:`torch.logsumexp` which performs a
reduction on a single tensor.

Args:
    {input}
    other (Tensor): the second input tensor

Keyword arguments:
    {out}

Example::

    >>> torch.logaddexp(torch.tensor([-1.0]), torch.tensor([-1.0, -2, -3]))
    tensor([-0.3069, -0.6867, -0.8731])
    >>> torch.logaddexp(torch.tensor([-100.0, -200, -300]), torch.tensor([-1.0, -2, -3]))
    tensor([-1., -2., -3.])
    >>> torch.logaddexp(torch.tensor([1.0, 2000, 30000]), torch.tensor([-1.0, -2, -3]))
    tensor([1.1269e+00, 2.0000e+03, 3.0000e+04])
""".format(
        **common_args
    ),
)

add_docstr(
    torch.logaddexp2,
    r"""
logaddexp2(input, other, *, out=None) -> Tensor

Logarithm of the sum of exponentiations of the inputs in base-2.

Calculates pointwise :math:`\log_2\left(2^x + 2^y\right)`. See
:func:`torch.logaddexp` for more details.

Args:
    {input}
    other (Tensor): the second input tensor

Keyword arguments:
    {out}
""".format(
        **common_args
    ),
)

add_docstr(
    torch.xlogy,
    r"""
xlogy(input, other, *, out=None) -> Tensor

Alias for :func:`torch.special.xlogy`.
""",
)

add_docstr(
    torch.logical_and,
    r"""
logical_and(input, other, *, out=None) -> Tensor

Computes the element-wise logical AND of the given input tensors. Zeros are treated as ``False`` and nonzeros are
treated as ``True``.

Args:
    {input}
    other (Tensor): the tensor to compute AND with

Keyword args:
    {out}

Example::

    >>> torch.logical_and(torch.tensor([True, False, True]), torch.tensor([True, False, False]))
    tensor([ True, False, False])
    >>> a = torch.tensor([0, 1, 10, 0], dtype=torch.int8)
    >>> b = torch.tensor([4, 0, 1, 0], dtype=torch.int8)
    >>> torch.logical_and(a, b)
    tensor([False, False,  True, False])
    >>> torch.logical_and(a.double(), b.double())
    tensor([False, False,  True, False])
    >>> torch.logical_and(a.double(), b)
    tensor([False, False,  True, False])
    >>> torch.logical_and(a, b, out=torch.empty(4, dtype=torch.bool))
    tensor([False, False,  True, False])
""".format(
        **common_args
    ),
)

add_docstr(
    torch.logical_not,
    r"""
logical_not(input, *, out=None) -> Tensor

Computes the element-wise logical NOT of the given input tensor. If not specified, the output tensor will have the bool
dtype. If the input tensor is not a bool tensor, zeros are treated as ``False`` and non-zeros are treated as ``True``.

Args:
    {input}

Keyword args:
    {out}

Example::

    >>> torch.logical_not(torch.tensor([True, False]))
    tensor([False,  True])
    >>> torch.logical_not(torch.tensor([0, 1, -10], dtype=torch.int8))
    tensor([ True, False, False])
    >>> torch.logical_not(torch.tensor([0., 1.5, -10.], dtype=torch.double))
    tensor([ True, False, False])
    >>> torch.logical_not(torch.tensor([0., 1., -10.], dtype=torch.double), out=torch.empty(3, dtype=torch.int16))
    tensor([1, 0, 0], dtype=torch.int16)
""".format(
        **common_args
    ),
)

add_docstr(
    torch.logical_or,
    r"""
logical_or(input, other, *, out=None) -> Tensor

Computes the element-wise logical OR of the given input tensors. Zeros are treated as ``False`` and nonzeros are
treated as ``True``.

Args:
    {input}
    other (Tensor): the tensor to compute OR with

Keyword args:
    {out}

Example::

    >>> torch.logical_or(torch.tensor([True, False, True]), torch.tensor([True, False, False]))
    tensor([ True, False,  True])
    >>> a = torch.tensor([0, 1, 10, 0], dtype=torch.int8)
    >>> b = torch.tensor([4, 0, 1, 0], dtype=torch.int8)
    >>> torch.logical_or(a, b)
    tensor([ True,  True,  True, False])
    >>> torch.logical_or(a.double(), b.double())
    tensor([ True,  True,  True, False])
    >>> torch.logical_or(a.double(), b)
    tensor([ True,  True,  True, False])
    >>> torch.logical_or(a, b, out=torch.empty(4, dtype=torch.bool))
    tensor([ True,  True,  True, False])
""".format(
        **common_args
    ),
)

add_docstr(
    torch.logical_xor,
    r"""
logical_xor(input, other, *, out=None) -> Tensor

Computes the element-wise logical XOR of the given input tensors. Zeros are treated as ``False`` and nonzeros are
treated as ``True``.

Args:
    {input}
    other (Tensor): the tensor to compute XOR with

Keyword args:
    {out}

Example::

    >>> torch.logical_xor(torch.tensor([True, False, True]), torch.tensor([True, False, False]))
    tensor([False, False,  True])
    >>> a = torch.tensor([0, 1, 10, 0], dtype=torch.int8)
    >>> b = torch.tensor([4, 0, 1, 0], dtype=torch.int8)
    >>> torch.logical_xor(a, b)
    tensor([ True,  True, False, False])
    >>> torch.logical_xor(a.double(), b.double())
    tensor([ True,  True, False, False])
    >>> torch.logical_xor(a.double(), b)
    tensor([ True,  True, False, False])
    >>> torch.logical_xor(a, b, out=torch.empty(4, dtype=torch.bool))
    tensor([ True,  True, False, False])
""".format(
        **common_args
    ),
)

add_docstr(
    torch.logspace,
    """
logspace(start, end, steps, base=10.0, *, \
         out=None, dtype=None, layout=torch.strided, device=None, requires_grad=False) -> Tensor
"""
    + r"""

Creates a one-dimensional tensor of size :attr:`steps` whose values are evenly
spaced from :math:`{{\text{{base}}}}^{{\text{{start}}}}` to
:math:`{{\text{{base}}}}^{{\text{{end}}}}`, inclusive, on a logarithmic scale
with base :attr:`base`. That is, the values are:

.. math::
    (\text{base}^{\text{start}},
    \text{base}^{(\text{start} + \frac{\text{end} - \text{start}}{ \text{steps} - 1})},
    \ldots,
    \text{base}^{(\text{start} + (\text{steps} - 2) * \frac{\text{end} - \text{start}}{ \text{steps} - 1})},
    \text{base}^{\text{end}})
"""
    + """


From PyTorch 1.11 logspace requires the steps argument. Use steps=100 to restore the previous behavior.

Args:
    start (float): the starting value for the set of points
    end (float): the ending value for the set of points
    steps (int): size of the constructed tensor
    base (float, optional): base of the logarithm function. Default: ``10.0``.

Keyword arguments:
    {out}
    dtype (torch.dtype, optional): the data type to perform the computation in.
        Default: if None, uses the global default dtype (see torch.get_default_dtype())
        when both :attr:`start` and :attr:`end` are real,
        and corresponding complex dtype when either is complex.
    {layout}
    {device}
    {requires_grad}

Example::

    >>> torch.logspace(start=-10, end=10, steps=5)
    tensor([ 1.0000e-10,  1.0000e-05,  1.0000e+00,  1.0000e+05,  1.0000e+10])
    >>> torch.logspace(start=0.1, end=1.0, steps=5)
    tensor([  1.2589,   2.1135,   3.5481,   5.9566,  10.0000])
    >>> torch.logspace(start=0.1, end=1.0, steps=1)
    tensor([1.2589])
    >>> torch.logspace(start=2, end=2, steps=1, base=2)
    tensor([4.0])
""".format(
        **factory_common_args
    ),
)

add_docstr(
    torch.logsumexp,
    r"""
logsumexp(input, dim, keepdim=False, *, out=None)

Returns the log of summed exponentials of each row of the :attr:`input`
tensor in the given dimension :attr:`dim`. The computation is numerically
stabilized.

For summation index :math:`j` given by `dim` and other indices :math:`i`, the result is

    .. math::
        \text{{logsumexp}}(x)_{{i}} = \log \sum_j \exp(x_{{ij}})

{keepdim_details}

Args:
    {input}
    {opt_dim}
    {keepdim}

Keyword args:
    {out}

Example::

    >>> a = torch.randn(3, 3)
    >>> torch.logsumexp(a, 1)
    tensor([1.4907, 1.0593, 1.5696])
    >>> torch.dist(torch.logsumexp(a, 1), torch.log(torch.sum(torch.exp(a), 1)))
    tensor(1.6859e-07)
""".format(
        **multi_dim_common
    ),
)

add_docstr(
    torch.lstsq,
    r"""
lstsq(input, A, *, out=None) -> (Tensor, Tensor)

Computes the solution to the least squares and least norm problems for a full
rank matrix :math:`A` of size :math:`(m \times n)` and a matrix :math:`B` of
size :math:`(m \times k)`.

If :math:`m \geq n`, :func:`lstsq` solves the least-squares problem:

.. math::

   \begin{array}{ll}
   \min_X & \|AX-B\|_2.
   \end{array}

If :math:`m < n`, :func:`lstsq` solves the least-norm problem:

.. math::

   \begin{array}{llll}
   \min_X & \|X\|_2 & \text{subject to} & AX = B.
   \end{array}

Returned tensor :math:`X` has shape :math:`(\max(m, n) \times k)`. The first :math:`n`
rows of :math:`X` contains the solution. If :math:`m \geq n`, the residual sum of squares
for the solution in each column is given by the sum of squares of elements in the
remaining :math:`m - n` rows of that column.

.. warning::

    :func:`torch.lstsq` is deprecated in favor of :func:`torch.linalg.lstsq`
    and will be removed in a future PyTorch release. :func:`torch.linalg.lstsq`
    has reversed arguments and does not return the QR decomposition in the returned tuple,
    (it returns other information about the problem).
    The returned `solution` in :func:`torch.lstsq` stores the residuals of the solution in the
    last `m - n` columns in the case `m > n`. In :func:`torch.linalg.lstsq`, the residuals
    are in the field 'residuals' of the returned named tuple.

    Unpacking the solution as ``X = torch.lstsq(B, A).solution[:A.size(1)]`` should be replaced with

    .. code:: python

        X = torch.linalg.lstsq(A, B).solution

.. note::
    The case when :math:`m < n` is not supported on the GPU.

Args:
    input (Tensor): the matrix :math:`B`
    A (Tensor): the :math:`m` by :math:`n` matrix :math:`A`

Keyword args:
    out (tuple, optional): the optional destination tensor

Returns:
    (Tensor, Tensor): A namedtuple (solution, QR) containing:

        - **solution** (*Tensor*): the least squares solution
        - **QR** (*Tensor*): the details of the QR factorization

.. note::

    The returned matrices will always be transposed, irrespective of the strides
    of the input matrices. That is, they will have stride `(1, m)` instead of
    `(m, 1)`.

Example::

    >>> A = torch.tensor([[1., 1, 1],
    ...                   [2, 3, 4],
    ...                   [3, 5, 2],
    ...                   [4, 2, 5],
    ...                   [5, 4, 3]])
    >>> B = torch.tensor([[-10., -3],
    ...                   [ 12, 14],
    ...                   [ 14, 12],
    ...                   [ 16, 16],
    ...                   [ 18, 16]])
    >>> X, _ = torch.lstsq(B, A)
    >>> X
    tensor([[  2.0000,   1.0000],
            [  1.0000,   1.0000],
            [  1.0000,   2.0000],
            [ 10.9635,   4.8501],
            [  8.9332,   5.2418]])
""",
)

add_docstr(
    torch.lt,
    r"""
lt(input, other, *, out=None) -> Tensor

Computes :math:`\text{input} < \text{other}` element-wise.
"""
    + r"""

The second argument can be a number or a tensor whose shape is
:ref:`broadcastable <broadcasting-semantics>` with the first argument.

Args:
    input (Tensor): the tensor to compare
    other (Tensor or float): the tensor or value to compare

Keyword args:
    {out}

Returns:
    A boolean tensor that is True where :attr:`input` is less than :attr:`other` and False elsewhere

Example::

    >>> torch.lt(torch.tensor([[1, 2], [3, 4]]), torch.tensor([[1, 1], [4, 4]]))
    tensor([[False, False], [True, False]])
""".format(
        **common_args
    ),
)

add_docstr(
    torch.lu_unpack,
    r"""
lu_unpack(LU_data, LU_pivots, unpack_data=True, unpack_pivots=True, *, out=None) -> (Tensor, Tensor, Tensor)

Unpacks the LU decomposition returned by :func:`~linalg.lu_factor` into the `P, L, U` matrices.

.. seealso::

    :func:`~linalg.lu` returns the matrices from the LU decomposition. Its gradient formula is more efficient
    than that of doing :func:`~linalg.lu_factor` followed by :func:`~linalg.lu_unpack`.

Args:
    LU_data (Tensor): the packed LU factorization data
    LU_pivots (Tensor): the packed LU factorization pivots
    unpack_data (bool): flag indicating if the data should be unpacked.
                        If ``False``, then the returned ``L`` and ``U`` are empty tensors.
                        Default: ``True``
    unpack_pivots (bool): flag indicating if the pivots should be unpacked into a permutation matrix ``P``.
                          If ``False``, then the returned ``P`` is  an empty tensor.
                          Default: ``True``

Keyword args:
    out (tuple, optional): output tuple of three tensors. Ignored if `None`.

Returns:
    A namedtuple ``(P, L, U)``

Examples::

    >>> A = torch.randn(2, 3, 3)
    >>> LU, pivots = torch.linalg.lu_factor(A)
    >>> P, L, U = torch.lu_unpack(LU, pivots)
    >>> # We can recover A from the factorization
    >>> A_ = P @ L @ U
    >>> torch.allclose(A, A_)
    True

    >>> # LU factorization of a rectangular matrix:
    >>> A = torch.randn(2, 3, 2)
    >>> LU, pivots = torch.linalg.lu_factor(A)
    >>> P, L, U = torch.lu_unpack(LU, pivots)
    >>> # P, L, U are the same as returned by linalg.lu
    >>> P_, L_, U_ = torch.linalg.lu(A)
    >>> torch.allclose(P, P_) and torch.allclose(L, L_) and torch.allclose(U, U_)
    True

""".format(
        **common_args
    ),
)

add_docstr(
    torch.less,
    r"""
less(input, other, *, out=None) -> Tensor

Alias for :func:`torch.lt`.
""",
)

add_docstr(
    torch.lu_solve,
    r"""
lu_solve(b, LU_data, LU_pivots, *, out=None) -> Tensor

Returns the LU solve of the linear system :math:`Ax = b` using the partially pivoted
LU factorization of A from :func:`~linalg.lu_factor`.

This function supports ``float``, ``double``, ``cfloat`` and ``cdouble`` dtypes for :attr:`input`.

.. warning::

    :func:`torch.lu_solve` is deprecated in favor of :func:`torch.linalg.lu_solve`.
    :func:`torch.lu_solve` will be removed in a future PyTorch release.
    ``X = torch.lu_solve(B, LU, pivots)`` should be replaced with

    .. code:: python

        X = linalg.lu_solve(LU, pivots, B)

Arguments:
    b (Tensor): the RHS tensor of size :math:`(*, m, k)`, where :math:`*`
                is zero or more batch dimensions.
    LU_data (Tensor): the pivoted LU factorization of A from :meth:`~linalg.lu_factor` of size :math:`(*, m, m)`,
                       where :math:`*` is zero or more batch dimensions.
    LU_pivots (IntTensor): the pivots of the LU factorization from :meth:`~linalg.lu_factor` of size :math:`(*, m)`,
                           where :math:`*` is zero or more batch dimensions.
                           The batch dimensions of :attr:`LU_pivots` must be equal to the batch dimensions of
                           :attr:`LU_data`.

Keyword args:
    {out}

Example::

    >>> A = torch.randn(2, 3, 3)
    >>> b = torch.randn(2, 3, 1)
    >>> LU, pivots = torch.linalg.lu_factor(A)
    >>> x = torch.lu_solve(b, LU, pivots)
    >>> torch.dist(A @ x, b)
    tensor(1.00000e-07 *
           2.8312)
""".format(
        **common_args
    ),
)

add_docstr(
    torch.masked_select,
    r"""
masked_select(input, mask, *, out=None) -> Tensor

Returns a new 1-D tensor which indexes the :attr:`input` tensor according to
the boolean mask :attr:`mask` which is a `BoolTensor`.

The shapes of the :attr:`mask` tensor and the :attr:`input` tensor don't need
to match, but they must be :ref:`broadcastable <broadcasting-semantics>`.

.. note:: The returned tensor does **not** use the same storage
          as the original tensor

Args:
    {input}
    mask  (BoolTensor): the tensor containing the binary mask to index with

Keyword args:
    {out}

Example::

    >>> x = torch.randn(3, 4)
    >>> x
    tensor([[ 0.3552, -2.3825, -0.8297,  0.3477],
            [-1.2035,  1.2252,  0.5002,  0.6248],
            [ 0.1307, -2.0608,  0.1244,  2.0139]])
    >>> mask = x.ge(0.5)
    >>> mask
    tensor([[False, False, False, False],
            [False, True, True, True],
            [False, False, False, True]])
    >>> torch.masked_select(x, mask)
    tensor([ 1.2252,  0.5002,  0.6248,  2.0139])
<<<<<<< HEAD
""".format(**common_args))

add_docstr(torch.matrix_power, r"""
=======
""".format(
        **common_args
    ),
)

add_docstr(
    torch.matrix_rank,
    r"""
matrix_rank(input, tol=None, symmetric=False, *, out=None) -> Tensor

Returns the numerical rank of a 2-D tensor. The method to compute the
matrix rank is done using SVD by default. If :attr:`symmetric` is ``True``,
then :attr:`input` is assumed to be symmetric, and the computation of the
rank is done by obtaining the eigenvalues.

:attr:`tol` is the threshold below which the singular values (or the eigenvalues
when :attr:`symmetric` is ``True``) are considered to be 0. If :attr:`tol` is not
specified, :attr:`tol` is set to ``S.max() * max(S.size()) * eps`` where `S` is the
singular values (or the eigenvalues when :attr:`symmetric` is ``True``), and ``eps``
is the epsilon value for the datatype of :attr:`input`.

.. warning::

    :func:`torch.matrix_rank` is deprecated in favor of :func:`torch.linalg.matrix_rank`
    and will be removed in a future PyTorch release. The parameter :attr:`symmetric` was
    renamed in :func:`torch.linalg.matrix_rank` to :attr:`hermitian`.

Args:
    input (Tensor): the input 2-D tensor
    tol (float, optional): the tolerance value. Default: ``None``
    symmetric(bool, optional): indicates whether :attr:`input` is symmetric.
                               Default: ``False``

Keyword args:
    {out}

Example::

    >>> a = torch.eye(10)
    >>> torch.matrix_rank(a)
    tensor(10)
    >>> b = torch.eye(10)
    >>> b[0, 0] = 0
    >>> torch.matrix_rank(b)
    tensor(9)
""".format(
        **common_args
    ),
)

add_docstr(
    torch.matrix_power,
    r"""
>>>>>>> 5f960db0
matrix_power(input, n, *, out=None) -> Tensor

Alias for :func:`torch.linalg.matrix_power`
""",
)

add_docstr(
    torch.matrix_exp,
    r"""
matrix_exp(A) -> Tensor

Alias for :func:`torch.linalg.matrix_exp`.
""",
)

add_docstr(
    torch.max,
    r"""
max(input) -> Tensor

Returns the maximum value of all elements in the ``input`` tensor.

.. warning::
    This function produces deterministic (sub)gradients unlike ``max(dim=0)``

Args:
    {input}

Example::

    >>> a = torch.randn(1, 3)
    >>> a
    tensor([[ 0.6763,  0.7445, -2.2369]])
    >>> torch.max(a)
    tensor(0.7445)

.. function:: max(input, dim, keepdim=False, *, out=None) -> (Tensor, LongTensor)
   :noindex:

Returns a namedtuple ``(values, indices)`` where ``values`` is the maximum
value of each row of the :attr:`input` tensor in the given dimension
:attr:`dim`. And ``indices`` is the index location of each maximum value found
(argmax).

If ``keepdim`` is ``True``, the output tensors are of the same size
as ``input`` except in the dimension ``dim`` where they are of size 1.
Otherwise, ``dim`` is squeezed (see :func:`torch.squeeze`), resulting
in the output tensors having 1 fewer dimension than ``input``.

.. note:: If there are multiple maximal values in a reduced row then
          the indices of the first maximal value are returned.

Args:
    {input}
    {dim}
    {keepdim} Default: ``False``.

Keyword args:
    out (tuple, optional): the result tuple of two output tensors (max, max_indices)

Example::

    >>> a = torch.randn(4, 4)
    >>> a
    tensor([[-1.2360, -0.2942, -0.1222,  0.8475],
            [ 1.1949, -1.1127, -2.2379, -0.6702],
            [ 1.5717, -0.9207,  0.1297, -1.8768],
            [-0.6172,  1.0036, -0.6060, -0.2432]])
    >>> torch.max(a, 1)
    torch.return_types.max(values=tensor([0.8475, 1.1949, 1.5717, 1.0036]), indices=tensor([3, 0, 0, 1]))

.. function:: max(input, other, *, out=None) -> Tensor
   :noindex:

See :func:`torch.maximum`.

""".format(
        **single_dim_common
    ),
)

add_docstr(
    torch.maximum,
    r"""
maximum(input, other, *, out=None) -> Tensor

Computes the element-wise maximum of :attr:`input` and :attr:`other`.

.. note::
    If one of the elements being compared is a NaN, then that element is returned.
    :func:`maximum` is not supported for tensors with complex dtypes.

Args:
    {input}
    other (Tensor): the second input tensor

Keyword args:
    {out}

Example::

    >>> a = torch.tensor((1, 2, -1))
    >>> b = torch.tensor((3, 0, 4))
    >>> torch.maximum(a, b)
    tensor([3, 2, 4])
""".format(
        **common_args
    ),
)

add_docstr(
    torch.fmax,
    r"""
fmax(input, other, *, out=None) -> Tensor

Computes the element-wise maximum of :attr:`input` and :attr:`other`.

This is like :func:`torch.maximum` except it handles NaNs differently:
if exactly one of the two elements being compared is a NaN then the non-NaN element is taken as the maximum.
Only if both elements are NaN is NaN propagated.

This function is a wrapper around C++'s ``std::fmax`` and is similar to NumPy's ``fmax`` function.

Supports :ref:`broadcasting to a common shape <broadcasting-semantics>`,
:ref:`type promotion <type-promotion-doc>`, and integer and floating-point inputs.

Args:
    {input}
    other (Tensor): the second input tensor

Keyword args:
    {out}

Example::

    >>> a = torch.tensor([9.7, float('nan'), 3.1, float('nan')])
    >>> b = torch.tensor([-2.2, 0.5, float('nan'), float('nan')])
    >>> torch.fmax(a, b)
    tensor([9.7000, 0.5000, 3.1000,    nan])
""".format(
        **common_args
    ),
)

add_docstr(
    torch.amax,
    r"""
amax(input, dim, keepdim=False, *, out=None) -> Tensor

Returns the maximum value of each slice of the :attr:`input` tensor in the given
dimension(s) :attr:`dim`.

.. note::
    The difference between ``max``/``min`` and ``amax``/``amin`` is:
        - ``amax``/``amin`` supports reducing on multiple dimensions,
        - ``amax``/``amin`` does not return indices,
        - ``amax``/``amin`` evenly distributes gradient between equal values,
          while ``max(dim)``/``min(dim)`` propagates gradient only to a single
          index in the source tensor.

{keepdim_details}

Args:
    {input}
    {dim}
    {keepdim}

Keyword args:
  {out}

Example::

    >>> a = torch.randn(4, 4)
    >>> a
    tensor([[ 0.8177,  1.4878, -0.2491,  0.9130],
            [-0.7158,  1.1775,  2.0992,  0.4817],
            [-0.0053,  0.0164, -1.3738, -0.0507],
            [ 1.9700,  1.1106, -1.0318, -1.0816]])
    >>> torch.amax(a, 1)
    tensor([1.4878, 2.0992, 0.0164, 1.9700])
""".format(
        **multi_dim_common
    ),
)

add_docstr(
    torch.argmax,
    r"""
argmax(input) -> LongTensor

Returns the indices of the maximum value of all elements in the :attr:`input` tensor.

This is the second value returned by :meth:`torch.max`. See its
documentation for the exact semantics of this method.

.. note:: If there are multiple maximal values then the indices of the first maximal value are returned.

Args:
    {input}

Example::

    >>> a = torch.randn(4, 4)
    >>> a
    tensor([[ 1.3398,  0.2663, -0.2686,  0.2450],
            [-0.7401, -0.8805, -0.3402, -1.1936],
            [ 0.4907, -1.3948, -1.0691, -0.3132],
            [-1.6092,  0.5419, -0.2993,  0.3195]])
    >>> torch.argmax(a)
    tensor(0)

.. function:: argmax(input, dim, keepdim=False) -> LongTensor
   :noindex:

Returns the indices of the maximum values of a tensor across a dimension.

This is the second value returned by :meth:`torch.max`. See its
documentation for the exact semantics of this method.

Args:
    {input}
    {dim} If ``None``, the argmax of the flattened input is returned.
    {keepdim} Ignored if ``dim=None``.

Example::

    >>> a = torch.randn(4, 4)
    >>> a
    tensor([[ 1.3398,  0.2663, -0.2686,  0.2450],
            [-0.7401, -0.8805, -0.3402, -1.1936],
            [ 0.4907, -1.3948, -1.0691, -0.3132],
            [-1.6092,  0.5419, -0.2993,  0.3195]])
    >>> torch.argmax(a, dim=1)
    tensor([ 0,  2,  0,  1])
""".format(
        **single_dim_common
    ),
)

add_docstr(
    torch.argwhere,
    r"""
argwhere(input) -> Tensor

Returns a tensor containing the indices of all non-zero elements of
:attr:`input`.  Each row in the result contains the indices of a non-zero
element in :attr:`input`. The result is sorted lexicographically, with
the last index changing the fastest (C-style).

If :attr:`input` has :math:`n` dimensions, then the resulting indices tensor
:attr:`out` is of size :math:`(z \times n)`, where :math:`z` is the total number of
non-zero elements in the :attr:`input` tensor.

.. note::
    This function is similar to NumPy's `argwhere`.

    When :attr:`input` is on CUDA, this function causes host-device synchronization.

Args:
    {input}

Example::

    >>> t = torch.tensor([1, 0, 1])
    >>> torch.argwhere(t)
    tensor([[0],
            [2]])
    >>> t = torch.tensor([[1, 0, 1], [0, 1, 1]])
    >>> torch.argwhere(t)
    tensor([[0, 0],
            [0, 2],
            [1, 1],
            [1, 2]])
""",
)

add_docstr(
    torch.mean,
    r"""
mean(input, *, dtype=None) -> Tensor

Returns the mean value of all elements in the :attr:`input` tensor.

Args:
    {input}

Keyword args:
    {dtype}

Example::

    >>> a = torch.randn(1, 3)
    >>> a
    tensor([[ 0.2294, -0.5481,  1.3288]])
    >>> torch.mean(a)
    tensor(0.3367)

.. function:: mean(input, dim, keepdim=False, *, dtype=None, out=None) -> Tensor
   :noindex:

Returns the mean value of each row of the :attr:`input` tensor in the given
dimension :attr:`dim`. If :attr:`dim` is a list of dimensions,
reduce over all of them.

{keepdim_details}

Args:
    {input}
    {dim}
    {keepdim}

Keyword args:
    {dtype}
    {out}

.. seealso::

    :func:`torch.nanmean` computes the mean value of `non-NaN` elements.

Example::

    >>> a = torch.randn(4, 4)
    >>> a
    tensor([[-0.3841,  0.6320,  0.4254, -0.7384],
            [-0.9644,  1.0131, -0.6549, -1.4279],
            [-0.2951, -1.3350, -0.7694,  0.5600],
            [ 1.0842, -0.9580,  0.3623,  0.2343]])
    >>> torch.mean(a, 1)
    tensor([-0.0163, -0.5085, -0.4599,  0.1807])
    >>> torch.mean(a, 1, True)
    tensor([[-0.0163],
            [-0.5085],
            [-0.4599],
            [ 0.1807]])
""".format(
        **multi_dim_common
    ),
)

add_docstr(
    torch.nanmean,
    r"""
nanmean(input, dim=None, keepdim=False, *, dtype=None, out=None) -> Tensor

Computes the mean of all `non-NaN` elements along the specified dimensions.

This function is identical to :func:`torch.mean` when there are no `NaN` values
in the :attr:`input` tensor. In the presence of `NaN`, :func:`torch.mean` will
propagate the `NaN` to the output whereas :func:`torch.nanmean` will ignore the
`NaN` values (`torch.nanmean(a)` is equivalent to `torch.mean(a[~a.isnan()])`).

{keepdim_details}

Args:
    {input}
    {opt_dim}
    {keepdim}

Keyword args:
    {dtype}
    {out}

.. seealso::

    :func:`torch.mean` computes the mean value, propagating `NaN`.

Example::

    >>> x = torch.tensor([[torch.nan, 1, 2], [1, 2, 3]])
    >>> x.mean()
    tensor(nan)
    >>> x.nanmean()
    tensor(1.8000)
    >>> x.mean(dim=0)
    tensor([   nan, 1.5000, 2.5000])
    >>> x.nanmean(dim=0)
    tensor([1.0000, 1.5000, 2.5000])

    # If all elements in the reduced dimensions are NaN then the result is NaN
    >>> torch.tensor([torch.nan]).nanmean()
    tensor(nan)
""".format(
        **multi_dim_common
    ),
)

add_docstr(
    torch.median,
    r"""
median(input) -> Tensor

Returns the median of the values in :attr:`input`.

.. note::
    The median is not unique for :attr:`input` tensors with an even number
    of elements. In this case the lower of the two medians is returned. To
    compute the mean of both medians, use :func:`torch.quantile` with ``q=0.5`` instead.

.. warning::
    This function produces deterministic (sub)gradients unlike ``median(dim=0)``

Args:
    {input}

Example::

    >>> a = torch.randn(1, 3)
    >>> a
    tensor([[ 1.5219, -1.5212,  0.2202]])
    >>> torch.median(a)
    tensor(0.2202)

.. function:: median(input, dim=-1, keepdim=False, *, out=None) -> (Tensor, LongTensor)
   :noindex:

Returns a namedtuple ``(values, indices)`` where ``values`` contains the median of each row of :attr:`input`
in the dimension :attr:`dim`, and ``indices`` contains the index of the median values found in the dimension :attr:`dim`.

By default, :attr:`dim` is the last dimension of the :attr:`input` tensor.

If :attr:`keepdim` is ``True``, the output tensors are of the same size
as :attr:`input` except in the dimension :attr:`dim` where they are of size 1.
Otherwise, :attr:`dim` is squeezed (see :func:`torch.squeeze`), resulting in
the outputs tensor having 1 fewer dimension than :attr:`input`.

.. note::
    The median is not unique for :attr:`input` tensors with an even number
    of elements in the dimension :attr:`dim`. In this case the lower of the
    two medians is returned. To compute the mean of both medians in
    :attr:`input`, use :func:`torch.quantile` with ``q=0.5`` instead.

.. warning::
    ``indices`` does not necessarily contain the first occurrence of each
    median value found, unless it is unique.
    The exact implementation details are device-specific.
    Do not expect the same result when run on CPU and GPU in general.
    For the same reason do not expect the gradients to be deterministic.

Args:
    {input}
    {dim}
    {keepdim}

Keyword args:
    out ((Tensor, Tensor), optional): The first tensor will be populated with the median values and the second
                                      tensor, which must have dtype long, with their indices in the dimension
                                      :attr:`dim` of :attr:`input`.

Example::

    >>> a = torch.randn(4, 5)
    >>> a
    tensor([[ 0.2505, -0.3982, -0.9948,  0.3518, -1.3131],
            [ 0.3180, -0.6993,  1.0436,  0.0438,  0.2270],
            [-0.2751,  0.7303,  0.2192,  0.3321,  0.2488],
            [ 1.0778, -1.9510,  0.7048,  0.4742, -0.7125]])
    >>> torch.median(a, 1)
    torch.return_types.median(values=tensor([-0.3982,  0.2270,  0.2488,  0.4742]), indices=tensor([1, 4, 4, 3]))
""".format(
        **single_dim_common
    ),
)

add_docstr(
    torch.nanmedian,
    r"""
nanmedian(input) -> Tensor

Returns the median of the values in :attr:`input`, ignoring ``NaN`` values.

This function is identical to :func:`torch.median` when there are no ``NaN`` values in :attr:`input`.
When :attr:`input` has one or more ``NaN`` values, :func:`torch.median` will always return ``NaN``,
while this function will return the median of the non-``NaN`` elements in :attr:`input`.
If all the elements in :attr:`input` are ``NaN`` it will also return ``NaN``.

Args:
    {input}

Example::

    >>> a = torch.tensor([1, float('nan'), 3, 2])
    >>> a.median()
    tensor(nan)
    >>> a.nanmedian()
    tensor(2.)

.. function:: nanmedian(input, dim=-1, keepdim=False, *, out=None) -> (Tensor, LongTensor)
   :noindex:

Returns a namedtuple ``(values, indices)`` where ``values`` contains the median of each row of :attr:`input`
in the dimension :attr:`dim`, ignoring ``NaN`` values, and ``indices`` contains the index of the median values
found in the dimension :attr:`dim`.

This function is identical to :func:`torch.median` when there are no ``NaN`` values in a reduced row. When a reduced row has
one or more ``NaN`` values, :func:`torch.median` will always reduce it to ``NaN``, while this function will reduce it to the
median of the non-``NaN`` elements. If all the elements in a reduced row are ``NaN`` then it will be reduced to ``NaN``, too.

Args:
    {input}
    {dim}
    {keepdim}

Keyword args:
    out ((Tensor, Tensor), optional): The first tensor will be populated with the median values and the second
                                      tensor, which must have dtype long, with their indices in the dimension
                                      :attr:`dim` of :attr:`input`.

Example::

    >>> a = torch.tensor([[2, 3, 1], [float('nan'), 1, float('nan')]])
    >>> a
    tensor([[2., 3., 1.],
            [nan, 1., nan]])
    >>> a.median(0)
    torch.return_types.median(values=tensor([nan, 1., nan]), indices=tensor([1, 1, 1]))
    >>> a.nanmedian(0)
    torch.return_types.nanmedian(values=tensor([2., 1., 1.]), indices=tensor([0, 1, 0]))
""".format(
        **single_dim_common
    ),
)

add_docstr(
    torch.quantile,
    r"""
quantile(input, q, dim=None, keepdim=False, *, interpolation='linear', out=None) -> Tensor

Computes the q-th quantiles of each row of the :attr:`input` tensor along the dimension :attr:`dim`.

To compute the quantile, we map q in [0, 1] to the range of indices [0, n] to find the location
of the quantile in the sorted input. If the quantile lies between two data points ``a < b`` with
indices ``i`` and ``j`` in the sorted order, result is computed according to the given
:attr:`interpolation` method as follows:

- ``linear``: ``a + (b - a) * fraction``, where ``fraction`` is the fractional part of the computed quantile index.
- ``lower``: ``a``.
- ``higher``: ``b``.
- ``nearest``: ``a`` or ``b``, whichever's index is closer to the computed quantile index (rounding down for .5 fractions).
- ``midpoint``: ``(a + b) / 2``.

If :attr:`q` is a 1D tensor, the first dimension of the output represents the quantiles and has size
equal to the size of :attr:`q`, the remaining dimensions are what remains from the reduction.

.. note::
    By default :attr:`dim` is ``None`` resulting in the :attr:`input` tensor being flattened before computation.

Args:
    {input}
    q (float or Tensor): a scalar or 1D tensor of values in the range [0, 1].
    {dim}
    {keepdim}

Keyword arguments:
    interpolation (str): interpolation method to use when the desired quantile lies between two data points.
                            Can be ``linear``, ``lower``, ``higher``, ``midpoint`` and ``nearest``.
                            Default is ``linear``.
    {out}

Example::

    >>> a = torch.randn(2, 3)
    >>> a
    tensor([[ 0.0795, -1.2117,  0.9765],
            [ 1.1707,  0.6706,  0.4884]])
    >>> q = torch.tensor([0.25, 0.5, 0.75])
    >>> torch.quantile(a, q, dim=1, keepdim=True)
    tensor([[[-0.5661],
            [ 0.5795]],

            [[ 0.0795],
            [ 0.6706]],

            [[ 0.5280],
            [ 0.9206]]])
    >>> torch.quantile(a, q, dim=1, keepdim=True).shape
    torch.Size([3, 2, 1])
    >>> a = torch.arange(4.)
    >>> a
    tensor([0., 1., 2., 3.])
    >>> torch.quantile(a, 0.6, interpolation='linear')
    tensor(1.8000)
    >>> torch.quantile(a, 0.6, interpolation='lower')
    tensor(1.)
    >>> torch.quantile(a, 0.6, interpolation='higher')
    tensor(2.)
    >>> torch.quantile(a, 0.6, interpolation='midpoint')
    tensor(1.5000)
    >>> torch.quantile(a, 0.6, interpolation='nearest')
    tensor(2.)
    >>> torch.quantile(a, 0.4, interpolation='nearest')
    tensor(1.)
""".format(
        **single_dim_common
    ),
)

add_docstr(
    torch.nanquantile,
    r"""
nanquantile(input, q, dim=None, keepdim=False, *, interpolation='linear', out=None) -> Tensor

This is a variant of :func:`torch.quantile` that "ignores" ``NaN`` values,
computing the quantiles :attr:`q` as if ``NaN`` values in :attr:`input` did
not exist. If all values in a reduced row are ``NaN`` then the quantiles for
that reduction will be ``NaN``. See the documentation for :func:`torch.quantile`.

Args:
    {input}
    q (float or Tensor): a scalar or 1D tensor of quantile values in the range [0, 1]
    {dim}
    {keepdim}

Keyword arguments:
    interpolation (str): interpolation method to use when the desired quantile lies between two data points.
                            Can be ``linear``, ``lower``, ``higher``, ``midpoint`` and ``nearest``.
                            Default is ``linear``.
    {out}

Example::

    >>> t = torch.tensor([float('nan'), 1, 2])
    >>> t.quantile(0.5)
    tensor(nan)
    >>> t.nanquantile(0.5)
    tensor(1.5000)
    >>> t = torch.tensor([[float('nan'), float('nan')], [1, 2]])
    >>> t
    tensor([[nan, nan],
            [1., 2.]])
    >>> t.nanquantile(0.5, dim=0)
    tensor([1., 2.])
    >>> t.nanquantile(0.5, dim=1)
    tensor([   nan, 1.5000])
""".format(
        **single_dim_common
    ),
)

add_docstr(
    torch.min,
    r"""
min(input) -> Tensor

Returns the minimum value of all elements in the :attr:`input` tensor.

.. warning::
    This function produces deterministic (sub)gradients unlike ``min(dim=0)``

Args:
    {input}

Example::

    >>> a = torch.randn(1, 3)
    >>> a
    tensor([[ 0.6750,  1.0857,  1.7197]])
    >>> torch.min(a)
    tensor(0.6750)

.. function:: min(input, dim, keepdim=False, *, out=None) -> (Tensor, LongTensor)
   :noindex:

Returns a namedtuple ``(values, indices)`` where ``values`` is the minimum
value of each row of the :attr:`input` tensor in the given dimension
:attr:`dim`. And ``indices`` is the index location of each minimum value found
(argmin).

If :attr:`keepdim` is ``True``, the output tensors are of the same size as
:attr:`input` except in the dimension :attr:`dim` where they are of size 1.
Otherwise, :attr:`dim` is squeezed (see :func:`torch.squeeze`), resulting in
the output tensors having 1 fewer dimension than :attr:`input`.

.. note:: If there are multiple minimal values in a reduced row then
          the indices of the first minimal value are returned.

Args:
    {input}
    {dim}
    {keepdim}

Keyword args:
    out (tuple, optional): the tuple of two output tensors (min, min_indices)

Example::

    >>> a = torch.randn(4, 4)
    >>> a
    tensor([[-0.6248,  1.1334, -1.1899, -0.2803],
            [-1.4644, -0.2635, -0.3651,  0.6134],
            [ 0.2457,  0.0384,  1.0128,  0.7015],
            [-0.1153,  2.9849,  2.1458,  0.5788]])
    >>> torch.min(a, 1)
    torch.return_types.min(values=tensor([-1.1899, -1.4644,  0.0384, -0.1153]), indices=tensor([2, 0, 1, 0]))

.. function:: min(input, other, *, out=None) -> Tensor
   :noindex:

See :func:`torch.minimum`.
""".format(
        **single_dim_common
    ),
)

add_docstr(
    torch.minimum,
    r"""
minimum(input, other, *, out=None) -> Tensor

Computes the element-wise minimum of :attr:`input` and :attr:`other`.

.. note::
    If one of the elements being compared is a NaN, then that element is returned.
    :func:`minimum` is not supported for tensors with complex dtypes.

Args:
    {input}
    other (Tensor): the second input tensor

Keyword args:
    {out}

Example::

    >>> a = torch.tensor((1, 2, -1))
    >>> b = torch.tensor((3, 0, 4))
    >>> torch.minimum(a, b)
    tensor([1, 0, -1])
""".format(
        **common_args
    ),
)

add_docstr(
    torch.fmin,
    r"""
fmin(input, other, *, out=None) -> Tensor

Computes the element-wise minimum of :attr:`input` and :attr:`other`.

This is like :func:`torch.minimum` except it handles NaNs differently:
if exactly one of the two elements being compared is a NaN then the non-NaN element is taken as the minimum.
Only if both elements are NaN is NaN propagated.

This function is a wrapper around C++'s ``std::fmin`` and is similar to NumPy's ``fmin`` function.

Supports :ref:`broadcasting to a common shape <broadcasting-semantics>`,
:ref:`type promotion <type-promotion-doc>`, and integer and floating-point inputs.

Args:
    {input}
    other (Tensor): the second input tensor

Keyword args:
    {out}

Example::

    >>> a = torch.tensor([2.2, float('nan'), 2.1, float('nan')])
    >>> b = torch.tensor([-9.3, 0.1, float('nan'), float('nan')])
    >>> torch.fmin(a, b)
    tensor([-9.3000, 0.1000, 2.1000,    nan])
""".format(
        **common_args
    ),
)

add_docstr(
    torch.amin,
    r"""
amin(input, dim, keepdim=False, *, out=None) -> Tensor

Returns the minimum value of each slice of the :attr:`input` tensor in the given
dimension(s) :attr:`dim`.

.. note::
    The difference between ``max``/``min`` and ``amax``/``amin`` is:
        - ``amax``/``amin`` supports reducing on multiple dimensions,
        - ``amax``/``amin`` does not return indices,
        - ``amax``/``amin`` evenly distributes gradient between equal values,
          while ``max(dim)``/``min(dim)`` propagates gradient only to a single
          index in the source tensor.

{keepdim_details}

Args:
    {input}
    {dim}
    {keepdim}

Keyword args:
  {out}

Example::

    >>> a = torch.randn(4, 4)
    >>> a
    tensor([[ 0.6451, -0.4866,  0.2987, -1.3312],
            [-0.5744,  1.2980,  1.8397, -0.2713],
            [ 0.9128,  0.9214, -1.7268, -0.2995],
            [ 0.9023,  0.4853,  0.9075, -1.6165]])
    >>> torch.amin(a, 1)
    tensor([-1.3312, -0.5744, -1.7268, -1.6165])
""".format(
        **multi_dim_common
    ),
)

add_docstr(
    torch.aminmax,
    r"""
aminmax(input, *, dim=None, keepdim=False, out=None) -> (Tensor min, Tensor max)

Computes the minimum and maximum values of the :attr:`input` tensor.

Args:
    input (Tensor):
        The input tensor

Keyword Args:
    dim (Optional[int]):
        The dimension along which to compute the values. If `None`,
        computes the values over the entire :attr:`input` tensor.
        Default is `None`.
    keepdim (bool):
        If `True`, the reduced dimensions will be kept in the output
        tensor as dimensions with size 1 for broadcasting, otherwise
        they will be removed, as if calling (:func:`torch.squeeze`).
        Default is `False`.
    out (Optional[Tuple[Tensor, Tensor]]):
        Optional tensors on which to write the result. Must have the same
        shape and dtype as the expected output.
        Default is `None`.

Returns:
    A named tuple `(min, max)` containing the minimum and maximum values.

Raises:
    RuntimeError
        If any of the dimensions to compute the values over has size 0.

.. note::
    NaN values are propagated to the output if at least one value is NaN.

.. seealso::
    :func:`torch.amin` computes just the minimum value
    :func:`torch.amax` computes just the maximum value

Example::

    >>> torch.aminmax(torch.tensor([1, -3, 5]))
    torch.return_types.aminmax(
    min=tensor(-3),
    max=tensor(5))

    >>> # aminmax propagates NaNs
    >>> torch.aminmax(torch.tensor([1, -3, 5, torch.nan]))
    torch.return_types.aminmax(
    min=tensor(nan),
    max=tensor(nan))

    >>> t = torch.arange(10).view(2, 5)
    >>> t
    tensor([[0, 1, 2, 3, 4],
            [5, 6, 7, 8, 9]])
    >>> t.aminmax(dim=0, keepdim=True)
    torch.return_types.aminmax(
    min=tensor([[0, 1, 2, 3, 4]]),
    max=tensor([[5, 6, 7, 8, 9]]))
""",
)

add_docstr(
    torch.argmin,
    r"""
argmin(input, dim=None, keepdim=False) -> LongTensor

Returns the indices of the minimum value(s) of the flattened tensor or along a dimension

This is the second value returned by :meth:`torch.min`. See its
documentation for the exact semantics of this method.

.. note:: If there are multiple minimal values then the indices of the first minimal value are returned.

Args:
    {input}
    {dim} If ``None``, the argmin of the flattened input is returned.
    {keepdim}.

Example::

    >>> a = torch.randn(4, 4)
    >>> a
    tensor([[ 0.1139,  0.2254, -0.1381,  0.3687],
            [ 1.0100, -1.1975, -0.0102, -0.4732],
            [-0.9240,  0.1207, -0.7506, -1.0213],
            [ 1.7809, -1.2960,  0.9384,  0.1438]])
    >>> torch.argmin(a)
    tensor(13)
    >>> torch.argmin(a, dim=1)
    tensor([ 2,  1,  3,  1])
    >>> torch.argmin(a, dim=1, keepdim=True)
    tensor([[2],
            [1],
            [3],
            [1]])
""".format(
        **single_dim_common
    ),
)

add_docstr(
    torch.mm,
    r"""
mm(input, mat2, *, out=None) -> Tensor

Performs a matrix multiplication of the matrices :attr:`input` and :attr:`mat2`.

If :attr:`input` is a :math:`(n \times m)` tensor, :attr:`mat2` is a
:math:`(m \times p)` tensor, :attr:`out` will be a :math:`(n \times p)` tensor.

.. note:: This function does not :ref:`broadcast <broadcasting-semantics>`.
          For broadcasting matrix products, see :func:`torch.matmul`.

Supports strided and sparse 2-D tensors as inputs, autograd with
respect to strided inputs.

{tf32_note}

{rocm_fp16_note}

Args:
    input (Tensor): the first matrix to be matrix multiplied
    mat2 (Tensor): the second matrix to be matrix multiplied

Keyword args:
    {out}

Example::

    >>> mat1 = torch.randn(2, 3)
    >>> mat2 = torch.randn(3, 3)
    >>> torch.mm(mat1, mat2)
    tensor([[ 0.4851,  0.5037, -0.3633],
            [-0.0760, -3.6705,  2.4784]])
""".format(
        **common_args, **tf32_notes, **rocm_fp16_notes
    ),
)

add_docstr(
    torch.hspmm,
    r"""
hspmm(mat1, mat2, *, out=None) -> Tensor

Performs a matrix multiplication of a :ref:`sparse COO matrix
<sparse-coo-docs>` :attr:`mat1` and a strided matrix :attr:`mat2`. The
result is a (1 + 1)-dimensional :ref:`hybrid COO matrix
<sparse-hybrid-coo-docs>`.

Args:
    mat1 (Tensor): the first sparse matrix to be matrix multiplied
    mat2 (Tensor): the second strided matrix to be matrix multiplied

Keyword args:
    {out}
""".format(
        **common_args
    ),
)

add_docstr(
    torch.matmul,
    r"""
matmul(input, other, *, out=None) -> Tensor

Matrix product of two tensors.

The behavior depends on the dimensionality of the tensors as follows:

- If both tensors are 1-dimensional, the dot product (scalar) is returned.
- If both arguments are 2-dimensional, the matrix-matrix product is returned.
- If the first argument is 1-dimensional and the second argument is 2-dimensional,
  a 1 is prepended to its dimension for the purpose of the matrix multiply.
  After the matrix multiply, the prepended dimension is removed.
- If the first argument is 2-dimensional and the second argument is 1-dimensional,
  the matrix-vector product is returned.
- If both arguments are at least 1-dimensional and at least one argument is
  N-dimensional (where N > 2), then a batched matrix multiply is returned.  If the first
  argument is 1-dimensional, a 1 is prepended to its dimension for the purpose of the
  batched matrix multiply and removed after.  If the second argument is 1-dimensional, a
  1 is appended to its dimension for the purpose of the batched matrix multiple and removed after.
  The non-matrix (i.e. batch) dimensions are :ref:`broadcasted <broadcasting-semantics>` (and thus
  must be broadcastable).  For example, if :attr:`input` is a
  :math:`(j \times 1 \times n \times n)` tensor and :attr:`other` is a :math:`(k \times n \times n)`
  tensor, :attr:`out` will be a :math:`(j \times k \times n \times n)` tensor.

  Note that the broadcasting logic only looks at the batch dimensions when determining if the inputs
  are broadcastable, and not the matrix dimensions. For example, if :attr:`input` is a
  :math:`(j \times 1 \times n \times m)` tensor and :attr:`other` is a :math:`(k \times m \times p)`
  tensor, these inputs are valid for broadcasting even though the final two dimensions (i.e. the
  matrix dimensions) are different. :attr:`out` will be a :math:`(j \times k \times n \times p)` tensor.

{tf32_note}

{rocm_fp16_note}

.. note::

    The 1-dimensional dot product version of this function does not support an :attr:`out` parameter.

Arguments:
    input (Tensor): the first tensor to be multiplied
    other (Tensor): the second tensor to be multiplied

Keyword args:
    {out}

Example::

    >>> # vector x vector
    >>> tensor1 = torch.randn(3)
    >>> tensor2 = torch.randn(3)
    >>> torch.matmul(tensor1, tensor2).size()
    torch.Size([])
    >>> # matrix x vector
    >>> tensor1 = torch.randn(3, 4)
    >>> tensor2 = torch.randn(4)
    >>> torch.matmul(tensor1, tensor2).size()
    torch.Size([3])
    >>> # batched matrix x broadcasted vector
    >>> tensor1 = torch.randn(10, 3, 4)
    >>> tensor2 = torch.randn(4)
    >>> torch.matmul(tensor1, tensor2).size()
    torch.Size([10, 3])
    >>> # batched matrix x batched matrix
    >>> tensor1 = torch.randn(10, 3, 4)
    >>> tensor2 = torch.randn(10, 4, 5)
    >>> torch.matmul(tensor1, tensor2).size()
    torch.Size([10, 3, 5])
    >>> # batched matrix x broadcasted matrix
    >>> tensor1 = torch.randn(10, 3, 4)
    >>> tensor2 = torch.randn(4, 5)
    >>> torch.matmul(tensor1, tensor2).size()
    torch.Size([10, 3, 5])

""".format(
        **common_args, **tf32_notes, **rocm_fp16_notes
    ),
)

add_docstr(
    torch.mode,
    r"""
mode(input, dim=-1, keepdim=False, *, out=None) -> (Tensor, LongTensor)

Returns a namedtuple ``(values, indices)`` where ``values`` is the mode
value of each row of the :attr:`input` tensor in the given dimension
:attr:`dim`, i.e. a value which appears most often
in that row, and ``indices`` is the index location of each mode value found.

By default, :attr:`dim` is the last dimension of the :attr:`input` tensor.

If :attr:`keepdim` is ``True``, the output tensors are of the same size as
:attr:`input` except in the dimension :attr:`dim` where they are of size 1.
Otherwise, :attr:`dim` is squeezed (see :func:`torch.squeeze`), resulting
in the output tensors having 1 fewer dimension than :attr:`input`.

.. note:: This function is not defined for ``torch.cuda.Tensor`` yet.

Args:
    {input}
    {dim}
    {keepdim}

Keyword args:
    out (tuple, optional): the result tuple of two output tensors (values, indices)

Example::

    >>> a = torch.randint(10, (5,))
    >>> a
    tensor([6, 5, 1, 0, 2])
    >>> b = a + (torch.randn(50, 1) * 5).long()
    >>> torch.mode(b, 0)
    torch.return_types.mode(values=tensor([6, 5, 1, 0, 2]), indices=tensor([2, 2, 2, 2, 2]))
""".format(
        **single_dim_common
    ),
)

add_docstr(
    torch.mul,
    r"""
mul(input, other, *, out=None) -> Tensor

Multiplies :attr:`input` by :attr:`other`.


.. math::
    \text{out}_i = \text{input}_i \times \text{other}_i
"""
    + r"""

Supports :ref:`broadcasting to a common shape <broadcasting-semantics>`,
:ref:`type promotion <type-promotion-doc>`, and integer, float, and complex inputs.

Args:
    {input}
    other (Tensor or Number) - the tensor or number to multiply input by.

Keyword args:
    {out}

Examples::

    >>> a = torch.randn(3)
    >>> a
    tensor([ 0.2015, -0.4255,  2.6087])
    >>> torch.mul(a, 100)
    tensor([  20.1494,  -42.5491,  260.8663])

    >>> b = torch.randn(4, 1)
    >>> b
    tensor([[ 1.1207],
            [-0.3137],
            [ 0.0700],
            [ 0.8378]])
    >>> c = torch.randn(1, 4)
    >>> c
    tensor([[ 0.5146,  0.1216, -0.5244,  2.2382]])
    >>> torch.mul(b, c)
    tensor([[ 0.5767,  0.1363, -0.5877,  2.5083],
            [-0.1614, -0.0382,  0.1645, -0.7021],
            [ 0.0360,  0.0085, -0.0367,  0.1567],
            [ 0.4312,  0.1019, -0.4394,  1.8753]])
""".format(
        **common_args
    ),
)

add_docstr(
    torch.multiply,
    r"""
multiply(input, other, *, out=None)

Alias for :func:`torch.mul`.
""",
)

add_docstr(
    torch.multinomial,
    r"""
multinomial(input, num_samples, replacement=False, *, generator=None, out=None) -> LongTensor

Returns a tensor where each row contains :attr:`num_samples` indices sampled
from the multinomial probability distribution located in the corresponding row
of tensor :attr:`input`.

.. note::
    The rows of :attr:`input` do not need to sum to one (in which case we use
    the values as weights), but must be non-negative, finite and have
    a non-zero sum.

Indices are ordered from left to right according to when each was sampled
(first samples are placed in first column).

If :attr:`input` is a vector, :attr:`out` is a vector of size :attr:`num_samples`.

If :attr:`input` is a matrix with `m` rows, :attr:`out` is an matrix of shape
:math:`(m \times \text{{num\_samples}})`.

If replacement is ``True``, samples are drawn with replacement.

If not, they are drawn without replacement, which means that when a
sample index is drawn for a row, it cannot be drawn again for that row.

.. note::
    When drawn without replacement, :attr:`num_samples` must be lower than
    number of non-zero elements in :attr:`input` (or the min number of non-zero
    elements in each row of :attr:`input` if it is a matrix).

Args:
    input (Tensor): the input tensor containing probabilities
    num_samples (int): number of samples to draw
    replacement (bool, optional): whether to draw with replacement or not

Keyword args:
    {generator}
    {out}

Example::

    >>> weights = torch.tensor([0, 10, 3, 0], dtype=torch.float) # create a tensor of weights
    >>> torch.multinomial(weights, 2)
    tensor([1, 2])
    >>> torch.multinomial(weights, 4) # ERROR!
    RuntimeError: invalid argument 2: invalid multinomial distribution (with replacement=False,
    not enough non-negative category to sample) at ../aten/src/TH/generic/THTensorRandom.cpp:320
    >>> torch.multinomial(weights, 4, replacement=True)
    tensor([ 2,  1,  1,  1])
""".format(
        **common_args
    ),
)

add_docstr(
    torch.mv,
    r"""
mv(input, vec, *, out=None) -> Tensor

Performs a matrix-vector product of the matrix :attr:`input` and the vector
:attr:`vec`.

If :attr:`input` is a :math:`(n \times m)` tensor, :attr:`vec` is a 1-D tensor of
size :math:`m`, :attr:`out` will be 1-D of size :math:`n`.

.. note:: This function does not :ref:`broadcast <broadcasting-semantics>`.

Args:
    input (Tensor): matrix to be multiplied
    vec (Tensor): vector to be multiplied

Keyword args:
    {out}

Example::

    >>> mat = torch.randn(2, 3)
    >>> vec = torch.randn(3)
    >>> torch.mv(mat, vec)
    tensor([ 1.0404, -0.6361])
""".format(
        **common_args
    ),
)

add_docstr(
    torch.mvlgamma,
    r"""
mvlgamma(input, p, *, out=None) -> Tensor

Alias for :func:`torch.special.multigammaln`.
""",
)

add_docstr(
    torch.movedim,
    r"""
movedim(input, source, destination) -> Tensor

Moves the dimension(s) of :attr:`input` at the position(s) in :attr:`source`
to the position(s) in :attr:`destination`.

Other dimensions of :attr:`input` that are not explicitly moved remain in
their original order and appear at the positions not specified in :attr:`destination`.

Args:
    {input}
    source (int or tuple of ints): Original positions of the dims to move. These must be unique.
    destination (int or tuple of ints): Destination positions for each of the original dims. These must also be unique.

Examples::

    >>> t = torch.randn(3,2,1)
    >>> t
    tensor([[[-0.3362],
            [-0.8437]],

            [[-0.9627],
            [ 0.1727]],

            [[ 0.5173],
            [-0.1398]]])
    >>> torch.movedim(t, 1, 0).shape
    torch.Size([2, 3, 1])
    >>> torch.movedim(t, 1, 0)
    tensor([[[-0.3362],
            [-0.9627],
            [ 0.5173]],

            [[-0.8437],
            [ 0.1727],
            [-0.1398]]])
    >>> torch.movedim(t, (1, 2), (0, 1)).shape
    torch.Size([2, 1, 3])
    >>> torch.movedim(t, (1, 2), (0, 1))
    tensor([[[-0.3362, -0.9627,  0.5173]],

            [[-0.8437,  0.1727, -0.1398]]])
""".format(
        **common_args
    ),
)

add_docstr(
    torch.moveaxis,
    r"""
moveaxis(input, source, destination) -> Tensor

Alias for :func:`torch.movedim`.

This function is equivalent to NumPy's moveaxis function.

Examples::

    >>> t = torch.randn(3,2,1)
    >>> t
    tensor([[[-0.3362],
            [-0.8437]],

            [[-0.9627],
            [ 0.1727]],

            [[ 0.5173],
            [-0.1398]]])
    >>> torch.moveaxis(t, 1, 0).shape
    torch.Size([2, 3, 1])
    >>> torch.moveaxis(t, 1, 0)
    tensor([[[-0.3362],
            [-0.9627],
            [ 0.5173]],

            [[-0.8437],
            [ 0.1727],
            [-0.1398]]])
    >>> torch.moveaxis(t, (1, 2), (0, 1)).shape
    torch.Size([2, 1, 3])
    >>> torch.moveaxis(t, (1, 2), (0, 1))
    tensor([[[-0.3362, -0.9627,  0.5173]],

            [[-0.8437,  0.1727, -0.1398]]])
""".format(
        **common_args
    ),
)

add_docstr(
    torch.swapdims,
    r"""
swapdims(input, dim0, dim1) -> Tensor

Alias for :func:`torch.transpose`.

This function is equivalent to NumPy's swapaxes function.

Examples::

    >>> x = torch.tensor([[[0,1],[2,3]],[[4,5],[6,7]]])
    >>> x
    tensor([[[0, 1],
            [2, 3]],

            [[4, 5],
            [6, 7]]])
    >>> torch.swapdims(x, 0, 1)
    tensor([[[0, 1],
            [4, 5]],

            [[2, 3],
            [6, 7]]])
    >>> torch.swapdims(x, 0, 2)
    tensor([[[0, 4],
            [2, 6]],

            [[1, 5],
            [3, 7]]])
""".format(
        **common_args
    ),
)

add_docstr(
    torch.swapaxes,
    r"""
swapaxes(input, axis0, axis1) -> Tensor

Alias for :func:`torch.transpose`.

This function is equivalent to NumPy's swapaxes function.

Examples::

    >>> x = torch.tensor([[[0,1],[2,3]],[[4,5],[6,7]]])
    >>> x
    tensor([[[0, 1],
            [2, 3]],

            [[4, 5],
            [6, 7]]])
    >>> torch.swapaxes(x, 0, 1)
    tensor([[[0, 1],
            [4, 5]],

            [[2, 3],
            [6, 7]]])
    >>> torch.swapaxes(x, 0, 2)
    tensor([[[0, 4],
            [2, 6]],

            [[1, 5],
            [3, 7]]])
""".format(
        **common_args
    ),
)

add_docstr(
    torch.narrow,
    r"""
narrow(input, dim, start, length) -> Tensor

Returns a new tensor that is a narrowed version of :attr:`input` tensor. The
dimension :attr:`dim` is input from :attr:`start` to ``start + length``. The
returned tensor and :attr:`input` tensor share the same underlying storage.

Args:
    input (Tensor): the tensor to narrow
    dim (int): the dimension along which to narrow
    start (int): the starting dimension
    length (int): the distance to the ending dimension

Example::

    >>> x = torch.tensor([[1, 2, 3], [4, 5, 6], [7, 8, 9]])
    >>> torch.narrow(x, 0, 0, 2)
    tensor([[ 1,  2,  3],
            [ 4,  5,  6]])
    >>> torch.narrow(x, 1, 1, 2)
    tensor([[ 2,  3],
            [ 5,  6],
            [ 8,  9]])
""",
)

add_docstr(
    torch.nan_to_num,
    r"""
nan_to_num(input, nan=0.0, posinf=None, neginf=None, *, out=None) -> Tensor

Replaces :literal:`NaN`, positive infinity, and negative infinity values in :attr:`input`
with the values specified by :attr:`nan`, :attr:`posinf`, and :attr:`neginf`, respectively.
By default, :literal:`NaN`\ s are replaced with zero, positive infinity is replaced with the
greatest finite value representable by :attr:`input`'s dtype, and negative infinity
is replaced with the least finite value representable by :attr:`input`'s dtype.

Args:
    {input}
    nan (Number, optional): the value to replace :literal:`NaN`\s with. Default is zero.
    posinf (Number, optional): if a Number, the value to replace positive infinity values with.
        If None, positive infinity values are replaced with the greatest finite value representable by :attr:`input`'s dtype.
        Default is None.
    neginf (Number, optional): if a Number, the value to replace negative infinity values with.
        If None, negative infinity values are replaced with the lowest finite value representable by :attr:`input`'s dtype.
        Default is None.

Keyword args:
    {out}

Example::

    >>> x = torch.tensor([float('nan'), float('inf'), -float('inf'), 3.14])
    >>> torch.nan_to_num(x)
    tensor([ 0.0000e+00,  3.4028e+38, -3.4028e+38,  3.1400e+00])
    >>> torch.nan_to_num(x, nan=2.0)
    tensor([ 2.0000e+00,  3.4028e+38, -3.4028e+38,  3.1400e+00])
    >>> torch.nan_to_num(x, nan=2.0, posinf=1.0)
    tensor([ 2.0000e+00,  1.0000e+00, -3.4028e+38,  3.1400e+00])

""".format(
        **common_args
    ),
)

add_docstr(
    torch.ne,
    r"""
ne(input, other, *, out=None) -> Tensor

Computes :math:`\text{input} \neq \text{other}` element-wise.
"""
    + r"""

The second argument can be a number or a tensor whose shape is
:ref:`broadcastable <broadcasting-semantics>` with the first argument.

Args:
    input (Tensor): the tensor to compare
    other (Tensor or float): the tensor or value to compare

Keyword args:
    {out}

Returns:
    A boolean tensor that is True where :attr:`input` is not equal to :attr:`other` and False elsewhere

Example::

    >>> torch.ne(torch.tensor([[1, 2], [3, 4]]), torch.tensor([[1, 1], [4, 4]]))
    tensor([[False, True], [True, False]])
""".format(
        **common_args
    ),
)

add_docstr(
    torch.not_equal,
    r"""
not_equal(input, other, *, out=None) -> Tensor

Alias for :func:`torch.ne`.
""",
)

add_docstr(
    torch.neg,
    r"""
neg(input, *, out=None) -> Tensor

Returns a new tensor with the negative of the elements of :attr:`input`.

.. math::
    \text{out} = -1 \times \text{input}
"""
    + r"""
Args:
    {input}

Keyword args:
    {out}

Example::

    >>> a = torch.randn(5)
    >>> a
    tensor([ 0.0090, -0.2262, -0.0682, -0.2866,  0.3940])
    >>> torch.neg(a)
    tensor([-0.0090,  0.2262,  0.0682,  0.2866, -0.3940])
""".format(
        **common_args
    ),
)

add_docstr(
    torch.negative,
    r"""
negative(input, *, out=None) -> Tensor

Alias for :func:`torch.neg`
""",
)

add_docstr(
    torch.nextafter,
    r"""
nextafter(input, other, *, out=None) -> Tensor

Return the next floating-point value after :attr:`input` towards :attr:`other`, elementwise.

The shapes of ``input`` and ``other`` must be
:ref:`broadcastable <broadcasting-semantics>`.

Args:
    input (Tensor): the first input tensor
    other (Tensor): the second input tensor

Keyword args:
    {out}

Example::

    >>> eps = torch.finfo(torch.float32).eps
    >>> torch.nextafter(torch.tensor([1.0, 2.0]), torch.tensor([2.0, 1.0])) == torch.tensor([eps + 1, 2 - eps])
    tensor([True, True])

""".format(
        **common_args
    ),
)

add_docstr(
    torch.nonzero,
    r"""
nonzero(input, *, out=None, as_tuple=False) -> LongTensor or tuple of LongTensors

.. note::
    :func:`torch.nonzero(..., as_tuple=False) <torch.nonzero>` (default) returns a
    2-D tensor where each row is the index for a nonzero value.

    :func:`torch.nonzero(..., as_tuple=True) <torch.nonzero>` returns a tuple of 1-D
    index tensors, allowing for advanced indexing, so ``x[x.nonzero(as_tuple=True)]``
    gives all nonzero values of tensor ``x``. Of the returned tuple, each index tensor
    contains nonzero indices for a certain dimension.

    See below for more details on the two behaviors.

    When :attr:`input` is on CUDA, :func:`torch.nonzero() <torch.nonzero>` causes
    host-device synchronization.

**When** :attr:`as_tuple` **is** ``False`` **(default)**:

Returns a tensor containing the indices of all non-zero elements of
:attr:`input`.  Each row in the result contains the indices of a non-zero
element in :attr:`input`. The result is sorted lexicographically, with
the last index changing the fastest (C-style).

If :attr:`input` has :math:`n` dimensions, then the resulting indices tensor
:attr:`out` is of size :math:`(z \times n)`, where :math:`z` is the total number of
non-zero elements in the :attr:`input` tensor.

**When** :attr:`as_tuple` **is** ``True``:

Returns a tuple of 1-D tensors, one for each dimension in :attr:`input`,
each containing the indices (in that dimension) of all non-zero elements of
:attr:`input` .

If :attr:`input` has :math:`n` dimensions, then the resulting tuple contains :math:`n`
tensors of size :math:`z`, where :math:`z` is the total number of
non-zero elements in the :attr:`input` tensor.

As a special case, when :attr:`input` has zero dimensions and a nonzero scalar
value, it is treated as a one-dimensional tensor with one element.

Args:
    {input}

Keyword args:
    out (LongTensor, optional): the output tensor containing indices

Returns:
    LongTensor or tuple of LongTensor: If :attr:`as_tuple` is ``False``, the output
    tensor containing indices. If :attr:`as_tuple` is ``True``, one 1-D tensor for
    each dimension, containing the indices of each nonzero element along that
    dimension.

Example::

    >>> torch.nonzero(torch.tensor([1, 1, 1, 0, 1]))
    tensor([[ 0],
            [ 1],
            [ 2],
            [ 4]])
    >>> torch.nonzero(torch.tensor([[0.6, 0.0, 0.0, 0.0],
    ...                             [0.0, 0.4, 0.0, 0.0],
    ...                             [0.0, 0.0, 1.2, 0.0],
    ...                             [0.0, 0.0, 0.0,-0.4]]))
    tensor([[ 0,  0],
            [ 1,  1],
            [ 2,  2],
            [ 3,  3]])
    >>> torch.nonzero(torch.tensor([1, 1, 1, 0, 1]), as_tuple=True)
    (tensor([0, 1, 2, 4]),)
    >>> torch.nonzero(torch.tensor([[0.6, 0.0, 0.0, 0.0],
    ...                             [0.0, 0.4, 0.0, 0.0],
    ...                             [0.0, 0.0, 1.2, 0.0],
    ...                             [0.0, 0.0, 0.0,-0.4]]), as_tuple=True)
    (tensor([0, 1, 2, 3]), tensor([0, 1, 2, 3]))
    >>> torch.nonzero(torch.tensor(5), as_tuple=True)
    (tensor([0]),)
""".format(
        **common_args
    ),
)

add_docstr(
    torch.normal,
    r"""
normal(mean, std, *, generator=None, out=None) -> Tensor

Returns a tensor of random numbers drawn from separate normal distributions
whose mean and standard deviation are given.

The :attr:`mean` is a tensor with the mean of
each output element's normal distribution

The :attr:`std` is a tensor with the standard deviation of
each output element's normal distribution

The shapes of :attr:`mean` and :attr:`std` don't need to match, but the
total number of elements in each tensor need to be the same.

.. note:: When the shapes do not match, the shape of :attr:`mean`
          is used as the shape for the returned output tensor

.. note:: When :attr:`std` is a CUDA tensor, this function synchronizes
          its device with the CPU.

Args:
    mean (Tensor): the tensor of per-element means
    std (Tensor): the tensor of per-element standard deviations

Keyword args:
    {generator}
    {out}

Example::

    >>> torch.normal(mean=torch.arange(1., 11.), std=torch.arange(1, 0, -0.1))
    tensor([  1.0425,   3.5672,   2.7969,   4.2925,   4.7229,   6.2134,
              8.0505,   8.1408,   9.0563,  10.0566])

.. function:: normal(mean=0.0, std, *, out=None) -> Tensor
   :noindex:

Similar to the function above, but the means are shared among all drawn
elements.

Args:
    mean (float, optional): the mean for all distributions
    std (Tensor): the tensor of per-element standard deviations

Keyword args:
    {out}

Example::

    >>> torch.normal(mean=0.5, std=torch.arange(1., 6.))
    tensor([-1.2793, -1.0732, -2.0687,  5.1177, -1.2303])

.. function:: normal(mean, std=1.0, *, out=None) -> Tensor
   :noindex:

Similar to the function above, but the standard deviations are shared among
all drawn elements.

Args:
    mean (Tensor): the tensor of per-element means
    std (float, optional): the standard deviation for all distributions

Keyword args:
    out (Tensor, optional): the output tensor

Example::

    >>> torch.normal(mean=torch.arange(1., 6.))
    tensor([ 1.1552,  2.6148,  2.6535,  5.8318,  4.2361])

.. function:: normal(mean, std, size, *, out=None) -> Tensor
   :noindex:

Similar to the function above, but the means and standard deviations are shared
among all drawn elements. The resulting tensor has size given by :attr:`size`.

Args:
    mean (float): the mean for all distributions
    std (float): the standard deviation for all distributions
    size (int...): a sequence of integers defining the shape of the output tensor.

Keyword args:
    {out}

Example::

    >>> torch.normal(2, 3, size=(1, 4))
    tensor([[-1.3987, -1.9544,  3.6048,  0.7909]])
""".format(
        **common_args
    ),
)

add_docstr(
    torch.numel,
    r"""
numel(input) -> int

Returns the total number of elements in the :attr:`input` tensor.

Args:
    {input}

Example::

    >>> a = torch.randn(1, 2, 3, 4, 5)
    >>> torch.numel(a)
    120
    >>> a = torch.zeros(4,4)
    >>> torch.numel(a)
    16

""".format(
        **common_args
    ),
)

add_docstr(
    torch.ones,
    r"""
ones(*size, *, out=None, dtype=None, layout=torch.strided, device=None, requires_grad=False) -> Tensor

Returns a tensor filled with the scalar value `1`, with the shape defined
by the variable argument :attr:`size`.

Args:
    size (int...): a sequence of integers defining the shape of the output tensor.
        Can be a variable number of arguments or a collection like a list or tuple.

Keyword arguments:
    {out}
    {dtype}
    {layout}
    {device}
    {requires_grad}

Example::

    >>> torch.ones(2, 3)
    tensor([[ 1.,  1.,  1.],
            [ 1.,  1.,  1.]])

    >>> torch.ones(5)
    tensor([ 1.,  1.,  1.,  1.,  1.])

""".format(
        **factory_common_args
    ),
)

add_docstr(
    torch.ones_like,
    r"""
ones_like(input, *, dtype=None, layout=None, device=None, requires_grad=False, memory_format=torch.preserve_format) -> Tensor

Returns a tensor filled with the scalar value `1`, with the same size as
:attr:`input`. ``torch.ones_like(input)`` is equivalent to
``torch.ones(input.size(), dtype=input.dtype, layout=input.layout, device=input.device)``.

.. warning::
    As of 0.4, this function does not support an :attr:`out` keyword. As an alternative,
    the old ``torch.ones_like(input, out=output)`` is equivalent to
    ``torch.ones(input.size(), out=output)``.

Args:
    {input}

Keyword arguments:
    {dtype}
    {layout}
    {device}
    {requires_grad}
    {memory_format}

Example::

    >>> input = torch.empty(2, 3)
    >>> torch.ones_like(input)
    tensor([[ 1.,  1.,  1.],
            [ 1.,  1.,  1.]])
""".format(
        **factory_like_common_args
    ),
)

add_docstr(
    torch.orgqr,
    r"""
orgqr(input, tau) -> Tensor

Alias for :func:`torch.linalg.householder_product`.
""",
)

add_docstr(
    torch.ormqr,
    r"""
ormqr(input, tau, other, left=True, transpose=False, *, out=None) -> Tensor

Computes the matrix-matrix multiplication of a product of Householder matrices with a general matrix.

Multiplies a :math:`m \times n` matrix `C` (given by :attr:`other`) with a matrix `Q`,
where `Q` is represented using Householder reflectors `(input, tau)`.
See `Representation of Orthogonal or Unitary Matrices`_ for further details.

If :attr:`left` is `True` then `op(Q)` times `C` is computed, otherwise the result is `C` times `op(Q)`.
When :attr:`left` is `True`, the implicit matrix `Q` has size :math:`m \times m`.
It has size :math:`n \times n` otherwise.
If :attr:`transpose` is `True` then `op` is the conjugate transpose operation, otherwise it's a no-op.

Supports inputs of float, double, cfloat and cdouble dtypes.
Also supports batched inputs, and, if the input is batched, the output is batched with the same dimensions.

.. seealso::

        :func:`torch.geqrf` can be used to form the Householder representation `(input, tau)` of matrix `Q`
        from the QR decomposition.

Args:
    input (Tensor): tensor of shape `(*, mn, k)` where `*` is zero or more batch dimensions
                    and `mn` equals to `m` or `n` depending on the :attr:`left`.
    tau (Tensor): tensor of shape `(*, min(mn, k))` where `*` is zero or more batch dimensions.
    other (Tensor): tensor of shape `(*, m, n)` where `*` is zero or more batch dimensions.
    left (bool): controls the order of multiplication.
    transpose (bool): controls whether the matrix `Q` is conjugate transposed or not.

Keyword args:
    out (Tensor, optional): the output Tensor. Ignored if `None`. Default: `None`.

.. _Representation of Orthogonal or Unitary Matrices:
    https://www.netlib.org/lapack/lug/node128.html
""",
)

add_docstr(
    torch.permute,
    r"""
permute(input, dims) -> Tensor

Returns a view of the original tensor :attr:`input` with its dimensions permuted.

Args:
    {input}
    dims (tuple of int): The desired ordering of dimensions

Example:
    >>> x = torch.randn(2, 3, 5)
    >>> x.size()
    torch.Size([2, 3, 5])
    >>> torch.permute(x, (2, 0, 1)).size()
    torch.Size([5, 2, 3])
""".format(
        **common_args
    ),
)

add_docstr(
    torch.poisson,
    r"""
poisson(input, generator=None) -> Tensor

Returns a tensor of the same size as :attr:`input` with each element
sampled from a Poisson distribution with rate parameter given by the corresponding
element in :attr:`input` i.e.,

.. math::
    \text{{out}}_i \sim \text{{Poisson}}(\text{{input}}_i)

Args:
    input (Tensor): the input tensor containing the rates of the Poisson distribution

Keyword args:
    {generator}

Example::

    >>> rates = torch.rand(4, 4) * 5  # rate parameter between 0 and 5
    >>> torch.poisson(rates)
    tensor([[9., 1., 3., 5.],
            [8., 6., 6., 0.],
            [0., 4., 5., 3.],
            [2., 1., 4., 2.]])
""".format(
        **common_args
    ),
)

add_docstr(
    torch.polygamma,
    r"""
polygamma(n, input, *, out=None) -> Tensor

Alias for :func:`torch.special.polygamma`.
""",
)

add_docstr(
    torch.positive,
    r"""
positive(input) -> Tensor

Returns :attr:`input`.
Throws a runtime error if :attr:`input` is a bool tensor.
"""
    + r"""
Args:
    {input}

Example::

    >>> t = torch.randn(5)
    >>> t
    tensor([ 0.0090, -0.2262, -0.0682, -0.2866,  0.3940])
    >>> torch.positive(t)
    tensor([ 0.0090, -0.2262, -0.0682, -0.2866,  0.3940])
""".format(
        **common_args
    ),
)

add_docstr(
    torch.pow,
    r"""
pow(input, exponent, *, out=None) -> Tensor

Takes the power of each element in :attr:`input` with :attr:`exponent` and
returns a tensor with the result.

:attr:`exponent` can be either a single ``float`` number or a `Tensor`
with the same number of elements as :attr:`input`.

When :attr:`exponent` is a scalar value, the operation applied is:

.. math::
    \text{out}_i = x_i ^ \text{exponent}

When :attr:`exponent` is a tensor, the operation applied is:

.. math::
    \text{out}_i = x_i ^ {\text{exponent}_i}
"""
    + r"""
When :attr:`exponent` is a tensor, the shapes of :attr:`input`
and :attr:`exponent` must be :ref:`broadcastable <broadcasting-semantics>`.

Args:
    {input}
    exponent (float or tensor): the exponent value

Keyword args:
    {out}

Example::

    >>> a = torch.randn(4)
    >>> a
    tensor([ 0.4331,  1.2475,  0.6834, -0.2791])
    >>> torch.pow(a, 2)
    tensor([ 0.1875,  1.5561,  0.4670,  0.0779])
    >>> exp = torch.arange(1., 5.)

    >>> a = torch.arange(1., 5.)
    >>> a
    tensor([ 1.,  2.,  3.,  4.])
    >>> exp
    tensor([ 1.,  2.,  3.,  4.])
    >>> torch.pow(a, exp)
    tensor([   1.,    4.,   27.,  256.])

.. function:: pow(self, exponent, *, out=None) -> Tensor
   :noindex:

:attr:`self` is a scalar ``float`` value, and :attr:`exponent` is a tensor.
The returned tensor :attr:`out` is of the same shape as :attr:`exponent`

The operation applied is:

.. math::
    \text{{out}}_i = \text{{self}} ^ {{\text{{exponent}}_i}}

Args:
    self (float): the scalar base value for the power operation
    exponent (Tensor): the exponent tensor

Keyword args:
    {out}

Example::

    >>> exp = torch.arange(1., 5.)
    >>> base = 2
    >>> torch.pow(base, exp)
    tensor([  2.,   4.,   8.,  16.])
""".format(
        **common_args
    ),
)

add_docstr(
    torch.float_power,
    r"""
float_power(input, exponent, *, out=None) -> Tensor

Raises :attr:`input` to the power of :attr:`exponent`, elementwise, in double precision.
If neither input is complex returns a ``torch.float64`` tensor,
and if one or more inputs is complex returns a ``torch.complex128`` tensor.

.. note::
    This function always computes in double precision, unlike :func:`torch.pow`,
    which implements more typical :ref:`type promotion <type-promotion-doc>`.
    This is useful when the computation needs to be performed in a wider or more precise dtype,
    or the results of the computation may contain fractional values not representable in the input dtypes,
    like when an integer base is raised to a negative integer exponent.

Args:
    input (Tensor or Number): the base value(s)
    exponent (Tensor or Number): the exponent value(s)

Keyword args:
    {out}

Example::

    >>> a = torch.randint(10, (4,))
    >>> a
    tensor([6, 4, 7, 1])
    >>> torch.float_power(a, 2)
    tensor([36., 16., 49.,  1.], dtype=torch.float64)

    >>> a = torch.arange(1, 5)
    >>> a
    tensor([ 1,  2,  3,  4])
    >>> exp = torch.tensor([2, -3, 4, -5])
    >>> exp
    tensor([ 2, -3,  4, -5])
    >>> torch.float_power(a, exp)
    tensor([1.0000e+00, 1.2500e-01, 8.1000e+01, 9.7656e-04], dtype=torch.float64)
""".format(
        **common_args
    ),
)

add_docstr(
    torch.prod,
    r"""
prod(input, *, dtype=None) -> Tensor

Returns the product of all elements in the :attr:`input` tensor.

Args:
    {input}

Keyword args:
    {dtype}

Example::

    >>> a = torch.randn(1, 3)
    >>> a
    tensor([[-0.8020,  0.5428, -1.5854]])
    >>> torch.prod(a)
    tensor(0.6902)

.. function:: prod(input, dim, keepdim=False, *, dtype=None) -> Tensor
   :noindex:

Returns the product of each row of the :attr:`input` tensor in the given
dimension :attr:`dim`.

{keepdim_details}

Args:
    {input}
    {dim}
    {keepdim}

Keyword args:
    {dtype}

Example::

    >>> a = torch.randn(4, 2)
    >>> a
    tensor([[ 0.5261, -0.3837],
            [ 1.1857, -0.2498],
            [-1.1646,  0.0705],
            [ 1.1131, -1.0629]])
    >>> torch.prod(a, 1)
    tensor([-0.2018, -0.2962, -0.0821, -1.1831])
""".format(
        **single_dim_common
    ),
)

add_docstr(
    torch.promote_types,
    r"""
promote_types(type1, type2) -> dtype

Returns the :class:`torch.dtype` with the smallest size and scalar kind that is
not smaller nor of lower kind than either `type1` or `type2`. See type promotion
:ref:`documentation <type-promotion-doc>` for more information on the type
promotion logic.

Args:
    type1 (:class:`torch.dtype`)
    type2 (:class:`torch.dtype`)

Example::

    >>> torch.promote_types(torch.int32, torch.float32)
    torch.float32
    >>> torch.promote_types(torch.uint8, torch.long)
    torch.long
""",
)

add_docstr(
    torch.qr,
    r"""
qr(input, some=True, *, out=None) -> (Tensor, Tensor)

Computes the QR decomposition of a matrix or a batch of matrices :attr:`input`,
and returns a namedtuple (Q, R) of tensors such that :math:`\text{input} = Q R`
with :math:`Q` being an orthogonal matrix or batch of orthogonal matrices and
:math:`R` being an upper triangular matrix or batch of upper triangular matrices.

If :attr:`some` is ``True``, then this function returns the thin (reduced) QR factorization.
Otherwise, if :attr:`some` is ``False``, this function returns the complete QR factorization.

.. warning::

    :func:`torch.qr` is deprecated in favor of :func:`torch.linalg.qr`
    and will be removed in a future PyTorch release. The boolean parameter :attr:`some` has been
    replaced with a string parameter :attr:`mode`.

    ``Q, R = torch.qr(A)`` should be replaced with

    .. code:: python

        Q, R = torch.linalg.qr(A)

    ``Q, R = torch.qr(A, some=False)`` should be replaced with

    .. code:: python

        Q, R = torch.linalg.qr(A, mode="complete")

.. warning::
          If you plan to backpropagate through QR, note that the current backward implementation
          is only well-defined when the first :math:`\min(input.size(-1), input.size(-2))`
          columns of :attr:`input` are linearly independent.
          This behavior will propably change once QR supports pivoting.

.. note:: This function uses LAPACK for CPU inputs and MAGMA for CUDA inputs,
          and may produce different (valid) decompositions on different device types
          or different platforms.

Args:
    input (Tensor): the input tensor of size :math:`(*, m, n)` where `*` is zero or more
                batch dimensions consisting of matrices of dimension :math:`m \times n`.
    some (bool, optional): Set to ``True`` for reduced QR decomposition and ``False`` for
                complete QR decomposition. If `k = min(m, n)` then:

                  * ``some=True`` : returns `(Q, R)` with dimensions (m, k), (k, n) (default)

                  * ``'some=False'``: returns `(Q, R)` with dimensions (m, m), (m, n)

Keyword args:
    out (tuple, optional): tuple of `Q` and `R` tensors.
                The dimensions of `Q` and `R` are detailed in the description of :attr:`some` above.

Example::

    >>> a = torch.tensor([[12., -51, 4], [6, 167, -68], [-4, 24, -41]])
    >>> q, r = torch.qr(a)
    >>> q
    tensor([[-0.8571,  0.3943,  0.3314],
            [-0.4286, -0.9029, -0.0343],
            [ 0.2857, -0.1714,  0.9429]])
    >>> r
    tensor([[ -14.0000,  -21.0000,   14.0000],
            [   0.0000, -175.0000,   70.0000],
            [   0.0000,    0.0000,  -35.0000]])
    >>> torch.mm(q, r).round()
    tensor([[  12.,  -51.,    4.],
            [   6.,  167.,  -68.],
            [  -4.,   24.,  -41.]])
    >>> torch.mm(q.t(), q).round()
    tensor([[ 1.,  0.,  0.],
            [ 0.,  1., -0.],
            [ 0., -0.,  1.]])
    >>> a = torch.randn(3, 4, 5)
    >>> q, r = torch.qr(a, some=False)
    >>> torch.allclose(torch.matmul(q, r), a)
    True
    >>> torch.allclose(torch.matmul(q.mT, q), torch.eye(5))
    True
""",
)

add_docstr(
    torch.rad2deg,
    r"""
rad2deg(input, *, out=None) -> Tensor

Returns a new tensor with each of the elements of :attr:`input`
converted from angles in radians to degrees.

Args:
    {input}

Keyword arguments:
    {out}

Example::

    >>> a = torch.tensor([[3.142, -3.142], [6.283, -6.283], [1.570, -1.570]])
    >>> torch.rad2deg(a)
    tensor([[ 180.0233, -180.0233],
            [ 359.9894, -359.9894],
            [  89.9544,  -89.9544]])

""".format(
        **common_args
    ),
)

add_docstr(
    torch.deg2rad,
    r"""
deg2rad(input, *, out=None) -> Tensor

Returns a new tensor with each of the elements of :attr:`input`
converted from angles in degrees to radians.

Args:
    {input}

Keyword arguments:
    {out}

Example::

    >>> a = torch.tensor([[180.0, -180.0], [360.0, -360.0], [90.0, -90.0]])
    >>> torch.deg2rad(a)
    tensor([[ 3.1416, -3.1416],
            [ 6.2832, -6.2832],
            [ 1.5708, -1.5708]])

""".format(
        **common_args
    ),
)

add_docstr(
    torch.heaviside,
    r"""
heaviside(input, values, *, out=None) -> Tensor

Computes the Heaviside step function for each element in :attr:`input`.
The Heaviside step function is defined as:

.. math::
    \text{{heaviside}}(input, values) = \begin{cases}
        0, & \text{if input < 0}\\
        values, & \text{if input == 0}\\
        1, & \text{if input > 0}
    \end{cases}
"""
    + r"""

Args:
    {input}
    values (Tensor): The values to use where :attr:`input` is zero.

Keyword arguments:
    {out}

Example::

    >>> input = torch.tensor([-1.5, 0, 2.0])
    >>> values = torch.tensor([0.5])
    >>> torch.heaviside(input, values)
    tensor([0.0000, 0.5000, 1.0000])
    >>> values = torch.tensor([1.2, -2.0, 3.5])
    >>> torch.heaviside(input, values)
    tensor([0., -2., 1.])

""".format(
        **common_args
    ),
)

add_docstr(
    torch.rand,
    r"""
rand(*size, *, out=None, dtype=None, layout=torch.strided, device=None, requires_grad=False) -> Tensor

Returns a tensor filled with random numbers from a uniform distribution
on the interval :math:`[0, 1)`

The shape of the tensor is defined by the variable argument :attr:`size`.

Args:
    size (int...): a sequence of integers defining the shape of the output tensor.
        Can be a variable number of arguments or a collection like a list or tuple.

Keyword args:
    {generator}
    {out}
    {dtype}
    {layout}
    {device}
    {requires_grad}

Example::

    >>> torch.rand(4)
    tensor([ 0.5204,  0.2503,  0.3525,  0.5673])
    >>> torch.rand(2, 3)
    tensor([[ 0.8237,  0.5781,  0.6879],
            [ 0.3816,  0.7249,  0.0998]])
""".format(
        **factory_common_args
    ),
)

add_docstr(
    torch.rand_like,
    r"""
rand_like(input, *, dtype=None, layout=None, device=None, requires_grad=False, memory_format=torch.preserve_format) -> Tensor

Returns a tensor with the same size as :attr:`input` that is filled with
random numbers from a uniform distribution on the interval :math:`[0, 1)`.
``torch.rand_like(input)`` is equivalent to
``torch.rand(input.size(), dtype=input.dtype, layout=input.layout, device=input.device)``.

Args:
    {input}

Keyword args:
    {dtype}
    {layout}
    {device}
    {requires_grad}
    {memory_format}

""".format(
        **factory_like_common_args
    ),
)

add_docstr(
    torch.randint,
    """
randint(low=0, high, size, \\*, generator=None, out=None, \
dtype=None, layout=torch.strided, device=None, requires_grad=False) -> Tensor

Returns a tensor filled with random integers generated uniformly
between :attr:`low` (inclusive) and :attr:`high` (exclusive).

The shape of the tensor is defined by the variable argument :attr:`size`.

.. note::
    With the global dtype default (``torch.float32``), this function returns
    a tensor with dtype ``torch.int64``.

Args:
    low (int, optional): Lowest integer to be drawn from the distribution. Default: 0.
    high (int): One above the highest integer to be drawn from the distribution.
    size (tuple): a tuple defining the shape of the output tensor.

Keyword args:
    {generator}
    {out}
    dtype (`torch.dtype`, optional) - the desired data type of returned tensor. Default: if ``None``,
        this function returns a tensor with dtype ``torch.int64``.
    {layout}
    {device}
    {requires_grad}

Example::

    >>> torch.randint(3, 5, (3,))
    tensor([4, 3, 4])


    >>> torch.randint(10, (2, 2))
    tensor([[0, 2],
            [5, 5]])


    >>> torch.randint(3, 10, (2, 2))
    tensor([[4, 5],
            [6, 7]])


""".format(
        **factory_common_args
    ),
)

add_docstr(
    torch.randint_like,
    """
randint_like(input, low=0, high, \\*, dtype=None, layout=torch.strided, device=None, requires_grad=False, \
memory_format=torch.preserve_format) -> Tensor

Returns a tensor with the same shape as Tensor :attr:`input` filled with
random integers generated uniformly between :attr:`low` (inclusive) and
:attr:`high` (exclusive).

.. note:
    With the global dtype default (``torch.float32``), this function returns
    a tensor with dtype ``torch.int64``.

Args:
    {input}
    low (int, optional): Lowest integer to be drawn from the distribution. Default: 0.
    high (int): One above the highest integer to be drawn from the distribution.

Keyword args:
    {dtype}
    {layout}
    {device}
    {requires_grad}
    {memory_format}

""".format(
        **factory_like_common_args
    ),
)

add_docstr(
    torch.randn,
    r"""
randn(*size, *, out=None, dtype=None, layout=torch.strided, device=None, requires_grad=False) -> Tensor

Returns a tensor filled with random numbers from a normal distribution
with mean `0` and variance `1` (also called the standard normal
distribution).

.. math::
    \text{{out}}_{{i}} \sim \mathcal{{N}}(0, 1)

The shape of the tensor is defined by the variable argument :attr:`size`.

Args:
    size (int...): a sequence of integers defining the shape of the output tensor.
        Can be a variable number of arguments or a collection like a list or tuple.

Keyword args:
    {generator}
    {out}
    {dtype}
    {layout}
    {device}
    {requires_grad}

Example::

    >>> torch.randn(4)
    tensor([-2.1436,  0.9966,  2.3426, -0.6366])
    >>> torch.randn(2, 3)
    tensor([[ 1.5954,  2.8929, -1.0923],
            [ 1.1719, -0.4709, -0.1996]])
""".format(
        **factory_common_args
    ),
)

add_docstr(
    torch.randn_like,
    r"""
randn_like(input, *, dtype=None, layout=None, device=None, requires_grad=False, memory_format=torch.preserve_format) -> Tensor

Returns a tensor with the same size as :attr:`input` that is filled with
random numbers from a normal distribution with mean 0 and variance 1.
``torch.randn_like(input)`` is equivalent to
``torch.randn(input.size(), dtype=input.dtype, layout=input.layout, device=input.device)``.

Args:
    {input}

Keyword args:
    {dtype}
    {layout}
    {device}
    {requires_grad}
    {memory_format}

""".format(
        **factory_like_common_args
    ),
)

add_docstr(
    torch.randperm,
    """
randperm(n, *, generator=None, out=None, dtype=torch.int64,layout=torch.strided, \
device=None, requires_grad=False, pin_memory=False) -> Tensor
"""
    + r"""
Returns a random permutation of integers from ``0`` to ``n - 1``.

Args:
    n (int): the upper bound (exclusive)

Keyword args:
    {generator}
    {out}
    dtype (:class:`torch.dtype`, optional): the desired data type of returned tensor.
        Default: ``torch.int64``.
    {layout}
    {device}
    {requires_grad}
    {pin_memory}

Example::

    >>> torch.randperm(4)
    tensor([2, 1, 0, 3])
""".format(
        **factory_common_args
    ),
)

add_docstr(
    torch.tensor,
    r"""
tensor(data, *, dtype=None, device=None, requires_grad=False, pin_memory=False) -> Tensor

Constructs a tensor with no autograd history (also known as a "leaf tensor", see :doc:`/notes/autograd`) by copying :attr:`data`.

.. warning::

    When working with tensors prefer using :func:`torch.Tensor.clone`,
    :func:`torch.Tensor.detach`, and :func:`torch.Tensor.requires_grad_` for
    readability. Letting `t` be a tensor, ``torch.tensor(t)`` is equivalent to
    ``t.clone().detach()``, and ``torch.tensor(t, requires_grad=True)``
    is equivalent to ``t.clone().detach().requires_grad_(True)``.

.. seealso::

    :func:`torch.as_tensor` preserves autograd history and avoids copies where possible.
    :func:`torch.from_numpy` creates a tensor that shares storage with a NumPy array.

Args:
    {data}

Keyword args:
    {dtype}
    device (:class:`torch.device`, optional): the device of the constructed tensor. If None and data is a tensor
        then the device of data is used. If None and data is not a tensor then
        the result tensor is constructed on the CPU.
    {requires_grad}
    {pin_memory}


Example::

    >>> torch.tensor([[0.1, 1.2], [2.2, 3.1], [4.9, 5.2]])
    tensor([[ 0.1000,  1.2000],
            [ 2.2000,  3.1000],
            [ 4.9000,  5.2000]])

    >>> torch.tensor([0, 1])  # Type inference on data
    tensor([ 0,  1])

    >>> torch.tensor([[0.11111, 0.222222, 0.3333333]],
    ...              dtype=torch.float64,
    ...              device=torch.device('cuda:0'))  # creates a double tensor on a CUDA device
    tensor([[ 0.1111,  0.2222,  0.3333]], dtype=torch.float64, device='cuda:0')

    >>> torch.tensor(3.14159)  # Create a zero-dimensional (scalar) tensor
    tensor(3.1416)

    >>> torch.tensor([])  # Create an empty tensor (of size (0,))
    tensor([])
""".format(
        **factory_data_common_args
    ),
)

add_docstr(
    torch.range,
    r"""
range(start=0, end, step=1, *, out=None, dtype=None, layout=torch.strided, device=None, requires_grad=False) -> Tensor

Returns a 1-D tensor of size :math:`\left\lfloor \frac{\text{end} - \text{start}}{\text{step}} \right\rfloor + 1`
with values from :attr:`start` to :attr:`end` with step :attr:`step`. Step is
the gap between two values in the tensor.

.. math::
    \text{out}_{i+1} = \text{out}_i + \text{step}.
"""
    + r"""
.. warning::
    This function is deprecated and will be removed in a future release because its behavior is inconsistent with
    Python's range builtin. Instead, use :func:`torch.arange`, which produces values in [start, end).

Args:
    start (float): the starting value for the set of points. Default: ``0``.
    end (float): the ending value for the set of points
    step (float): the gap between each pair of adjacent points. Default: ``1``.

Keyword args:
    {out}
    {dtype} If `dtype` is not given, infer the data type from the other input
        arguments. If any of `start`, `end`, or `stop` are floating-point, the
        `dtype` is inferred to be the default dtype, see
        :meth:`~torch.get_default_dtype`. Otherwise, the `dtype` is inferred to
        be `torch.int64`.
    {layout}
    {device}
    {requires_grad}

Example::

    >>> torch.range(1, 4)
    tensor([ 1.,  2.,  3.,  4.])
    >>> torch.range(1, 4, 0.5)
    tensor([ 1.0000,  1.5000,  2.0000,  2.5000,  3.0000,  3.5000,  4.0000])
""".format(
        **factory_common_args
    ),
)

add_docstr(
    torch.arange,
    r"""
arange(start=0, end, step=1, *, out=None, dtype=None, layout=torch.strided, device=None, requires_grad=False) -> Tensor

Returns a 1-D tensor of size :math:`\left\lceil \frac{\text{end} - \text{start}}{\text{step}} \right\rceil`
with values from the interval ``[start, end)`` taken with common difference
:attr:`step` beginning from `start`.

Note that non-integer :attr:`step` is subject to floating point rounding errors when
comparing against :attr:`end`; to avoid inconsistency, we advise adding a small epsilon to :attr:`end`
in such cases.

.. math::
    \text{out}_{{i+1}} = \text{out}_{i} + \text{step}
"""
    + r"""
Args:
    start (Number): the starting value for the set of points. Default: ``0``.
    end (Number): the ending value for the set of points
    step (Number): the gap between each pair of adjacent points. Default: ``1``.

Keyword args:
    {out}
    {dtype} If `dtype` is not given, infer the data type from the other input
        arguments. If any of `start`, `end`, or `stop` are floating-point, the
        `dtype` is inferred to be the default dtype, see
        :meth:`~torch.get_default_dtype`. Otherwise, the `dtype` is inferred to
        be `torch.int64`.
    {layout}
    {device}
    {requires_grad}

Example::

    >>> torch.arange(5)
    tensor([ 0,  1,  2,  3,  4])
    >>> torch.arange(1, 4)
    tensor([ 1,  2,  3])
    >>> torch.arange(1, 2.5, 0.5)
    tensor([ 1.0000,  1.5000,  2.0000])
""".format(
        **factory_common_args
    ),
)

add_docstr(
    torch.ravel,
    r"""
ravel(input) -> Tensor

Return a contiguous flattened tensor. A copy is made only if needed.

Args:
    {input}

Example::

    >>> t = torch.tensor([[[1, 2],
    ...                    [3, 4]],
    ...                   [[5, 6],
    ...                    [7, 8]]])
    >>> torch.ravel(t)
    tensor([1, 2, 3, 4, 5, 6, 7, 8])
""".format(
        **common_args
    ),
)

add_docstr(
    torch.remainder,
    r"""
remainder(input, other, *, out=None) -> Tensor

Computes
`Python's modulus operation <https://docs.python.org/3/reference/expressions.html#binary-arithmetic-operations>`_
entrywise.  The result has the same sign as the divisor :attr:`other` and its absolute value
is less than that of :attr:`other`.

It may also be defined in terms of :func:`torch.div` as

.. code:: python

    torch.remainder(a, b) == a - a.div(b, rounding_mode="floor") * b

Supports :ref:`broadcasting to a common shape <broadcasting-semantics>`,
:ref:`type promotion <type-promotion-doc>`, and integer and float inputs.

.. note::
    Complex inputs are not supported. In some cases, it is not mathematically
    possible to satisfy the definition of a modulo operation with complex numbers.
    See :func:`torch.fmod` for how division by zero is handled.

.. seealso::

    :func:`torch.fmod` which implements C++'s `std::fmod <https://en.cppreference.com/w/cpp/numeric/math/fmod>`_.
    This one is defined in terms of division rounding towards zero.

Args:
    input (Tensor or Scalar): the dividend
    other (Tensor or Scalar): the divisor

Keyword args:
    {out}

Example::

    >>> torch.remainder(torch.tensor([-3., -2, -1, 1, 2, 3]), 2)
    tensor([ 1.,  0.,  1.,  1.,  0.,  1.])
    >>> torch.remainder(torch.tensor([1, 2, 3, 4, 5]), -1.5)
    tensor([ -0.5000, -1.0000,  0.0000, -0.5000, -1.0000 ])
""".format(
        **common_args
    ),
)

add_docstr(
    torch.renorm,
    r"""
renorm(input, p, dim, maxnorm, *, out=None) -> Tensor

Returns a tensor where each sub-tensor of :attr:`input` along dimension
:attr:`dim` is normalized such that the `p`-norm of the sub-tensor is lower
than the value :attr:`maxnorm`

.. note:: If the norm of a row is lower than `maxnorm`, the row is unchanged

Args:
    {input}
    p (float): the power for the norm computation
    dim (int): the dimension to slice over to get the sub-tensors
    maxnorm (float): the maximum norm to keep each sub-tensor under

Keyword args:
    {out}

Example::

    >>> x = torch.ones(3, 3)
    >>> x[1].fill_(2)
    tensor([ 2.,  2.,  2.])
    >>> x[2].fill_(3)
    tensor([ 3.,  3.,  3.])
    >>> x
    tensor([[ 1.,  1.,  1.],
            [ 2.,  2.,  2.],
            [ 3.,  3.,  3.]])
    >>> torch.renorm(x, 1, 0, 5)
    tensor([[ 1.0000,  1.0000,  1.0000],
            [ 1.6667,  1.6667,  1.6667],
            [ 1.6667,  1.6667,  1.6667]])
""".format(
        **common_args
    ),
)

add_docstr(
    torch.reshape,
    r"""
reshape(input, shape) -> Tensor

Returns a tensor with the same data and number of elements as :attr:`input`,
but with the specified shape. When possible, the returned tensor will be a view
of :attr:`input`. Otherwise, it will be a copy. Contiguous inputs and inputs
with compatible strides can be reshaped without copying, but you should not
depend on the copying vs. viewing behavior.

See :meth:`torch.Tensor.view` on when it is possible to return a view.

A single dimension may be -1, in which case it's inferred from the remaining
dimensions and the number of elements in :attr:`input`.

Args:
    input (Tensor): the tensor to be reshaped
    shape (tuple of int): the new shape

Example::

    >>> a = torch.arange(4.)
    >>> torch.reshape(a, (2, 2))
    tensor([[ 0.,  1.],
            [ 2.,  3.]])
    >>> b = torch.tensor([[0, 1], [2, 3]])
    >>> torch.reshape(b, (-1,))
    tensor([ 0,  1,  2,  3])
""",
)


add_docstr(
    torch.result_type,
    r"""
result_type(tensor1, tensor2) -> dtype

Returns the :class:`torch.dtype` that would result from performing an arithmetic
operation on the provided input tensors. See type promotion :ref:`documentation <type-promotion-doc>`
for more information on the type promotion logic.

Args:
    tensor1 (Tensor or Number): an input tensor or number
    tensor2 (Tensor or Number): an input tensor or number

Example::

    >>> torch.result_type(torch.tensor([1, 2], dtype=torch.int), 1.0)
    torch.float32
    >>> torch.result_type(torch.tensor([1, 2], dtype=torch.uint8), torch.tensor(1))
    torch.uint8
""",
)

add_docstr(
    torch.row_stack,
    r"""
row_stack(tensors, *, out=None) -> Tensor

Alias of :func:`torch.vstack`.
""",
)

add_docstr(
    torch.round,
    r"""
round(input, *, decimals=0, out=None) -> Tensor

Rounds elements of :attr:`input` to the nearest integer.

.. note::
    This function implements the "round half to even" to
    break ties when a number is equidistant from two
    integers (e.g. `round(2.5)` is 2).

    When the :attr:\`decimals\` argument is specified the
    algorithm used is similar to NumPy's `around`. This
    algorithm is fast but inexact and it can easily
    overflow for low precision dtypes.
    Eg. `round(tensor([10000], dtype=torch.float16), decimals=3)` is `inf`.

.. seealso::
    :func:`torch.ceil`, which rounds up.
    :func:`torch.floor`, which rounds down.
    :func:`torch.trunc`, which rounds towards zero.

Args:
    {input}
    decimals (int): Number of decimal places to round to (default: 0).
        If decimals is negative, it specifies the number of positions
        to the left of the decimal point.

Keyword args:
    {out}

Example::

    >>> torch.round(torch.tensor((4.7, -2.3, 9.1, -7.7)))
    tensor([ 5.,  -2.,  9., -8.])

    >>> # Values equidistant from two integers are rounded towards the
    >>> #   the nearest even value (zero is treated as even)
    >>> torch.round(torch.tensor([-0.5, 0.5, 1.5, 2.5]))
    tensor([-0., 0., 2., 2.])

    >>> # A positive decimals argument rounds to the to that decimal place
    >>> torch.round(torch.tensor([0.1234567]), decimals=3)
    tensor([0.1230])

    >>> # A negative decimals argument rounds to the left of the decimal
    >>> torch.round(torch.tensor([1200.1234567]), decimals=-3)
    tensor([1000.])
""".format(
        **common_args
    ),
)

add_docstr(
    torch.rsqrt,
    r"""
rsqrt(input, *, out=None) -> Tensor

Returns a new tensor with the reciprocal of the square-root of each of
the elements of :attr:`input`.

.. math::
    \text{out}_{i} = \frac{1}{\sqrt{\text{input}_{i}}}
"""
    + r"""
Args:
    {input}

Keyword args:
    {out}

Example::

    >>> a = torch.randn(4)
    >>> a
    tensor([-0.0370,  0.2970,  1.5420, -0.9105])
    >>> torch.rsqrt(a)
    tensor([    nan,  1.8351,  0.8053,     nan])
""".format(
        **common_args
    ),
)

add_docstr(
    torch.scatter,
    r"""
scatter(input, dim, index, src) -> Tensor

Out-of-place version of :meth:`torch.Tensor.scatter_`
""",
)

add_docstr(
    torch.scatter_add,
    r"""
scatter_add(input, dim, index, src) -> Tensor

Out-of-place version of :meth:`torch.Tensor.scatter_add_`
""",
)

add_docstr(
    torch.scatter_reduce,
    r"""
scatter_reduce(input, dim, index, src, reduce, *, include_self=True) -> Tensor

Out-of-place version of :meth:`torch.Tensor.scatter_reduce_`
""",
)

add_docstr(
    torch.select,
    r"""
select(input, dim, index) -> Tensor

Slices the :attr:`input` tensor along the selected dimension at the given index.
This function returns a view of the original tensor with the given dimension removed.

Args:
    {input}
    dim (int): the dimension to slice
    index (int): the index to select with

.. note::

    :meth:`select` is equivalent to slicing. For example,
    ``tensor.select(0, index)`` is equivalent to ``tensor[index]`` and
    ``tensor.select(2, index)`` is equivalent to ``tensor[:,:,index]``.
""".format(
        **common_args
    ),
)

add_docstr(
    torch.select_scatter,
    r"""
select_scatter(input, src, dim, index) -> Tensor

Embeds the values of the :attr:`src` tensor into :attr:`input` at the given index.
This function returns a tensor with fresh storage; it does not create a view.


Args:
    {input}
    src (Tensor): The tensor to embed into :attr:`input`
    dim (int): the dimension to insert the slice into.
    index (int): the index to select with

.. note::

    :attr:`src` must be of the proper size in order to be embedded
    into :attr:`input`. Specifically, it should have the same shape as
    ``torch.select(input, dim, index)``

Example::

    >>> a = torch.zeros(2, 2)
    >>> b = torch.ones(2)
    >>> a.select_scatter(b, 0, 0)
    tensor([[1., 1.],
            [0., 0.]])
""".format(
        **common_args
    ),
)

add_docstr(
    torch.slice_scatter,
    r"""
slice_scatter(input, src, dim=0, start=None, end=None, step=1) -> Tensor

Embeds the values of the :attr:`src` tensor into :attr:`input` at the given
dimension.
This function returns a tensor with fresh storage; it does not create a view.


Args:
    {input}
    src (Tensor): The tensor to embed into :attr:`input`
    dim (int): the dimension to insert the slice into
    start (Optional[int]): the start index of where to insert the slice
    end (Optional[int]): the end index of where to insert the slice
    step (int): the how many elements to skip in

Example::

    >>> a = torch.zeros(8, 8)
    >>> b = torch.ones(8)
    >>> a.slice_scatter(b, start=6)
    tensor([[0., 0., 0., 0., 0., 0., 0., 0.],
            [0., 0., 0., 0., 0., 0., 0., 0.],
            [0., 0., 0., 0., 0., 0., 0., 0.],
            [0., 0., 0., 0., 0., 0., 0., 0.],
            [0., 0., 0., 0., 0., 0., 0., 0.],
            [0., 0., 0., 0., 0., 0., 0., 0.],
            [1., 1., 1., 1., 1., 1., 1., 1.],
            [1., 1., 1., 1., 1., 1., 1., 1.]])

    >>> b = torch.ones(2)
    >>> a.slice_scatter(b, dim=1, start=2, end=6, step=2)
    tensor([[0., 0., 1., 0., 1., 0., 0., 0.],
            [0., 0., 1., 0., 1., 0., 0., 0.],
            [0., 0., 1., 0., 1., 0., 0., 0.],
            [0., 0., 1., 0., 1., 0., 0., 0.],
            [0., 0., 1., 0., 1., 0., 0., 0.],
            [0., 0., 1., 0., 1., 0., 0., 0.],
            [0., 0., 1., 0., 1., 0., 0., 0.],
            [0., 0., 1., 0., 1., 0., 0., 0.]])
""".format(
        **common_args
    ),
)

add_docstr(
    torch.set_flush_denormal,
    r"""
set_flush_denormal(mode) -> bool

Disables denormal floating numbers on CPU.

Returns ``True`` if your system supports flushing denormal numbers and it
successfully configures flush denormal mode.  :meth:`~torch.set_flush_denormal`
is only supported on x86 architectures supporting SSE3.

Args:
    mode (bool): Controls whether to enable flush denormal mode or not

Example::

    >>> torch.set_flush_denormal(True)
    True
    >>> torch.tensor([1e-323], dtype=torch.float64)
    tensor([ 0.], dtype=torch.float64)
    >>> torch.set_flush_denormal(False)
    True
    >>> torch.tensor([1e-323], dtype=torch.float64)
    tensor(9.88131e-324 *
           [ 1.0000], dtype=torch.float64)
""",
)

add_docstr(
    torch.set_num_threads,
    r"""
set_num_threads(int)

Sets the number of threads used for intraop parallelism on CPU.

.. warning::
    To ensure that the correct number of threads is used, set_num_threads
    must be called before running eager, JIT or autograd code.
""",
)

add_docstr(
    torch.set_num_interop_threads,
    r"""
set_num_interop_threads(int)

Sets the number of threads used for interop parallelism
(e.g. in JIT interpreter) on CPU.

.. warning::
    Can only be called once and before any inter-op parallel work
    is started (e.g. JIT execution).
""",
)

add_docstr(
    torch.sigmoid,
    r"""
sigmoid(input, *, out=None) -> Tensor

Alias for :func:`torch.special.expit`.
""",
)

add_docstr(
    torch.logit,
    r"""
logit(input, eps=None, *, out=None) -> Tensor

Alias for :func:`torch.special.logit`.
""",
)

add_docstr(
    torch.sign,
    r"""
sign(input, *, out=None) -> Tensor

Returns a new tensor with the signs of the elements of :attr:`input`.

.. math::
    \text{out}_{i} = \operatorname{sgn}(\text{input}_{i})
"""
    + r"""
Args:
    {input}

Keyword args:
    {out}

Example::

    >>> a = torch.tensor([0.7, -1.2, 0., 2.3])
    >>> a
    tensor([ 0.7000, -1.2000,  0.0000,  2.3000])
    >>> torch.sign(a)
    tensor([ 1., -1.,  0.,  1.])
""".format(
        **common_args
    ),
)

add_docstr(
    torch.signbit,
    r"""
signbit(input, *, out=None) -> Tensor

Tests if each element of :attr:`input` has its sign bit set or not.

Args:
  {input}

Keyword args:
  {out}

Example::

    >>> a = torch.tensor([0.7, -1.2, 0., 2.3])
    >>> torch.signbit(a)
    tensor([ False, True,  False,  False])
    >>> a = torch.tensor([-0.0, 0.0])
    >>> torch.signbit(a)
    tensor([ True,  False])

.. note::
    signbit handles signed zeros, so negative zero (-0) returns True.

""".format(
        **common_args
    ),
)

add_docstr(
    torch.sgn,
    r"""
sgn(input, *, out=None) -> Tensor

This function is an extension of torch.sign() to complex tensors.
It computes a new tensor whose elements have
the same angles as the corresponding elements of :attr:`input` and
absolute values (i.e. magnitudes) of one for complex tensors and
is equivalent to torch.sign() for non-complex tensors.

.. math::
    \text{out}_{i} = \begin{cases}
                    0 & |\text{{input}}_i| == 0 \\
                    \frac{{\text{{input}}_i}}{|{\text{{input}}_i}|} & \text{otherwise}
                    \end{cases}

"""
    + r"""
Args:
    {input}

Keyword args:
  {out}

Example::

    >>> t = torch.tensor([3+4j, 7-24j, 0, 1+2j])
    >>> t.sgn()
    tensor([0.6000+0.8000j, 0.2800-0.9600j, 0.0000+0.0000j, 0.4472+0.8944j])
""".format(
        **common_args
    ),
)

add_docstr(
    torch.sin,
    r"""
sin(input, *, out=None) -> Tensor

Returns a new tensor with the sine of the elements of :attr:`input`.

.. math::
    \text{out}_{i} = \sin(\text{input}_{i})
"""
    + r"""
Args:
    {input}

Keyword args:
    {out}

Example::

    >>> a = torch.randn(4)
    >>> a
    tensor([-0.5461,  0.1347, -2.7266, -0.2746])
    >>> torch.sin(a)
    tensor([-0.5194,  0.1343, -0.4032, -0.2711])
""".format(
        **common_args
    ),
)

add_docstr(
    torch.sinc,
    r"""
sinc(input, *, out=None) -> Tensor

Alias for :func:`torch.special.sinc`.
""",
)

add_docstr(
    torch.sinh,
    r"""
sinh(input, *, out=None) -> Tensor

Returns a new tensor with the hyperbolic sine of the elements of
:attr:`input`.

.. math::
    \text{out}_{i} = \sinh(\text{input}_{i})
"""
    + r"""
Args:
    {input}

Keyword args:
    {out}

Example::

    >>> a = torch.randn(4)
    >>> a
    tensor([ 0.5380, -0.8632, -0.1265,  0.9399])
    >>> torch.sinh(a)
    tensor([ 0.5644, -0.9744, -0.1268,  1.0845])

.. note::
   When :attr:`input` is on the CPU, the implementation of torch.sinh may use
   the Sleef library, which rounds very large results to infinity or negative
   infinity. See `here <https://sleef.org/purec.xhtml>`_ for details.
""".format(
        **common_args
    ),
)

add_docstr(
    torch.sort,
    r"""
sort(input, dim=-1, descending=False, stable=False, *, out=None) -> (Tensor, LongTensor)

Sorts the elements of the :attr:`input` tensor along a given dimension
in ascending order by value.

If :attr:`dim` is not given, the last dimension of the `input` is chosen.

If :attr:`descending` is ``True`` then the elements are sorted in descending
order by value.

If :attr:`stable` is ``True`` then the sorting routine becomes stable, preserving
the order of equivalent elements.

A namedtuple of (values, indices) is returned, where the `values` are the
sorted values and `indices` are the indices of the elements in the original
`input` tensor.

Args:
    {input}
    dim (int, optional): the dimension to sort along
    descending (bool, optional): controls the sorting order (ascending or descending)
    stable (bool, optional): makes the sorting routine stable, which guarantees that the order
       of equivalent elements is preserved.

Keyword args:
    out (tuple, optional): the output tuple of (`Tensor`, `LongTensor`) that can
        be optionally given to be used as output buffers

Example::

    >>> x = torch.randn(3, 4)
    >>> sorted, indices = torch.sort(x)
    >>> sorted
    tensor([[-0.2162,  0.0608,  0.6719,  2.3332],
            [-0.5793,  0.0061,  0.6058,  0.9497],
            [-0.5071,  0.3343,  0.9553,  1.0960]])
    >>> indices
    tensor([[ 1,  0,  2,  3],
            [ 3,  1,  0,  2],
            [ 0,  3,  1,  2]])

    >>> sorted, indices = torch.sort(x, 0)
    >>> sorted
    tensor([[-0.5071, -0.2162,  0.6719, -0.5793],
            [ 0.0608,  0.0061,  0.9497,  0.3343],
            [ 0.6058,  0.9553,  1.0960,  2.3332]])
    >>> indices
    tensor([[ 2,  0,  0,  1],
            [ 0,  1,  1,  2],
            [ 1,  2,  2,  0]])
    >>> x = torch.tensor([0, 1] * 9)
    >>> x.sort()
    torch.return_types.sort(
        values=tensor([0, 0, 0, 0, 0, 0, 0, 0, 0, 1, 1, 1, 1, 1, 1, 1, 1, 1]),
        indices=tensor([ 2, 16,  4,  6, 14,  8,  0, 10, 12,  9, 17, 15, 13, 11,  7,  5,  3,  1]))
    >>> x.sort(stable=True)
    torch.return_types.sort(
        values=tensor([0, 0, 0, 0, 0, 0, 0, 0, 0, 1, 1, 1, 1, 1, 1, 1, 1, 1]),
        indices=tensor([ 0,  2,  4,  6,  8, 10, 12, 14, 16,  1,  3,  5,  7,  9, 11, 13, 15, 17]))
""".format(
        **common_args
    ),
)

add_docstr(
    torch.argsort,
    r"""
argsort(input, dim=-1, descending=False, stable=False) -> Tensor

Returns the indices that sort a tensor along a given dimension in ascending
order by value.

This is the second value returned by :meth:`torch.sort`.  See its documentation
for the exact semantics of this method.

If :attr:`stable` is ``True`` then the sorting routine becomes stable, preserving
the order of equivalent elements. If ``False``, the relative order of values
which compare equal is not guaranteed. ``True`` is slower.

Args:
    {input}
    dim (int, optional): the dimension to sort along
    descending (bool, optional): controls the sorting order (ascending or descending)
    stable (bool, optional): controls the relative order of equivalent elements

Example::

    >>> a = torch.randn(4, 4)
    >>> a
    tensor([[ 0.0785,  1.5267, -0.8521,  0.4065],
            [ 0.1598,  0.0788, -0.0745, -1.2700],
            [ 1.2208,  1.0722, -0.7064,  1.2564],
            [ 0.0669, -0.2318, -0.8229, -0.9280]])


    >>> torch.argsort(a, dim=1)
    tensor([[2, 0, 3, 1],
            [3, 2, 1, 0],
            [2, 1, 0, 3],
            [3, 2, 1, 0]])
""".format(
        **common_args
    ),
)

add_docstr(
    torch.msort,
    r"""
msort(input, *, out=None) -> Tensor

Sorts the elements of the :attr:`input` tensor along its first dimension
in ascending order by value.

.. note:: `torch.msort(t)` is equivalent to `torch.sort(t, dim=0)[0]`.
          See also :func:`torch.sort`.

Args:
    {input}

Keyword args:
    {out}

Example::

    >>> t = torch.randn(3, 4)
    >>> t
    tensor([[-0.1321,  0.4370, -1.2631, -1.1289],
            [-2.0527, -1.1250,  0.2275,  0.3077],
            [-0.0881, -0.1259, -0.5495,  1.0284]])
    >>> torch.msort(t)
    tensor([[-2.0527, -1.1250, -1.2631, -1.1289],
            [-0.1321, -0.1259, -0.5495,  0.3077],
            [-0.0881,  0.4370,  0.2275,  1.0284]])
""".format(
        **common_args
    ),
)

add_docstr(
    torch.sparse_compressed_tensor,
    r"""sparse_compressed_tensor(compressed_indices, plain_indices, values, size=None, """
    r"""*, dtype=None, layout=None, device=None, requires_grad=False) -> Tensor

Constructs a :ref:`sparse tensor in Compressed Sparse format - CSR,
CSC, BSR, or BSC - <sparse-compressed-docs>` with specified values at
the given :attr:`compressed_indices` and :attr:`plain_indices`. Sparse
matrix multiplication operations in Compressed Sparse format are
typically faster than that for sparse tensors in COO format. Make you
have a look at :ref:`the note on the data type of the indices
<sparse-compressed-docs>`.

Args:
    compressed_indices (array_like): (B+1)-dimensional array of size
        ``(*batchsize, compressed_dim_size + 1)``.  The last element of
        each batch is the number of non-zero elements or blocks. This
        tensor encodes the index in ``values`` and ``plain_indices``
        depending on where the given compressed dimension (row or
        column) starts. Each successive number in the tensor
        subtracted by the number before it denotes the number of
        elements or blocks in a given compressed dimension.
    plain_indices (array_like): Plain dimension (column or row)
        co-ordinates of each element or block in values. (B+1)-dimensional
        tensor with the same length as values.
    values (array_list): Initial values for the tensor. Can be a list,
        tuple, NumPy ``ndarray``, scalar, and other types.  that
        represents a (1+K)-dimensional or (1+2+K)-dimensional tensor
        where ``K`` is the number of dense dimensions.
    size (list, tuple, :class:`torch.Size`, optional): Size of the
        sparse tensor: ``(*batchsize, nrows * blocksize[0], ncols *
        blocksize[1], *densesize)`` where ``blocksize[0] ==
        blocksize[1] == 1`` for CSR and CSC formats. If not provided,
        the size will be inferred as the minimum size big enough to
        hold all non-zero elements or blocks.

Keyword args:
    dtype (:class:`torch.dtype`, optional): the desired data type of
        returned tensor.  Default: if None, infers data type from
        :attr:`values`.
    layout (:class:`torch.layout`, required): the desired layout of
        returned tensor: :attr:`torch.sparse_csr`,
        :attr:`torch.sparse_csc`, :attr:`torch.sparse_bsr`, or
        :attr:`torch.sparse_bsc`.
    device (:class:`torch.device`, optional): the desired device of
        returned tensor.  Default: if None, uses the current device
        for the default tensor type (see
        :func:`torch.set_default_tensor_type`). :attr:`device` will be
        the CPU for CPU tensor types and the current CUDA device for
        CUDA tensor types.
    {requires_grad}

Example::
    >>> compressed_indices = [0, 2, 4]
    >>> plain_indices = [0, 1, 0, 1]
    >>> values = [1, 2, 3, 4]
    >>> torch.sparse_compressed_tensor(torch.tensor(compressed_indices, dtype=torch.int64),
    ...                                torch.tensor(plain_indices, dtype=torch.int64),
    ...                                torch.tensor(values), dtype=torch.double, layout=torch.sparse_csr)
    tensor(crow_indices=tensor([0, 2, 4]),
           col_indices=tensor([0, 1, 0, 1]),
           values=tensor([1., 2., 3., 4.]), size=(2, 2), nnz=4,
           dtype=torch.float64, layout=torch.sparse_csr)
""".format(
        **factory_common_args
    ),
)

add_docstr(
    torch.sparse_csr_tensor,
    r"""
sparse_csr_tensor(crow_indices, col_indices, values, size=None, *, dtype=None, device=None, requires_grad=False) -> Tensor

Constructs a :ref:`sparse tensor in CSR (Compressed Sparse Row) <sparse-csr-docs>` with specified
values at the given :attr:`crow_indices` and :attr:`col_indices`. Sparse matrix multiplication operations
in CSR format are typically faster than that for sparse tensors in COO format. Make you have a look
at :ref:`the note on the data type of the indices <sparse-csr-docs>`.

Args:
    crow_indices (array_like): (B+1)-dimensional array of size
        ``(*batchsize, nrows + 1)``.  The last element of each batch
        is the number of non-zeros. This tensor encodes the index in
        values and col_indices depending on where the given row
        starts. Each successive number in the tensor subtracted by the
        number before it denotes the number of elements in a given
        row.
    col_indices (array_like): Column co-ordinates of each element in
        values. (B+1)-dimensional tensor with the same length
        as values.
    values (array_list): Initial values for the tensor. Can be a list,
        tuple, NumPy ``ndarray``, scalar, and other types that
        represents a (1+K)-dimensonal tensor where ``K`` is the number
        of dense dimensions.
    size (list, tuple, :class:`torch.Size`, optional): Size of the
        sparse tensor: ``(*batchsize, nrows, ncols, *densesize)``. If
        not provided, the size will be inferred as the minimum size
        big enough to hold all non-zero elements.

Keyword args:
    dtype (:class:`torch.dtype`, optional): the desired data type of
        returned tensor.  Default: if None, infers data type from
        :attr:`values`.
    device (:class:`torch.device`, optional): the desired device of
        returned tensor.  Default: if None, uses the current device
        for the default tensor type (see
        :func:`torch.set_default_tensor_type`). :attr:`device` will be
        the CPU for CPU tensor types and the current CUDA device for
        CUDA tensor types.
    {requires_grad}

Example::
    >>> crow_indices = [0, 2, 4]
    >>> col_indices = [0, 1, 0, 1]
    >>> values = [1, 2, 3, 4]
    >>> torch.sparse_csr_tensor(torch.tensor(crow_indices, dtype=torch.int64),
    ...                         torch.tensor(col_indices, dtype=torch.int64),
    ...                         torch.tensor(values), dtype=torch.double)
    tensor(crow_indices=tensor([0, 2, 4]),
           col_indices=tensor([0, 1, 0, 1]),
           values=tensor([1., 2., 3., 4.]), size=(2, 2), nnz=4,
           dtype=torch.float64, layout=torch.sparse_csr)
""".format(
        **factory_common_args
    ),
)

add_docstr(
    torch.sparse_csc_tensor,
    r"""
sparse_csc_tensor(ccol_indices, row_indices, values, size=None, *, dtype=None, device=None, requires_grad=False) -> Tensor

Constructs a :ref:`sparse tensor in CSC (Compressed Sparse Column)
<sparse-csc-docs>` with specified values at the given
:attr:`ccol_indices` and :attr:`row_indices`. Sparse matrix
multiplication operations in CSC format are typically faster than that
for sparse tensors in COO format. Make you have a look at :ref:`the
note on the data type of the indices <sparse-csc-docs>`.

Args:
    ccol_indices (array_like): (B+1)-dimensional array of size
        ``(*batchsize, ncols + 1)``.  The last element of each batch
        is the number of non-zeros. This tensor encodes the index in
        values and row_indices depending on where the given column
        starts. Each successive number in the tensor subtracted by the
        number before it denotes the number of elements in a given
        column.
    row_indices (array_like): Row co-ordinates of each element in
        values. (B+1)-dimensional tensor with the same length as
        values.
    values (array_list): Initial values for the tensor. Can be a list,
        tuple, NumPy ``ndarray``, scalar, and other types that
        represents a (1+K)-dimensonal tensor where ``K`` is the number
        of dense dimensions.
    size (list, tuple, :class:`torch.Size`, optional): Size of the
        sparse tensor: ``(*batchsize, nrows, ncols, *densesize)``. If
        not provided, the size will be inferred as the minimum size
        big enough to hold all non-zero elements.

Keyword args:
    dtype (:class:`torch.dtype`, optional): the desired data type of
        returned tensor.  Default: if None, infers data type from
        :attr:`values`.
    device (:class:`torch.device`, optional): the desired device of
        returned tensor.  Default: if None, uses the current device
        for the default tensor type (see
        :func:`torch.set_default_tensor_type`). :attr:`device` will be
        the CPU for CPU tensor types and the current CUDA device for
        CUDA tensor types.
    {requires_grad}

Example::
    >>> ccol_indices = [0, 2, 4]
    >>> row_indices = [0, 1, 0, 1]
    >>> values = [1, 2, 3, 4]
    >>> torch.sparse_csc_tensor(torch.tensor(ccol_indices, dtype=torch.int64),
    ...                         torch.tensor(row_indices, dtype=torch.int64),
    ...                         torch.tensor(values), dtype=torch.double)
    tensor(ccol_indices=tensor([0, 2, 4]),
           row_indices=tensor([0, 1, 0, 1]),
           values=tensor([1., 2., 3., 4.]), size=(2, 2), nnz=4,
           dtype=torch.float64, layout=torch.sparse_csc)
""".format(
        **factory_common_args
    ),
)

add_docstr(
    torch.sparse_bsr_tensor,
    r"""
sparse_bsr_tensor(crow_indices, col_indices, values, size=None, *, dtype=None, device=None, requires_grad=False) -> Tensor

Constructs a :ref:`sparse tensor in BSR (Block Compressed Sparse Row))
<sparse-bsr-docs>` with specified 2-dimensional blocks at the given
:attr:`crow_indices` and :attr:`col_indices`. Sparse matrix
multiplication operations in BSR format are typically faster than that
for sparse tensors in COO format. Make you have a look at :ref:`the
note on the data type of the indices <sparse-bsr-docs>`.

Args:
    crow_indices (array_like): (B+1)-dimensional array of size
        ``(*batchsize, nrowblocks + 1)``.  The last element of each
        batch is the number of non-zeros. This tensor encodes the
        block index in values and col_indices depending on where the
        given row block starts. Each successive number in the tensor
        subtracted by the number before it denotes the number of
        blocks in a given row.
    col_indices (array_like): Column block co-ordinates of each block
        in values. (B+1)-dimensional tensor with the same length as
        values.
    values (array_list): Initial values for the tensor. Can be a list,
        tuple, NumPy ``ndarray``, scalar, and other types that
        represents a (1 + 2 + K)-dimensonal tensor where ``K`` is the
        number of dense dimensions.
    size (list, tuple, :class:`torch.Size`, optional): Size of the
        sparse tensor: ``(*batchsize, nrows * blocksize[0], ncols *
        blocksize[1], *densesize)`` where ``blocksize ==
        values.shape[1:3]``. If not provided, the size will be
        inferred as the minimum size big enough to hold all non-zero
        blocks.

Keyword args:
    dtype (:class:`torch.dtype`, optional): the desired data type of
        returned tensor.  Default: if None, infers data type from
        :attr:`values`.
    device (:class:`torch.device`, optional): the desired device of
        returned tensor.  Default: if None, uses the current device
        for the default tensor type (see
        :func:`torch.set_default_tensor_type`). :attr:`device` will be
        the CPU for CPU tensor types and the current CUDA device for
        CUDA tensor types.
    {requires_grad}

Example::
    >>> crow_indices = [0, 1, 2]
    >>> col_indices = [0, 1]
    >>> values = [[[1, 2], [3, 4]], [[5, 6], [7, 8]]]
    >>> torch.sparse_bsr_tensor(torch.tensor(crow_indices, dtype=torch.int64),
    ...                         torch.tensor(col_indices, dtype=torch.int64),
    ...                         torch.tensor(values), dtype=torch.double)
    tensor(crow_indices=tensor([0, 1, 2]),
           col_indices=tensor([0, 1]),
           values=tensor([[[1., 2.],
                           [3., 4.]],
                          [[5., 6.],
                           [7., 8.]]]), size=(2, 2), nnz=2, dtype=torch.float64,
           layout=torch.sparse_bsr)
""".format(
        **factory_common_args
    ),
)

add_docstr(
    torch.sparse_bsc_tensor,
    r"""
sparse_bsc_tensor(ccol_indices, row_indices, values, size=None, *, dtype=None, device=None, requires_grad=False) -> Tensor

Constructs a :ref:`sparse tensor in BSC (Block Compressed Sparse
Column)) <sparse-bsc-docs>` with specified 2-dimensional blocks at the
given :attr:`ccol_indices` and :attr:`row_indices`. Sparse matrix
multiplication operations in BSC format are typically faster than that
for sparse tensors in COO format. Make you have a look at :ref:`the
note on the data type of the indices <sparse-bsc-docs>`.

Args:
    ccol_indices (array_like): (B+1)-dimensional array of size
        ``(*batchsize, ncolblocks + 1)``. The last element of each
        batch is the number of non-zeros. This tensor encodes the
        index in values and row_indices depending on where the given
        column starts. Each successive number in the tensor subtracted
        by the number before it denotes the number of elements in a
        given column.
    row_indices (array_like): Row block co-ordinates of each block in
        values. (B+1)-dimensional tensor with the same length
        as values.
    values (array_list): Initial blocks for the tensor. Can be a list,
        tuple, NumPy ``ndarray``, and other types that
        represents a (1 + 2 + K)-dimensonal tensor where ``K`` is the
        number of dense dimensions.
    size (list, tuple, :class:`torch.Size`, optional): Size of the
        sparse tensor: ``(*batchsize, nrows * blocksize[0], ncols *
        blocksize[1], *densesize)`` If not provided, the size will be
        inferred as the minimum size big enough to hold all non-zero
        blocks.

Keyword args:
    dtype (:class:`torch.dtype`, optional): the desired data type of
        returned tensor.  Default: if None, infers data type from
        :attr:`values`.
    device (:class:`torch.device`, optional): the desired device of
        returned tensor.  Default: if None, uses the current device
        for the default tensor type (see
        :func:`torch.set_default_tensor_type`). :attr:`device` will be
        the CPU for CPU tensor types and the current CUDA device for
        CUDA tensor types.
    {requires_grad}

Example::
    >>> ccol_indices = [0, 1, 2]
    >>> row_indices = [0, 1]
    >>> values = [[[1, 2], [3, 4]], [[5, 6], [7, 8]]]
    >>> torch.sparse_bsc_tensor(torch.tensor(ccol_indices, dtype=torch.int64),
    ...                         torch.tensor(row_indices, dtype=torch.int64),
    ...                         torch.tensor(values), dtype=torch.double)
    tensor(ccol_indices=tensor([0, 1, 2]),
           row_indices=tensor([0, 1]),
           values=tensor([[[1., 2.],
                           [3., 4.]],
                          [[5., 6.],
                           [7., 8.]]]), size=(2, 2), nnz=2, dtype=torch.float64,
           layout=torch.sparse_bsc)
""".format(
        **factory_common_args
    ),
)

add_docstr(
    torch.sparse_coo_tensor,
    r"""
sparse_coo_tensor(indices, values, size=None, *, dtype=None, device=None, requires_grad=False) -> Tensor

Constructs a :ref:`sparse tensor in COO(rdinate) format
<sparse-coo-docs>` with specified values at the given
:attr:`indices`.

.. note::

   This function returns an :ref:`uncoalesced tensor <sparse-uncoalesced-coo-docs>`.

Args:
    indices (array_like): Initial data for the tensor. Can be a list, tuple,
        NumPy ``ndarray``, scalar, and other types. Will be cast to a :class:`torch.LongTensor`
        internally. The indices are the coordinates of the non-zero values in the matrix, and thus
        should be two-dimensional where the first dimension is the number of tensor dimensions and
        the second dimension is the number of non-zero values.
    values (array_like): Initial values for the tensor. Can be a list, tuple,
        NumPy ``ndarray``, scalar, and other types.
    size (list, tuple, or :class:`torch.Size`, optional): Size of the sparse tensor. If not
        provided the size will be inferred as the minimum size big enough to hold all non-zero
        elements.

Keyword args:
    dtype (:class:`torch.dtype`, optional): the desired data type of returned tensor.
        Default: if None, infers data type from :attr:`values`.
    device (:class:`torch.device`, optional): the desired device of returned tensor.
        Default: if None, uses the current device for the default tensor type
        (see :func:`torch.set_default_tensor_type`). :attr:`device` will be the CPU
        for CPU tensor types and the current CUDA device for CUDA tensor types.
    {requires_grad}


Example::

    >>> i = torch.tensor([[0, 1, 1],
    ...                   [2, 0, 2]])
    >>> v = torch.tensor([3, 4, 5], dtype=torch.float32)
    >>> torch.sparse_coo_tensor(i, v, [2, 4])
    tensor(indices=tensor([[0, 1, 1],
                           [2, 0, 2]]),
           values=tensor([3., 4., 5.]),
           size=(2, 4), nnz=3, layout=torch.sparse_coo)

    >>> torch.sparse_coo_tensor(i, v)  # Shape inference
    tensor(indices=tensor([[0, 1, 1],
                           [2, 0, 2]]),
           values=tensor([3., 4., 5.]),
           size=(2, 3), nnz=3, layout=torch.sparse_coo)

    >>> torch.sparse_coo_tensor(i, v, [2, 4],
    ...                         dtype=torch.float64,
    ...                         device=torch.device('cuda:0'))
    tensor(indices=tensor([[0, 1, 1],
                           [2, 0, 2]]),
           values=tensor([3., 4., 5.]),
           device='cuda:0', size=(2, 4), nnz=3, dtype=torch.float64,
           layout=torch.sparse_coo)

    # Create an empty sparse tensor with the following invariants:
    #   1. sparse_dim + dense_dim = len(SparseTensor.shape)
    #   2. SparseTensor._indices().shape = (sparse_dim, nnz)
    #   3. SparseTensor._values().shape = (nnz, SparseTensor.shape[sparse_dim:])
    #
    # For instance, to create an empty sparse tensor with nnz = 0, dense_dim = 0 and
    # sparse_dim = 1 (hence indices is a 2D tensor of shape = (1, 0))
    >>> S = torch.sparse_coo_tensor(torch.empty([1, 0]), [], [1])
    tensor(indices=tensor([], size=(1, 0)),
           values=tensor([], size=(0,)),
           size=(1,), nnz=0, layout=torch.sparse_coo)

    # and to create an empty sparse tensor with nnz = 0, dense_dim = 1 and
    # sparse_dim = 1
    >>> S = torch.sparse_coo_tensor(torch.empty([1, 0]), torch.empty([0, 2]), [1, 2])
    tensor(indices=tensor([], size=(1, 0)),
           values=tensor([], size=(0, 2)),
           size=(1, 2), nnz=0, layout=torch.sparse_coo)

.. _torch.sparse: https://pytorch.org/docs/stable/sparse.html
""".format(
        **factory_common_args
    ),
)

add_docstr(
    torch.sqrt,
    r"""
sqrt(input, *, out=None) -> Tensor

Returns a new tensor with the square-root of the elements of :attr:`input`.

.. math::
    \text{out}_{i} = \sqrt{\text{input}_{i}}
"""
    + r"""
Args:
    {input}

Keyword args:
    {out}

Example::

    >>> a = torch.randn(4)
    >>> a
    tensor([-2.0755,  1.0226,  0.0831,  0.4806])
    >>> torch.sqrt(a)
    tensor([    nan,  1.0112,  0.2883,  0.6933])
""".format(
        **common_args
    ),
)

add_docstr(
    torch.square,
    r"""
square(input, *, out=None) -> Tensor

Returns a new tensor with the square of the elements of :attr:`input`.

Args:
    {input}

Keyword args:
    {out}

Example::

    >>> a = torch.randn(4)
    >>> a
    tensor([-2.0755,  1.0226,  0.0831,  0.4806])
    >>> torch.square(a)
    tensor([ 4.3077,  1.0457,  0.0069,  0.2310])
""".format(
        **common_args
    ),
)

add_docstr(
    torch.squeeze,
    r"""
squeeze(input, dim=None, *, out=None) -> Tensor

Returns a tensor with all the dimensions of :attr:`input` of size `1` removed.

For example, if `input` is of shape:
:math:`(A \times 1 \times B \times C \times 1 \times D)` then the `out` tensor
will be of shape: :math:`(A \times B \times C \times D)`.

When :attr:`dim` is given, a squeeze operation is done only in the given
dimension. If `input` is of shape: :math:`(A \times 1 \times B)`,
``squeeze(input, 0)`` leaves the tensor unchanged, but ``squeeze(input, 1)``
will squeeze the tensor to the shape :math:`(A \times B)`.

.. note:: The returned tensor shares the storage with the input tensor,
          so changing the contents of one will change the contents of the other.

.. warning:: If the tensor has a batch dimension of size 1, then `squeeze(input)`
          will also remove the batch dimension, which can lead to unexpected
          errors.

Args:
    {input}
    dim (int, optional): if given, the input will be squeezed only in
           this dimension

Keyword args:
    {out}

Example::

    >>> x = torch.zeros(2, 1, 2, 1, 2)
    >>> x.size()
    torch.Size([2, 1, 2, 1, 2])
    >>> y = torch.squeeze(x)
    >>> y.size()
    torch.Size([2, 2, 2])
    >>> y = torch.squeeze(x, 0)
    >>> y.size()
    torch.Size([2, 1, 2, 1, 2])
    >>> y = torch.squeeze(x, 1)
    >>> y.size()
    torch.Size([2, 2, 1, 2])
""".format(
        **common_args
    ),
)

add_docstr(
    torch.std,
    r"""
std(input, dim, unbiased, keepdim=False, *, out=None) -> Tensor

If :attr:`unbiased` is ``True``, Bessel's correction will be used.
Otherwise, the sample deviation is calculated, without any correction.

Args:
    {input}
    {dim}

Keyword args:
    unbiased (bool): whether to use Bessel's correction (:math:`\delta N = 1`).
    {keepdim}
    {out}


.. function:: std(input, unbiased) -> Tensor
   :noindex:

Calculates the standard deviation of all elements in the :attr:`input` tensor.

If :attr:`unbiased` is ``True``, Bessel's correction will be used.
Otherwise, the sample deviation is calculated, without any correction.

Args:
    {input}
    unbiased (bool): whether to use Bessel's correction (:math:`\delta N = 1`).

Example::

    >>> a = torch.tensor([[-0.8166, -1.3802, -0.3560]])
    >>> torch.std(a, unbiased=False)
    tensor(0.4188)
""".format(
        **multi_dim_common
    ),
)

add_docstr(
    torch.std_mean,
    r"""
std_mean(input, dim, unbiased, keepdim=False, *, out=None) -> (Tensor, Tensor)

If :attr:`unbiased` is ``True``, Bessel's correction will be used to calculate
the standard deviation. Otherwise, the sample deviation is calculated, without
any correction.

Args:
    {input}
    {opt_dim}

Keyword args:
    unbiased (bool): whether to use Bessel's correction (:math:`\delta N = 1`).
    {keepdim}
    {out}

Returns:
    A tuple (std, mean) containing the standard deviation and mean.

.. function:: std_mean(input, unbiased) -> (Tensor, Tensor)
   :noindex:

Calculates the standard deviation and mean of all elements in the :attr:`input`
tensor.

If :attr:`unbiased` is ``True``, Bessel's correction will be used.
Otherwise, the sample deviation is calculated, without any correction.

Args:
    {input}
    unbiased (bool): whether to use Bessel's correction (:math:`\delta N = 1`).

Returns:
    A tuple (std, mean) containing the standard deviation and mean.

Example::

    >>> a = torch.tensor([[-0.8166, -1.3802, -0.3560]])
    >>> torch.std_mean(a, unbiased=False)
    (tensor(0.4188), tensor(-0.8509))
""".format(
        **multi_dim_common
    ),
)

add_docstr(
    torch.sub,
    r"""
sub(input, other, *, alpha=1, out=None) -> Tensor

Subtracts :attr:`other`, scaled by :attr:`alpha`, from :attr:`input`.

.. math::
    \text{{out}}_i = \text{{input}}_i - \text{{alpha}} \times \text{{other}}_i
"""
    + r"""

Supports :ref:`broadcasting to a common shape <broadcasting-semantics>`,
:ref:`type promotion <type-promotion-doc>`, and integer, float, and complex inputs.

Args:
    {input}
    other (Tensor or Number): the tensor or number to subtract from :attr:`input`.

Keyword args:
    alpha (Number): the multiplier for :attr:`other`.
    {out}

Example::

    >>> a = torch.tensor((1, 2))
    >>> b = torch.tensor((0, 1))
    >>> torch.sub(a, b, alpha=2)
    tensor([1, 0])
""".format(
        **common_args
    ),
)

add_docstr(
    torch.subtract,
    r"""
subtract(input, other, *, alpha=1, out=None) -> Tensor

Alias for :func:`torch.sub`.
""",
)

add_docstr(
    torch.sum,
    r"""
sum(input, *, dtype=None) -> Tensor

Returns the sum of all elements in the :attr:`input` tensor.

Args:
    {input}

Keyword args:
    {dtype}

Example::

    >>> a = torch.randn(1, 3)
    >>> a
    tensor([[ 0.1133, -0.9567,  0.2958]])
    >>> torch.sum(a)
    tensor(-0.5475)

.. function:: sum(input, dim, keepdim=False, *, dtype=None) -> Tensor
   :noindex:

Returns the sum of each row of the :attr:`input` tensor in the given
dimension :attr:`dim`. If :attr:`dim` is a list of dimensions,
reduce over all of them.

{keepdim_details}

Args:
    {input}
    {opt_dim}
    {keepdim}

Keyword args:
    {dtype}

Example::

    >>> a = torch.randn(4, 4)
    >>> a
    tensor([[ 0.0569, -0.2475,  0.0737, -0.3429],
            [-0.2993,  0.9138,  0.9337, -1.6864],
            [ 0.1132,  0.7892, -0.1003,  0.5688],
            [ 0.3637, -0.9906, -0.4752, -1.5197]])
    >>> torch.sum(a, 1)
    tensor([-0.4598, -0.1381,  1.3708, -2.6217])
    >>> b = torch.arange(4 * 5 * 6).view(4, 5, 6)
    >>> torch.sum(b, (2, 1))
    tensor([  435.,  1335.,  2235.,  3135.])
""".format(
        **multi_dim_common
    ),
)

add_docstr(
    torch.nansum,
    r"""
nansum(input, *, dtype=None) -> Tensor

Returns the sum of all elements, treating Not a Numbers (NaNs) as zero.

Args:
    {input}

Keyword args:
    {dtype}

Example::

    >>> a = torch.tensor([1., 2., float('nan'), 4.])
    >>> torch.nansum(a)
    tensor(7.)

.. function:: nansum(input, dim, keepdim=False, *, dtype=None) -> Tensor
   :noindex:

Returns the sum of each row of the :attr:`input` tensor in the given
dimension :attr:`dim`, treating Not a Numbers (NaNs) as zero.
If :attr:`dim` is a list of dimensions, reduce over all of them.

{keepdim_details}

Args:
    {input}
    {opt_dim}
    {keepdim}

Keyword args:
    {dtype}

Example::

    >>> torch.nansum(torch.tensor([1., float("nan")]))
    1.0
    >>> a = torch.tensor([[1, 2], [3., float("nan")]])
    >>> torch.nansum(a)
    tensor(6.)
    >>> torch.nansum(a, dim=0)
    tensor([4., 2.])
    >>> torch.nansum(a, dim=1)
    tensor([3., 3.])
""".format(
        **multi_dim_common
    ),
)

add_docstr(
    torch.svd,
    r"""
svd(input, some=True, compute_uv=True, *, out=None) -> (Tensor, Tensor, Tensor)

Computes the singular value decomposition of either a matrix or batch of
matrices :attr:`input`. The singular value decomposition is represented as a
namedtuple `(U, S, V)`, such that :attr:`input` :math:`= U \text{diag}(S) V^{\text{H}}`.
where :math:`V^{\text{H}}` is the transpose of `V` for real inputs,
and the conjugate transpose of `V` for complex inputs.
If :attr:`input` is a batch of matrices, then `U`, `S`, and `V` are also
batched with the same batch dimensions as :attr:`input`.

If :attr:`some` is `True` (default), the method returns the reduced singular
value decomposition. In this case, if the last two dimensions of :attr:`input` are
`m` and `n`, then the returned `U` and `V` matrices will contain only
`min(n, m)` orthonormal columns.

If :attr:`compute_uv` is `False`, the returned `U` and `V` will be
zero-filled matrices of shape `(m, m)` and `(n, n)`
respectively, and the same device as :attr:`input`. The argument :attr:`some`
has no effect when :attr:`compute_uv` is `False`.

Supports :attr:`input` of float, double, cfloat and cdouble data types.
The dtypes of `U` and `V` are the same as :attr:`input`'s. `S` will
always be real-valued, even if :attr:`input` is complex.

.. warning::

    :func:`torch.svd` is deprecated in favor of :func:`torch.linalg.svd`
    and will be removed in a future PyTorch release.

    ``U, S, V = torch.svd(A, some=some, compute_uv=True)`` (default) should be replaced with

    .. code:: python

        U, S, Vh = torch.linalg.svd(A, full_matrices=not some)
        V = Vh.mH

    ``_, S, _ = torch.svd(A, some=some, compute_uv=False)`` should be replaced with

    .. code:: python

        S = torch.linalg.svdvals(A)

.. note:: Differences with :func:`torch.linalg.svd`:

             * :attr:`some` is the opposite of
               :func:`torch.linalg.svd`'s :attr:`full_matrices`. Note that
               default value for both is `True`, so the default behavior is
               effectively the opposite.
             * :func:`torch.svd` returns `V`, whereas :func:`torch.linalg.svd` returns
               `Vh`, that is, :math:`V^{\text{H}}`.
             * If :attr:`compute_uv` is `False`, :func:`torch.svd` returns zero-filled
               tensors for `U` and `Vh`, whereas :func:`torch.linalg.svd` returns
               empty tensors.

.. note:: The singular values are returned in descending order. If :attr:`input` is a batch of matrices,
          then the singular values of each matrix in the batch are returned in descending order.

.. note:: The `S` tensor can only be used to compute gradients if :attr:`compute_uv` is `True`.

.. note:: When :attr:`some` is `False`, the gradients on `U[..., :, min(m, n):]`
          and `V[..., :, min(m, n):]` will be ignored in the backward pass, as those vectors
          can be arbitrary bases of the corresponding subspaces.

.. note:: The implementation of :func:`torch.linalg.svd` on CPU uses LAPACK's routine `?gesdd`
          (a divide-and-conquer algorithm) instead of `?gesvd` for speed. Analogously,
          on GPU, it uses cuSOLVER's routines `gesvdj` and `gesvdjBatched` on CUDA 10.1.243
          and later, and MAGMA's routine `gesdd` on earlier versions of CUDA.

.. note:: The returned `U` will not be contiguous. The matrix (or batch of matrices) will
          be represented as a column-major matrix (i.e. Fortran-contiguous).

.. warning:: The gradients with respect to `U` and `V` will only be finite when the input does not
             have zero nor repeated singular values.

.. warning:: If the distance between any two singular values is close to zero, the gradients with respect to
             `U` and `V` will be numerically unstable, as they depends on
             :math:`\frac{1}{\min_{i \neq j} \sigma_i^2 - \sigma_j^2}`. The same happens when the matrix
             has small singular values, as these gradients also depend on `S⁻¹`.

.. warning:: For complex-valued :attr:`input` the singular value decomposition is not unique,
             as `U` and `V` may be multiplied by an arbitrary phase factor :math:`e^{i \phi}` on every column.
             The same happens when :attr:`input` has repeated singular values, where one may multiply
             the columns of the spanning subspace in `U` and `V` by a rotation matrix
             and `the resulting vectors will span the same subspace`_.
             Different platforms, like NumPy, or inputs on different device types,
             may produce different `U` and `V` tensors.

Args:
    input (Tensor): the input tensor of size `(*, m, n)` where `*` is zero or more
                    batch dimensions consisting of `(m, n)` matrices.
    some (bool, optional): controls whether to compute the reduced or full decomposition, and
                           consequently, the shape of returned `U` and `V`. Default: `True`.
    compute_uv (bool, optional): controls whether to compute `U` and `V`. Default: `True`.

Keyword args:
    out (tuple, optional): the output tuple of tensors

Example::

    >>> a = torch.randn(5, 3)
    >>> a
    tensor([[ 0.2364, -0.7752,  0.6372],
            [ 1.7201,  0.7394, -0.0504],
            [-0.3371, -1.0584,  0.5296],
            [ 0.3550, -0.4022,  1.5569],
            [ 0.2445, -0.0158,  1.1414]])
    >>> u, s, v = torch.svd(a)
    >>> u
    tensor([[ 0.4027,  0.0287,  0.5434],
            [-0.1946,  0.8833,  0.3679],
            [ 0.4296, -0.2890,  0.5261],
            [ 0.6604,  0.2717, -0.2618],
            [ 0.4234,  0.2481, -0.4733]])
    >>> s
    tensor([2.3289, 2.0315, 0.7806])
    >>> v
    tensor([[-0.0199,  0.8766,  0.4809],
            [-0.5080,  0.4054, -0.7600],
            [ 0.8611,  0.2594, -0.4373]])
    >>> torch.dist(a, torch.mm(torch.mm(u, torch.diag(s)), v.t()))
    tensor(8.6531e-07)
    >>> a_big = torch.randn(7, 5, 3)
    >>> u, s, v = torch.svd(a_big)
    >>> torch.dist(a_big, torch.matmul(torch.matmul(u, torch.diag_embed(s)), v.mT))
    tensor(2.6503e-06)

.. _the resulting vectors will span the same subspace:
       (https://en.wikipedia.org/wiki/Singular_value_decomposition#Singular_values,_singular_vectors,_and_their_relation_to_the_SVD)
""",
)

add_docstr(
    torch.symeig,
    r"""
symeig(input, eigenvectors=False, upper=True, *, out=None) -> (Tensor, Tensor)

This function returns eigenvalues and eigenvectors
of a real symmetric or complex Hermitian matrix :attr:`input` or a batch thereof,
represented by a namedtuple (eigenvalues, eigenvectors).

This function calculates all eigenvalues (and vectors) of :attr:`input`
such that :math:`\text{input} = V \text{diag}(e) V^T`.

The boolean argument :attr:`eigenvectors` defines computation of
both eigenvectors and eigenvalues or eigenvalues only.

If it is ``False``, only eigenvalues are computed. If it is ``True``,
both eigenvalues and eigenvectors are computed.

Since the input matrix :attr:`input` is supposed to be symmetric or Hermitian,
only the upper triangular portion is used by default.

If :attr:`upper` is ``False``, then lower triangular portion is used.

.. warning::

    :func:`torch.symeig` is deprecated in favor of :func:`torch.linalg.eigh`
    and will be removed in a future PyTorch release. The default behavior has changed
    from using the upper triangular portion of the matrix by default to using the
    lower triangular portion.

    ``L, _ = torch.symeig(A, upper=upper)`` should be replaced with

    .. code :: python

        UPLO = "U" if upper else "L"
        L = torch.linalg.eigvalsh(A, UPLO=UPLO)

    ``L, V = torch.symeig(A, eigenvectors=True, upper=upper)`` should be replaced with

    .. code :: python

        UPLO = "U" if upper else "L"
        L, V = torch.linalg.eigh(A, UPLO=UPLO)

.. note:: The eigenvalues are returned in ascending order. If :attr:`input` is a batch of matrices,
          then the eigenvalues of each matrix in the batch is returned in ascending order.

.. note:: Irrespective of the original strides, the returned matrix `V` will
          be transposed, i.e. with strides `V.contiguous().mT.stride()`.

.. warning:: Extra care needs to be taken when backward through outputs. Such
             operation is only stable when all eigenvalues are distinct and becomes
             less stable the smaller :math:`\min_{i \neq j} |\lambda_i - \lambda_j|` is.

Args:
    input (Tensor): the input tensor of size :math:`(*, n, n)` where `*` is zero or more
                    batch dimensions consisting of symmetric or Hermitian matrices.
    eigenvectors(bool, optional): controls whether eigenvectors have to be computed
    upper(bool, optional): controls whether to consider upper-triangular or lower-triangular region

Keyword args:
    out (tuple, optional): the output tuple of (Tensor, Tensor)

Returns:
    (Tensor, Tensor): A namedtuple (eigenvalues, eigenvectors) containing

        - **eigenvalues** (*Tensor*): Shape :math:`(*, m)`. The eigenvalues in ascending order.
        - **eigenvectors** (*Tensor*): Shape :math:`(*, m, m)`.
          If ``eigenvectors=False``, it's an empty tensor.
          Otherwise, this tensor contains the orthonormal eigenvectors of the ``input``.

Examples::


    >>> a = torch.randn(5, 5)
    >>> a = a + a.t()  # To make a symmetric
    >>> a
    tensor([[-5.7827,  4.4559, -0.2344, -1.7123, -1.8330],
            [ 4.4559,  1.4250, -2.8636, -3.2100, -0.1798],
            [-0.2344, -2.8636,  1.7112, -5.5785,  7.1988],
            [-1.7123, -3.2100, -5.5785, -2.6227,  3.1036],
            [-1.8330, -0.1798,  7.1988,  3.1036, -5.1453]])
    >>> e, v = torch.symeig(a, eigenvectors=True)
    >>> e
    tensor([-13.7012,  -7.7497,  -2.3163,   5.2477,   8.1050])
    >>> v
    tensor([[ 0.1643,  0.9034, -0.0291,  0.3508,  0.1817],
            [-0.2417, -0.3071, -0.5081,  0.6534,  0.4026],
            [-0.5176,  0.1223, -0.0220,  0.3295, -0.7798],
            [-0.4850,  0.2695, -0.5773, -0.5840,  0.1337],
            [ 0.6415, -0.0447, -0.6381, -0.0193, -0.4230]])
    >>> a_big = torch.randn(5, 2, 2)
    >>> a_big = a_big + a_big.mT  # To make a_big symmetric
    >>> e, v = a_big.symeig(eigenvectors=True)
    >>> torch.allclose(torch.matmul(v, torch.matmul(e.diag_embed(), v.mT)), a_big)
    True
""",
)

add_docstr(
    torch.t,
    r"""
t(input) -> Tensor

Expects :attr:`input` to be <= 2-D tensor and transposes dimensions 0
and 1.

0-D and 1-D tensors are returned as is. When input is a 2-D tensor this
is equivalent to ``transpose(input, 0, 1)``.

Args:
    {input}

Example::

    >>> x = torch.randn(())
    >>> x
    tensor(0.1995)
    >>> torch.t(x)
    tensor(0.1995)
    >>> x = torch.randn(3)
    >>> x
    tensor([ 2.4320, -0.4608,  0.7702])
    >>> torch.t(x)
    tensor([ 2.4320, -0.4608,  0.7702])
    >>> x = torch.randn(2, 3)
    >>> x
    tensor([[ 0.4875,  0.9158, -0.5872],
            [ 0.3938, -0.6929,  0.6932]])
    >>> torch.t(x)
    tensor([[ 0.4875,  0.3938],
            [ 0.9158, -0.6929],
            [-0.5872,  0.6932]])

See also :func:`torch.transpose`.
""".format(
        **common_args
    ),
)

add_docstr(
    torch.flip,
    r"""
flip(input, dims) -> Tensor

Reverse the order of a n-D tensor along given axis in dims.

.. note::
    `torch.flip` makes a copy of :attr:`input`'s data. This is different from NumPy's `np.flip`,
    which returns a view in constant time. Since copying a tensor's data is more work than viewing that data,
    `torch.flip` is expected to be slower than `np.flip`.

Args:
    {input}
    dims (a list or tuple): axis to flip on

Example::

    >>> x = torch.arange(8).view(2, 2, 2)
    >>> x
    tensor([[[ 0,  1],
             [ 2,  3]],

            [[ 4,  5],
             [ 6,  7]]])
    >>> torch.flip(x, [0, 1])
    tensor([[[ 6,  7],
             [ 4,  5]],

            [[ 2,  3],
             [ 0,  1]]])
""".format(
        **common_args
    ),
)

add_docstr(
    torch.fliplr,
    r"""
fliplr(input) -> Tensor

Flip tensor in the left/right direction, returning a new tensor.

Flip the entries in each row in the left/right direction.
Columns are preserved, but appear in a different order than before.

Note:
    Requires the tensor to be at least 2-D.

.. note::
    `torch.fliplr` makes a copy of :attr:`input`'s data. This is different from NumPy's `np.fliplr`,
    which returns a view in constant time. Since copying a tensor's data is more work than viewing that data,
    `torch.fliplr` is expected to be slower than `np.fliplr`.

Args:
    input (Tensor): Must be at least 2-dimensional.

Example::

    >>> x = torch.arange(4).view(2, 2)
    >>> x
    tensor([[0, 1],
            [2, 3]])
    >>> torch.fliplr(x)
    tensor([[1, 0],
            [3, 2]])
""".format(
        **common_args
    ),
)

add_docstr(
    torch.flipud,
    r"""
flipud(input) -> Tensor

Flip tensor in the up/down direction, returning a new tensor.

Flip the entries in each column in the up/down direction.
Rows are preserved, but appear in a different order than before.

Note:
    Requires the tensor to be at least 1-D.

.. note::
    `torch.flipud` makes a copy of :attr:`input`'s data. This is different from NumPy's `np.flipud`,
    which returns a view in constant time. Since copying a tensor's data is more work than viewing that data,
    `torch.flipud` is expected to be slower than `np.flipud`.

Args:
    input (Tensor): Must be at least 1-dimensional.

Example::

    >>> x = torch.arange(4).view(2, 2)
    >>> x
    tensor([[0, 1],
            [2, 3]])
    >>> torch.flipud(x)
    tensor([[2, 3],
            [0, 1]])
""".format(
        **common_args
    ),
)

add_docstr(
    torch.roll,
    r"""
roll(input, shifts, dims=None) -> Tensor

Roll the tensor :attr:`input` along the given dimension(s). Elements that are
shifted beyond the last position are re-introduced at the first position. If
:attr:`dims` is `None`, the tensor will be flattened before rolling and then
restored to the original shape.

Args:
    {input}
    shifts (int or tuple of ints): The number of places by which the elements
        of the tensor are shifted. If shifts is a tuple, dims must be a tuple of
        the same size, and each dimension will be rolled by the corresponding
        value
    dims (int or tuple of ints): Axis along which to roll

Example::

    >>> x = torch.tensor([1, 2, 3, 4, 5, 6, 7, 8]).view(4, 2)
    >>> x
    tensor([[1, 2],
            [3, 4],
            [5, 6],
            [7, 8]])
    >>> torch.roll(x, 1)
    tensor([[8, 1],
            [2, 3],
            [4, 5],
            [6, 7]])
    >>> torch.roll(x, 1, 0)
    tensor([[7, 8],
            [1, 2],
            [3, 4],
            [5, 6]])
    >>> torch.roll(x, -1, 0)
    tensor([[3, 4],
            [5, 6],
            [7, 8],
            [1, 2]])
    >>> torch.roll(x, shifts=(2, 1), dims=(0, 1))
    tensor([[6, 5],
            [8, 7],
            [2, 1],
            [4, 3]])
""".format(
        **common_args
    ),
)

add_docstr(
    torch.rot90,
    r"""
rot90(input, k, dims) -> Tensor

Rotate a n-D tensor by 90 degrees in the plane specified by dims axis.
Rotation direction is from the first towards the second axis if k > 0, and from the second towards the first for k < 0.

Args:
    {input}
    k (int): number of times to rotate
    dims (a list or tuple): axis to rotate

Example::

    >>> x = torch.arange(4).view(2, 2)
    >>> x
    tensor([[0, 1],
            [2, 3]])
    >>> torch.rot90(x, 1, [0, 1])
    tensor([[1, 3],
            [0, 2]])

    >>> x = torch.arange(8).view(2, 2, 2)
    >>> x
    tensor([[[0, 1],
             [2, 3]],

            [[4, 5],
             [6, 7]]])
    >>> torch.rot90(x, 1, [1, 2])
    tensor([[[1, 3],
             [0, 2]],

            [[5, 7],
             [4, 6]]])
""".format(
        **common_args
    ),
)

add_docstr(
    torch.take,
    r"""
take(input, index) -> Tensor

Returns a new tensor with the elements of :attr:`input` at the given indices.
The input tensor is treated as if it were viewed as a 1-D tensor. The result
takes the same shape as the indices.

Args:
    {input}
    index (LongTensor): the indices into tensor

Example::

    >>> src = torch.tensor([[4, 3, 5],
    ...                     [6, 7, 8]])
    >>> torch.take(src, torch.tensor([0, 2, 5]))
    tensor([ 4,  5,  8])
""".format(
        **common_args
    ),
)

add_docstr(
    torch.take_along_dim,
    r"""
take_along_dim(input, indices, dim, *, out=None) -> Tensor

Selects values from :attr:`input` at the 1-dimensional indices from :attr:`indices` along the given :attr:`dim`.

Functions that return indices along a dimension, like :func:`torch.argmax` and :func:`torch.argsort`,
are designed to work with this function. See the examples below.

.. note::
    This function is similar to NumPy's `take_along_axis`.
    See also :func:`torch.gather`.

Args:
    {input}
    indices (tensor): the indices into :attr:`input`. Must have long dtype.
    dim (int): dimension to select along.

Keyword args:
    {out}

Example::

    >>> t = torch.tensor([[10, 30, 20], [60, 40, 50]])
    >>> max_idx = torch.argmax(t)
    >>> torch.take_along_dim(t, max_idx)
    tensor([60])
    >>> sorted_idx = torch.argsort(t, dim=1)
    >>> torch.take_along_dim(t, sorted_idx, dim=1)
    tensor([[10, 20, 30],
            [40, 50, 60]])
""".format(
        **common_args
    ),
)

add_docstr(
    torch.tan,
    r"""
tan(input, *, out=None) -> Tensor

Returns a new tensor with the tangent of the elements of :attr:`input`.

.. math::
    \text{out}_{i} = \tan(\text{input}_{i})
"""
    + r"""
Args:
    {input}

Keyword args:
    {out}

Example::

    >>> a = torch.randn(4)
    >>> a
    tensor([-1.2027, -1.7687,  0.4412, -1.3856])
    >>> torch.tan(a)
    tensor([-2.5930,  4.9859,  0.4722, -5.3366])
""".format(
        **common_args
    ),
)

add_docstr(
    torch.tanh,
    r"""
tanh(input, *, out=None) -> Tensor

Returns a new tensor with the hyperbolic tangent of the elements
of :attr:`input`.

.. math::
    \text{out}_{i} = \tanh(\text{input}_{i})
"""
    + r"""
Args:
    {input}

Keyword args:
    {out}

Example::

    >>> a = torch.randn(4)
    >>> a
    tensor([ 0.8986, -0.7279,  1.1745,  0.2611])
    >>> torch.tanh(a)
    tensor([ 0.7156, -0.6218,  0.8257,  0.2553])
""".format(
        **common_args
    ),
)

add_docstr(
    torch.topk,
    r"""
topk(input, k, dim=None, largest=True, sorted=True, *, out=None) -> (Tensor, LongTensor)

Returns the :attr:`k` largest elements of the given :attr:`input` tensor along
a given dimension.

If :attr:`dim` is not given, the last dimension of the `input` is chosen.

If :attr:`largest` is ``False`` then the `k` smallest elements are returned.

A namedtuple of `(values, indices)` is returned with the `values` and
`indices` of the largest `k` elements of each row of the `input` tensor in the
given dimension `dim`.

The boolean option :attr:`sorted` if ``True``, will make sure that the returned
`k` elements are themselves sorted

Args:
    {input}
    k (int): the k in "top-k"
    dim (int, optional): the dimension to sort along
    largest (bool, optional): controls whether to return largest or
           smallest elements
    sorted (bool, optional): controls whether to return the elements
           in sorted order

Keyword args:
    out (tuple, optional): the output tuple of (Tensor, LongTensor) that can be
        optionally given to be used as output buffers

Example::

    >>> x = torch.arange(1., 6.)
    >>> x
    tensor([ 1.,  2.,  3.,  4.,  5.])
    >>> torch.topk(x, 3)
    torch.return_types.topk(values=tensor([5., 4., 3.]), indices=tensor([4, 3, 2]))
""".format(
        **common_args
    ),
)

add_docstr(
    torch.trace,
    r"""
trace(input) -> Tensor

Returns the sum of the elements of the diagonal of the input 2-D matrix.

Example::

    >>> x = torch.arange(1., 10.).view(3, 3)
    >>> x
    tensor([[ 1.,  2.,  3.],
            [ 4.,  5.,  6.],
            [ 7.,  8.,  9.]])
    >>> torch.trace(x)
    tensor(15.)
""",
)

add_docstr(
    torch.transpose,
    r"""
transpose(input, dim0, dim1) -> Tensor

Returns a tensor that is a transposed version of :attr:`input`.
The given dimensions :attr:`dim0` and :attr:`dim1` are swapped.

If :attr:`input` is a strided tensor then the resulting :attr:`out`
tensor shares its underlying storage with the :attr:`input` tensor, so
changing the content of one would change the content of the other.

If :attr:`input` is a :ref:`sparse tensor <sparse-docs>` then the
resulting :attr:`out` tensor *does not* share the underlying storage
with the :attr:`input` tensor.

If :attr:`input` is a :ref:`sparse tensor <sparse-docs>` with compressed
layout (SparseCSR, SparseBSR, SparseCSC or SparseBSC) the arguments
:attr:`dim0` and :attr:`dim1` must be both batch dimensions, or must
both be sparse dimensions. The batch dimensions of a sparse tensor are the
dimensions preceding the sparse dimensions.

.. note::
    Transpositions which interchange the sparse dimensions of a `SparseCSR`
    or `SparseCSC` layout tensor will result in the layout changing between
    the two options. Transposition of the sparse dimensions of a ` SparseBSR`
    or `SparseBSC` layout tensor will likewise generate a result with the
    opposite layout.


Args:
    {input}
    dim0 (int): the first dimension to be transposed
    dim1 (int): the second dimension to be transposed

Example::

    >>> x = torch.randn(2, 3)
    >>> x
    tensor([[ 1.0028, -0.9893,  0.5809],
            [-0.1669,  0.7299,  0.4942]])
    >>> torch.transpose(x, 0, 1)
    tensor([[ 1.0028, -0.1669],
            [-0.9893,  0.7299],
            [ 0.5809,  0.4942]])

See also :func:`torch.t`.
""".format(
        **common_args
    ),
)

add_docstr(
    torch.triangular_solve,
    r"""
triangular_solve(b, A, upper=True, transpose=False, unitriangular=False, *, out=None) -> (Tensor, Tensor)

Solves a system of equations with a square upper or lower triangular invertible matrix :math:`A`
and multiple right-hand sides :math:`b`.

In symbols, it solves :math:`AX = b` and assumes :math:`A` is square upper-triangular
(or lower-triangular if :attr:`upper`\ `= False`) and does not have zeros on the diagonal.

`torch.triangular_solve(b, A)` can take in 2D inputs `b, A` or inputs that are
batches of 2D matrices. If the inputs are batches, then returns
batched outputs `X`

If the diagonal of :attr:`A` contains zeros or elements that are very close to zero and
:attr:`unitriangular`\ `= False` (default) or if the input matrix is badly conditioned,
the result may contain `NaN` s.

Supports input of float, double, cfloat and cdouble data types.

.. warning::

    :func:`torch.triangular_solve` is deprecated in favor of :func:`torch.linalg.solve_triangular`
    and will be removed in a future PyTorch release.
    :func:`torch.linalg.solve_triangular` has its arguments reversed and does not return a
    copy of one of the inputs.

    ``X = torch.triangular_solve(B, A).solution`` should be replaced with

    .. code:: python

        X = torch.linalg.solve_triangular(A, B)

Args:
    b (Tensor): multiple right-hand sides of size :math:`(*, m, k)` where
                :math:`*` is zero of more batch dimensions
    A (Tensor): the input triangular coefficient matrix of size :math:`(*, m, m)`
                where :math:`*` is zero or more batch dimensions
    upper (bool, optional): whether :math:`A` is upper or lower triangular. Default: ``True``.
    transpose (bool, optional): solves `op(A)X = b` where `op(A) = A^T` if this flag is ``True``,
                                and `op(A) = A` if it is ``False``. Default: ``False``.
    unitriangular (bool, optional): whether :math:`A` is unit triangular.
        If True, the diagonal elements of :math:`A` are assumed to be
        1 and not referenced from :math:`A`. Default: ``False``.

Keyword args:
    out ((Tensor, Tensor), optional): tuple of two tensors to write
        the output to. Ignored if `None`. Default: `None`.

Returns:
    A namedtuple `(solution, cloned_coefficient)` where `cloned_coefficient`
    is a clone of :math:`A` and `solution` is the solution :math:`X` to :math:`AX = b`
    (or whatever variant of the system of equations, depending on the keyword arguments.)

Examples::

    >>> A = torch.randn(2, 2).triu()
    >>> A
    tensor([[ 1.1527, -1.0753],
            [ 0.0000,  0.7986]])
    >>> b = torch.randn(2, 3)
    >>> b
    tensor([[-0.0210,  2.3513, -1.5492],
            [ 1.5429,  0.7403, -1.0243]])
    >>> torch.triangular_solve(b, A)
    torch.return_types.triangular_solve(
    solution=tensor([[ 1.7841,  2.9046, -2.5405],
            [ 1.9320,  0.9270, -1.2826]]),
    cloned_coefficient=tensor([[ 1.1527, -1.0753],
            [ 0.0000,  0.7986]]))
""",
)

add_docstr(
    torch.tril,
    r"""
tril(input, diagonal=0, *, out=None) -> Tensor

Returns the lower triangular part of the matrix (2-D tensor) or batch of matrices
:attr:`input`, the other elements of the result tensor :attr:`out` are set to 0.

The lower triangular part of the matrix is defined as the elements on and
below the diagonal.

The argument :attr:`diagonal` controls which diagonal to consider. If
:attr:`diagonal` = 0, all elements on and below the main diagonal are
retained. A positive value includes just as many diagonals above the main
diagonal, and similarly a negative value excludes just as many diagonals below
the main diagonal. The main diagonal are the set of indices
:math:`\lbrace (i, i) \rbrace` for :math:`i \in [0, \min\{d_{1}, d_{2}\} - 1]` where
:math:`d_{1}, d_{2}` are the dimensions of the matrix.
"""
    + r"""
Args:
    {input}
    diagonal (int, optional): the diagonal to consider

Keyword args:
    {out}

Example::

    >>> a = torch.randn(3, 3)
    >>> a
    tensor([[-1.0813, -0.8619,  0.7105],
            [ 0.0935,  0.1380,  2.2112],
            [-0.3409, -0.9828,  0.0289]])
    >>> torch.tril(a)
    tensor([[-1.0813,  0.0000,  0.0000],
            [ 0.0935,  0.1380,  0.0000],
            [-0.3409, -0.9828,  0.0289]])

    >>> b = torch.randn(4, 6)
    >>> b
    tensor([[ 1.2219,  0.5653, -0.2521, -0.2345,  1.2544,  0.3461],
            [ 0.4785, -0.4477,  0.6049,  0.6368,  0.8775,  0.7145],
            [ 1.1502,  3.2716, -1.1243, -0.5413,  0.3615,  0.6864],
            [-0.0614, -0.7344, -1.3164, -0.7648, -1.4024,  0.0978]])
    >>> torch.tril(b, diagonal=1)
    tensor([[ 1.2219,  0.5653,  0.0000,  0.0000,  0.0000,  0.0000],
            [ 0.4785, -0.4477,  0.6049,  0.0000,  0.0000,  0.0000],
            [ 1.1502,  3.2716, -1.1243, -0.5413,  0.0000,  0.0000],
            [-0.0614, -0.7344, -1.3164, -0.7648, -1.4024,  0.0000]])
    >>> torch.tril(b, diagonal=-1)
    tensor([[ 0.0000,  0.0000,  0.0000,  0.0000,  0.0000,  0.0000],
            [ 0.4785,  0.0000,  0.0000,  0.0000,  0.0000,  0.0000],
            [ 1.1502,  3.2716,  0.0000,  0.0000,  0.0000,  0.0000],
            [-0.0614, -0.7344, -1.3164,  0.0000,  0.0000,  0.0000]])
""".format(
        **common_args
    ),
)

# docstr is split in two parts to avoid format mis-captureing :math: braces '{}'
# as common args.
add_docstr(
    torch.tril_indices,
    r"""
tril_indices(row, col, offset=0, *, dtype=torch.long, device='cpu', layout=torch.strided) -> Tensor

Returns the indices of the lower triangular part of a :attr:`row`-by-
:attr:`col` matrix in a 2-by-N Tensor, where the first row contains row
coordinates of all indices and the second row contains column coordinates.
Indices are ordered based on rows and then columns.

The lower triangular part of the matrix is defined as the elements on and
below the diagonal.

The argument :attr:`offset` controls which diagonal to consider. If
:attr:`offset` = 0, all elements on and below the main diagonal are
retained. A positive value includes just as many diagonals above the main
diagonal, and similarly a negative value excludes just as many diagonals below
the main diagonal. The main diagonal are the set of indices
:math:`\lbrace (i, i) \rbrace` for :math:`i \in [0, \min\{d_{1}, d_{2}\} - 1]`
where :math:`d_{1}, d_{2}` are the dimensions of the matrix.

.. note::
    When running on CUDA, ``row * col`` must be less than :math:`2^{59}` to
    prevent overflow during calculation.
"""
    + r"""
Args:
    row (``int``): number of rows in the 2-D matrix.
    col (``int``): number of columns in the 2-D matrix.
    offset (``int``): diagonal offset from the main diagonal.
        Default: if not provided, 0.

Keyword args:
    dtype (:class:`torch.dtype`, optional): the desired data type of returned tensor.
        Default: if ``None``, ``torch.long``.
    {device}
    layout (:class:`torch.layout`, optional): currently only support ``torch.strided``.

Example::

    >>> a = torch.tril_indices(3, 3)
    >>> a
    tensor([[0, 1, 1, 2, 2, 2],
            [0, 0, 1, 0, 1, 2]])

    >>> a = torch.tril_indices(4, 3, -1)
    >>> a
    tensor([[1, 2, 2, 3, 3, 3],
            [0, 0, 1, 0, 1, 2]])

    >>> a = torch.tril_indices(4, 3, 1)
    >>> a
    tensor([[0, 0, 1, 1, 1, 2, 2, 2, 3, 3, 3],
            [0, 1, 0, 1, 2, 0, 1, 2, 0, 1, 2]])
""".format(
        **factory_common_args
    ),
)

add_docstr(
    torch.triu,
    r"""
triu(input, diagonal=0, *, out=None) -> Tensor

Returns the upper triangular part of a matrix (2-D tensor) or batch of matrices
:attr:`input`, the other elements of the result tensor :attr:`out` are set to 0.

The upper triangular part of the matrix is defined as the elements on and
above the diagonal.

The argument :attr:`diagonal` controls which diagonal to consider. If
:attr:`diagonal` = 0, all elements on and above the main diagonal are
retained. A positive value excludes just as many diagonals above the main
diagonal, and similarly a negative value includes just as many diagonals below
the main diagonal. The main diagonal are the set of indices
:math:`\lbrace (i, i) \rbrace` for :math:`i \in [0, \min\{d_{1}, d_{2}\} - 1]` where
:math:`d_{1}, d_{2}` are the dimensions of the matrix.
"""
    + r"""
Args:
    {input}
    diagonal (int, optional): the diagonal to consider

Keyword args:
    {out}

Example::

    >>> a = torch.randn(3, 3)
    >>> a
    tensor([[ 0.2309,  0.5207,  2.0049],
            [ 0.2072, -1.0680,  0.6602],
            [ 0.3480, -0.5211, -0.4573]])
    >>> torch.triu(a)
    tensor([[ 0.2309,  0.5207,  2.0049],
            [ 0.0000, -1.0680,  0.6602],
            [ 0.0000,  0.0000, -0.4573]])
    >>> torch.triu(a, diagonal=1)
    tensor([[ 0.0000,  0.5207,  2.0049],
            [ 0.0000,  0.0000,  0.6602],
            [ 0.0000,  0.0000,  0.0000]])
    >>> torch.triu(a, diagonal=-1)
    tensor([[ 0.2309,  0.5207,  2.0049],
            [ 0.2072, -1.0680,  0.6602],
            [ 0.0000, -0.5211, -0.4573]])

    >>> b = torch.randn(4, 6)
    >>> b
    tensor([[ 0.5876, -0.0794, -1.8373,  0.6654,  0.2604,  1.5235],
            [-0.2447,  0.9556, -1.2919,  1.3378, -0.1768, -1.0857],
            [ 0.4333,  0.3146,  0.6576, -1.0432,  0.9348, -0.4410],
            [-0.9888,  1.0679, -1.3337, -1.6556,  0.4798,  0.2830]])
    >>> torch.triu(b, diagonal=1)
    tensor([[ 0.0000, -0.0794, -1.8373,  0.6654,  0.2604,  1.5235],
            [ 0.0000,  0.0000, -1.2919,  1.3378, -0.1768, -1.0857],
            [ 0.0000,  0.0000,  0.0000, -1.0432,  0.9348, -0.4410],
            [ 0.0000,  0.0000,  0.0000,  0.0000,  0.4798,  0.2830]])
    >>> torch.triu(b, diagonal=-1)
    tensor([[ 0.5876, -0.0794, -1.8373,  0.6654,  0.2604,  1.5235],
            [-0.2447,  0.9556, -1.2919,  1.3378, -0.1768, -1.0857],
            [ 0.0000,  0.3146,  0.6576, -1.0432,  0.9348, -0.4410],
            [ 0.0000,  0.0000, -1.3337, -1.6556,  0.4798,  0.2830]])
""".format(
        **common_args
    ),
)

# docstr is split in two parts to avoid format mis-capturing :math: braces '{}'
# as common args.
add_docstr(
    torch.triu_indices,
    r"""
triu_indices(row, col, offset=0, *, dtype=torch.long, device='cpu', layout=torch.strided) -> Tensor

Returns the indices of the upper triangular part of a :attr:`row` by
:attr:`col` matrix in a 2-by-N Tensor, where the first row contains row
coordinates of all indices and the second row contains column coordinates.
Indices are ordered based on rows and then columns.

The upper triangular part of the matrix is defined as the elements on and
above the diagonal.

The argument :attr:`offset` controls which diagonal to consider. If
:attr:`offset` = 0, all elements on and above the main diagonal are
retained. A positive value excludes just as many diagonals above the main
diagonal, and similarly a negative value includes just as many diagonals below
the main diagonal. The main diagonal are the set of indices
:math:`\lbrace (i, i) \rbrace` for :math:`i \in [0, \min\{d_{1}, d_{2}\} - 1]`
where :math:`d_{1}, d_{2}` are the dimensions of the matrix.

.. note::
    When running on CUDA, ``row * col`` must be less than :math:`2^{59}` to
    prevent overflow during calculation.
"""
    + r"""
Args:
    row (``int``): number of rows in the 2-D matrix.
    col (``int``): number of columns in the 2-D matrix.
    offset (``int``): diagonal offset from the main diagonal.
        Default: if not provided, 0.

Keyword args:
    dtype (:class:`torch.dtype`, optional): the desired data type of returned tensor.
        Default: if ``None``, ``torch.long``.
    {device}
    layout (:class:`torch.layout`, optional): currently only support ``torch.strided``.

Example::

    >>> a = torch.triu_indices(3, 3)
    >>> a
    tensor([[0, 0, 0, 1, 1, 2],
            [0, 1, 2, 1, 2, 2]])

    >>> a = torch.triu_indices(4, 3, -1)
    >>> a
    tensor([[0, 0, 0, 1, 1, 1, 2, 2, 3],
            [0, 1, 2, 0, 1, 2, 1, 2, 2]])

    >>> a = torch.triu_indices(4, 3, 1)
    >>> a
    tensor([[0, 0, 1],
            [1, 2, 2]])
""".format(
        **factory_common_args
    ),
)

add_docstr(
    torch.true_divide,
    r"""
true_divide(dividend, divisor, *, out) -> Tensor

Alias for :func:`torch.div` with ``rounding_mode=None``.
""",
)

add_docstr(
    torch.trunc,
    r"""
trunc(input, *, out=None) -> Tensor

Returns a new tensor with the truncated integer values of
the elements of :attr:`input`.

Args:
    {input}

Keyword args:
    {out}

Example::

    >>> a = torch.randn(4)
    >>> a
    tensor([ 3.4742,  0.5466, -0.8008, -0.9079])
    >>> torch.trunc(a)
    tensor([ 3.,  0., -0., -0.])
""".format(
        **common_args
    ),
)

add_docstr(
    torch.fake_quantize_per_tensor_affine,
    r"""
fake_quantize_per_tensor_affine(input, scale, zero_point, quant_min, quant_max) -> Tensor

Returns a new tensor with the data in :attr:`input` fake quantized using :attr:`scale`,
:attr:`zero_point`, :attr:`quant_min` and :attr:`quant_max`.

.. math::
    \text{output} = min(
        \text{quant\_max},
        max(
            \text{quant\_min},
            \text{std::nearby\_int}(\text{input} / \text{scale}) + \text{zero\_point}
        )
    )

Args:
    input (Tensor): the input value(s), in ``torch.float32``.
    scale (double or Tensor): quantization scale
    zero_point (int64 or Tensor): quantization zero_point
    quant_min (int64): lower bound of the quantized domain
    quant_max (int64): upper bound of the quantized domain

Returns:
    Tensor: A newly fake_quantized tensor

Example::

    >>> x = torch.randn(4)
    >>> x
    tensor([ 0.0552,  0.9730,  0.3973, -1.0780])
    >>> torch.fake_quantize_per_tensor_affine(x, 0.1, 0, 0, 255)
    tensor([0.1000, 1.0000, 0.4000, 0.0000])
    >>> torch.fake_quantize_per_tensor_affine(x, torch.tensor(0.1), torch.tensor(0), 0, 255)
    tensor([0.6000, 0.4000, 0.0000, 0.0000])
""",
)

add_docstr(
    torch.fake_quantize_per_channel_affine,
    r"""
fake_quantize_per_channel_affine(input, scale, zero_point, quant_min, quant_max) -> Tensor

Returns a new tensor with the data in :attr:`input` fake quantized per channel using :attr:`scale`,
:attr:`zero_point`, :attr:`quant_min` and :attr:`quant_max`, across the channel specified by :attr:`axis`.

.. math::
    \text{output} = min(
        \text{quant\_max},
        max(
            \text{quant\_min},
            \text{std::nearby\_int}(\text{input} / \text{scale}) + \text{zero\_point}
        )
    )

Args:
    input (Tensor): the input value(s), in ``torch.float32``.
    scale (Tensor): quantization scale, per channel
    zero_point (Tensor): quantization zero_point, per channel
    axis (int32): channel axis
    quant_min (int64): lower bound of the quantized domain
    quant_max (int64): upper bound of the quantized domain

Returns:
    Tensor: A newly fake_quantized per channel tensor

Example::

    >>> x = torch.randn(2, 2, 2)
    >>> x
    tensor([[[-0.2525, -0.0466],
             [ 0.3491, -0.2168]],

            [[-0.5906,  1.6258],
             [ 0.6444, -0.0542]]])
    >>> scales = (torch.randn(2) + 1) * 0.05
    >>> scales
    tensor([0.0475, 0.0486])
    >>> zero_points = torch.zeros(2).to(torch.long)
    >>> zero_points
    tensor([0, 0])
    >>> torch.fake_quantize_per_channel_affine(x, scales, zero_points, 1, 0, 255)
    tensor([[[0.0000, 0.0000],
             [0.3405, 0.0000]],

            [[0.0000, 1.6134],
            [0.6323, 0.0000]]])
""",
)

add_docstr(
    torch.fix,
    r"""
fix(input, *, out=None) -> Tensor

Alias for :func:`torch.trunc`
""",
)

add_docstr(
    torch.unsqueeze,
    r"""
unsqueeze(input, dim) -> Tensor

Returns a new tensor with a dimension of size one inserted at the
specified position.

The returned tensor shares the same underlying data with this tensor.

A :attr:`dim` value within the range ``[-input.dim() - 1, input.dim() + 1)``
can be used. Negative :attr:`dim` will correspond to :meth:`unsqueeze`
applied at :attr:`dim` = ``dim + input.dim() + 1``.

Args:
    {input}
    dim (int): the index at which to insert the singleton dimension

Example::

    >>> x = torch.tensor([1, 2, 3, 4])
    >>> torch.unsqueeze(x, 0)
    tensor([[ 1,  2,  3,  4]])
    >>> torch.unsqueeze(x, 1)
    tensor([[ 1],
            [ 2],
            [ 3],
            [ 4]])
""".format(
        **common_args
    ),
)

add_docstr(
    torch.var,
    r"""
var(input, dim, unbiased, keepdim=False, *, out=None) -> Tensor

If :attr:`unbiased` is ``True``, Bessel's correction will be used.
Otherwise, the sample variance is calculated, without any correction.

Args:
    {input}
    {opt_dim}

Keyword args:
    unbiased (bool): whether to use Bessel's correction (:math:`\delta N = 1`).
    {keepdim}
    {out}

.. function:: var(input, unbiased) -> Tensor
   :noindex:

Calculates the variance of all elements in the :attr:`input` tensor.

If :attr:`unbiased` is ``True``, Bessel's correction will be used.
Otherwise, the sample deviation is calculated, without any correction.

Args:
    {input}
    unbiased (bool): whether to use Bessel's correction (:math:`\delta N = 1`).

Example::

    >>> a = torch.tensor([[-0.8166, -1.3802, -0.3560]])
    >>> torch.var(a, unbiased=False)
    tensor(0.1754)
""".format(
        **multi_dim_common
    ),
)

add_docstr(
    torch.var_mean,
    r"""
var_mean(input, dim, unbiased, keepdim=False, *, out=None) -> (Tensor, Tensor)

If :attr:`unbiased` is ``True``, Bessel's correction will be used to calculate
the variance. Otherwise, the sample variance is calculated, without any
correction.

Args:
    {input}
    {opt_dim}

Keyword args:
    unbiased (bool): whether to use Bessel's correction (:math:`\delta N = 1`).
    {keepdim}
    {out}

Returns:
    A tuple (var, mean) containing the variance and mean.

.. function:: var_mean(input, unbiased) -> (Tensor, Tensor)
   :noindex:

Calculates the variance and mean of all elements in the :attr:`input`
tensor.

If :attr:`unbiased` is ``True``, Bessel's correction will be used.
Otherwise, the sample deviation is calculated, without any correction.

Args:
    {input}
    unbiased (bool): whether to use Bessel's correction (:math:`\delta N = 1`).

Returns:
    A tuple (var, mean) containing the variance and mean.

Example::

    >>> a = torch.tensor([[-0.8166, -1.3802, -0.3560]])
    >>> torch.var_mean(a, unbiased=False)
    (tensor(0.1754), tensor(-0.8509))
""".format(
        **multi_dim_common
    ),
)

add_docstr(
    torch.zeros,
    r"""
zeros(*size, *, out=None, dtype=None, layout=torch.strided, device=None, requires_grad=False) -> Tensor

Returns a tensor filled with the scalar value `0`, with the shape defined
by the variable argument :attr:`size`.

Args:
    size (int...): a sequence of integers defining the shape of the output tensor.
        Can be a variable number of arguments or a collection like a list or tuple.

Keyword args:
    {out}
    {dtype}
    {layout}
    {device}
    {requires_grad}

Example::

    >>> torch.zeros(2, 3)
    tensor([[ 0.,  0.,  0.],
            [ 0.,  0.,  0.]])

    >>> torch.zeros(5)
    tensor([ 0.,  0.,  0.,  0.,  0.])
""".format(
        **factory_common_args
    ),
)

add_docstr(
    torch.zeros_like,
    r"""
zeros_like(input, *, dtype=None, layout=None, device=None, requires_grad=False, memory_format=torch.preserve_format) -> Tensor

Returns a tensor filled with the scalar value `0`, with the same size as
:attr:`input`. ``torch.zeros_like(input)`` is equivalent to
``torch.zeros(input.size(), dtype=input.dtype, layout=input.layout, device=input.device)``.

.. warning::
    As of 0.4, this function does not support an :attr:`out` keyword. As an alternative,
    the old ``torch.zeros_like(input, out=output)`` is equivalent to
    ``torch.zeros(input.size(), out=output)``.

Args:
    {input}

Keyword args:
    {dtype}
    {layout}
    {device}
    {requires_grad}
    {memory_format}

Example::

    >>> input = torch.empty(2, 3)
    >>> torch.zeros_like(input)
    tensor([[ 0.,  0.,  0.],
            [ 0.,  0.,  0.]])
""".format(
        **factory_like_common_args
    ),
)

add_docstr(
    torch.empty,
    """
empty(*size, *, out=None, dtype=None, layout=torch.strided, device=None, requires_grad=False, pin_memory=False, \
memory_format=torch.contiguous_format) -> Tensor

Returns a tensor filled with uninitialized data. The shape of the tensor is
defined by the variable argument :attr:`size`.

Args:
    size (int...): a sequence of integers defining the shape of the output tensor.
        Can be a variable number of arguments or a collection like a list or tuple.

Keyword args:
    {out}
    {dtype}
    {layout}
    {device}
    {requires_grad}
    {pin_memory}
    {memory_format}

Example::

    >>> torch.empty((2,3), dtype=torch.int64)
    tensor([[ 9.4064e+13,  2.8000e+01,  9.3493e+13],
            [ 7.5751e+18,  7.1428e+18,  7.5955e+18]])
""".format(
        **factory_common_args
    ),
)

add_docstr(
    torch.empty_like,
    r"""
empty_like(input, *, dtype=None, layout=None, device=None, requires_grad=False, memory_format=torch.preserve_format) -> Tensor

Returns an uninitialized tensor with the same size as :attr:`input`.
``torch.empty_like(input)`` is equivalent to
``torch.empty(input.size(), dtype=input.dtype, layout=input.layout, device=input.device)``.

Args:
    {input}

Keyword args:
    {dtype}
    {layout}
    {device}
    {requires_grad}
    {memory_format}

Example::

    >>> a=torch.empty((2,3), dtype=torch.int32, device = 'cuda')
    >>> torch.empty_like(a)
    tensor([[0, 0, 0],
            [0, 0, 0]], device='cuda:0', dtype=torch.int32)
""".format(
        **factory_like_common_args
    ),
)

add_docstr(
    torch.empty_strided,
    r"""
empty_strided(size, stride, *, dtype=None, layout=None, device=None, requires_grad=False, pin_memory=False) -> Tensor

Creates a tensor with the specified :attr:`size` and :attr:`stride` and filled with undefined data.

.. warning::
    If the constructed tensor is "overlapped" (with multiple indices referring to the same element
    in memory) its behavior is undefined.

Args:
    size (tuple of int): the shape of the output tensor
    stride (tuple of int): the strides of the output tensor

Keyword args:
    {dtype}
    {layout}
    {device}
    {requires_grad}
    {pin_memory}

Example::

    >>> a = torch.empty_strided((2, 3), (1, 2))
    >>> a
    tensor([[8.9683e-44, 4.4842e-44, 5.1239e+07],
            [0.0000e+00, 0.0000e+00, 3.0705e-41]])
    >>> a.stride()
    (1, 2)
    >>> a.size()
    torch.Size([2, 3])
""".format(
        **factory_common_args
    ),
)

add_docstr(
    torch.full,
    r"""
full(size, fill_value, *, out=None, dtype=None, layout=torch.strided, device=None, requires_grad=False) -> Tensor

Creates a tensor of size :attr:`size` filled with :attr:`fill_value`. The
tensor's dtype is inferred from :attr:`fill_value`.

Args:
    size (int...): a list, tuple, or :class:`torch.Size` of integers defining the
        shape of the output tensor.
    fill_value (Scalar): the value to fill the output tensor with.

Keyword args:
    {out}
    {dtype}
    {layout}
    {device}
    {requires_grad}

Example::

    >>> torch.full((2, 3), 3.141592)
    tensor([[ 3.1416,  3.1416,  3.1416],
            [ 3.1416,  3.1416,  3.1416]])
""".format(
        **factory_common_args
    ),
)

add_docstr(
    torch.full_like,
    """
full_like(input, fill_value, \\*, dtype=None, layout=torch.strided, device=None, requires_grad=False, \
memory_format=torch.preserve_format) -> Tensor

Returns a tensor with the same size as :attr:`input` filled with :attr:`fill_value`.
``torch.full_like(input, fill_value)`` is equivalent to
``torch.full(input.size(), fill_value, dtype=input.dtype, layout=input.layout, device=input.device)``.

Args:
    {input}
    fill_value: the number to fill the output tensor with.

Keyword args:
    {dtype}
    {layout}
    {device}
    {requires_grad}
    {memory_format}
""".format(
        **factory_like_common_args
    ),
)

add_docstr(
    torch.det,
    r"""
det(input) -> Tensor

Alias for :func:`torch.linalg.det`
""",
)

add_docstr(
    torch.where,
    r"""
where(condition, x, y) -> Tensor

Return a tensor of elements selected from either :attr:`x` or :attr:`y`, depending on :attr:`condition`.

The operation is defined as:

.. math::
    \text{out}_i = \begin{cases}
        \text{x}_i & \text{if } \text{condition}_i \\
        \text{y}_i & \text{otherwise} \\
    \end{cases}

.. note::
    The tensors :attr:`condition`, :attr:`x`, :attr:`y` must be :ref:`broadcastable <broadcasting-semantics>`.

Arguments:
    condition (BoolTensor): When True (nonzero), yield x, otherwise yield y
    x (Tensor or Scalar): value (if :attr:`x` is a scalar) or values selected at indices
                          where :attr:`condition` is ``True``
    y (Tensor or Scalar): value (if :attr:`y` is a scalar) or values selected at indices
                          where :attr:`condition` is ``False``

Returns:
    Tensor: A tensor of shape equal to the broadcasted shape of :attr:`condition`, :attr:`x`, :attr:`y`

Example::

    >>> x = torch.randn(3, 2)
    >>> y = torch.ones(3, 2)
    >>> x
    tensor([[-0.4620,  0.3139],
            [ 0.3898, -0.7197],
            [ 0.0478, -0.1657]])
    >>> torch.where(x > 0, x, y)
    tensor([[ 1.0000,  0.3139],
            [ 0.3898,  1.0000],
            [ 0.0478,  1.0000]])
    >>> x = torch.randn(2, 2, dtype=torch.double)
    >>> x
    tensor([[ 1.0779,  0.0383],
            [-0.8785, -1.1089]], dtype=torch.float64)
    >>> torch.where(x > 0, x, 0.)
    tensor([[1.0779, 0.0383],
            [0.0000, 0.0000]], dtype=torch.float64)

.. function:: where(condition) -> tuple of LongTensor
   :noindex:

``torch.where(condition)`` is identical to
``torch.nonzero(condition, as_tuple=True)``.

.. note::
    See also :func:`torch.nonzero`.
""",
)

add_docstr(
    torch.logdet,
    r"""
logdet(input) -> Tensor

Calculates log determinant of a square matrix or batches of square matrices.

It returns ``-inf`` if the input has a determinant of zero, and ``NaN`` if it has
a negative determinant.

.. note::
    Backward through :meth:`logdet` internally uses SVD results when :attr:`input`
    is not invertible. In this case, double backward through :meth:`logdet` will
    be unstable in when :attr:`input` doesn't have distinct singular values. See
    :func:`torch.linalg.svd` for details.

.. seealso::

        :func:`torch.linalg.slogdet` computes the sign (resp. angle) and natural logarithm of the
        absolute value of the determinant of real-valued (resp. complex) square matrices.

Arguments:
    input (Tensor): the input tensor of size ``(*, n, n)`` where ``*`` is zero or more
                batch dimensions.

Example::

    >>> A = torch.randn(3, 3)
    >>> torch.det(A)
    tensor(0.2611)
    >>> torch.logdet(A)
    tensor(-1.3430)
    >>> A
    tensor([[[ 0.9254, -0.6213],
             [-0.5787,  1.6843]],

            [[ 0.3242, -0.9665],
             [ 0.4539, -0.0887]],

            [[ 1.1336, -0.4025],
             [-0.7089,  0.9032]]])
    >>> A.det()
    tensor([1.1990, 0.4099, 0.7386])
    >>> A.det().log()
    tensor([ 0.1815, -0.8917, -0.3031])
""",
)

add_docstr(
    torch.slogdet,
    r"""
slogdet(input) -> (Tensor, Tensor)

Alias for :func:`torch.linalg.slogdet`
""",
)

add_docstr(
    torch.pinverse,
    r"""
pinverse(input, rcond=1e-15) -> Tensor

Alias for :func:`torch.linalg.pinv`
""",
)

add_docstr(
    torch.hann_window,
    """
hann_window(window_length, periodic=True, *, dtype=None, \
layout=torch.strided, device=None, requires_grad=False) -> Tensor
"""
    + r"""
Hann window function.

.. math::
    w[n] = \frac{1}{2}\ \left[1 - \cos \left( \frac{2 \pi n}{N - 1} \right)\right] =
            \sin^2 \left( \frac{\pi n}{N - 1} \right),

where :math:`N` is the full window size.

The input :attr:`window_length` is a positive integer controlling the
returned window size. :attr:`periodic` flag determines whether the returned
window trims off the last duplicate value from the symmetric window and is
ready to be used as a periodic window with functions like
:meth:`torch.stft`. Therefore, if :attr:`periodic` is true, the :math:`N` in
above formula is in fact :math:`\text{window\_length} + 1`. Also, we always have
``torch.hann_window(L, periodic=True)`` equal to
``torch.hann_window(L + 1, periodic=False)[:-1])``.

.. note::
    If :attr:`window_length` :math:`=1`, the returned window contains a single value 1.
"""
    + r"""
Arguments:
    window_length (int): the size of returned window
    periodic (bool, optional): If True, returns a window to be used as periodic
        function. If False, return a symmetric window.

Keyword args:
    {dtype} Only floating point types are supported.
    layout (:class:`torch.layout`, optional): the desired layout of returned window tensor. Only
          ``torch.strided`` (dense layout) is supported.
    {device}
    {requires_grad}

Returns:
    Tensor: A 1-D tensor of size :math:`(\text{{window\_length}},)` containing the window

""".format(
        **factory_common_args
    ),
)


add_docstr(
    torch.hamming_window,
    """
hamming_window(window_length, periodic=True, alpha=0.54, beta=0.46, *, dtype=None, \
layout=torch.strided, device=None, requires_grad=False) -> Tensor
"""
    + r"""
Hamming window function.

.. math::
    w[n] = \alpha - \beta\ \cos \left( \frac{2 \pi n}{N - 1} \right),

where :math:`N` is the full window size.

The input :attr:`window_length` is a positive integer controlling the
returned window size. :attr:`periodic` flag determines whether the returned
window trims off the last duplicate value from the symmetric window and is
ready to be used as a periodic window with functions like
:meth:`torch.stft`. Therefore, if :attr:`periodic` is true, the :math:`N` in
above formula is in fact :math:`\text{window\_length} + 1`. Also, we always have
``torch.hamming_window(L, periodic=True)`` equal to
``torch.hamming_window(L + 1, periodic=False)[:-1])``.

.. note::
    If :attr:`window_length` :math:`=1`, the returned window contains a single value 1.

.. note::
    This is a generalized version of :meth:`torch.hann_window`.
"""
    + r"""
Arguments:
    window_length (int): the size of returned window
    periodic (bool, optional): If True, returns a window to be used as periodic
        function. If False, return a symmetric window.
    alpha (float, optional): The coefficient :math:`\alpha` in the equation above
    beta (float, optional): The coefficient :math:`\beta` in the equation above

Keyword args:
    {dtype} Only floating point types are supported.
    layout (:class:`torch.layout`, optional): the desired layout of returned window tensor. Only
          ``torch.strided`` (dense layout) is supported.
    {device}
    {requires_grad}

Returns:
    Tensor: A 1-D tensor of size :math:`(\text{{window\_length}},)` containing the window

""".format(
        **factory_common_args
    ),
)


add_docstr(
    torch.bartlett_window,
    """
bartlett_window(window_length, periodic=True, *, dtype=None, \
layout=torch.strided, device=None, requires_grad=False) -> Tensor
"""
    + r"""
Bartlett window function.

.. math::
    w[n] = 1 - \left| \frac{2n}{N-1} - 1 \right| = \begin{cases}
        \frac{2n}{N - 1} & \text{if } 0 \leq n \leq \frac{N - 1}{2} \\
        2 - \frac{2n}{N - 1} & \text{if } \frac{N - 1}{2} < n < N \\
    \end{cases},

where :math:`N` is the full window size.

The input :attr:`window_length` is a positive integer controlling the
returned window size. :attr:`periodic` flag determines whether the returned
window trims off the last duplicate value from the symmetric window and is
ready to be used as a periodic window with functions like
:meth:`torch.stft`. Therefore, if :attr:`periodic` is true, the :math:`N` in
above formula is in fact :math:`\text{window\_length} + 1`. Also, we always have
``torch.bartlett_window(L, periodic=True)`` equal to
``torch.bartlett_window(L + 1, periodic=False)[:-1])``.

.. note::
    If :attr:`window_length` :math:`=1`, the returned window contains a single value 1.
"""
    + r"""
Arguments:
    window_length (int): the size of returned window
    periodic (bool, optional): If True, returns a window to be used as periodic
        function. If False, return a symmetric window.

Keyword args:
    {dtype} Only floating point types are supported.
    layout (:class:`torch.layout`, optional): the desired layout of returned window tensor. Only
          ``torch.strided`` (dense layout) is supported.
    {device}
    {requires_grad}

Returns:
    Tensor: A 1-D tensor of size :math:`(\text{{window\_length}},)` containing the window

""".format(
        **factory_common_args
    ),
)


add_docstr(
    torch.blackman_window,
    """
blackman_window(window_length, periodic=True, *, dtype=None, \
layout=torch.strided, device=None, requires_grad=False) -> Tensor
"""
    + r"""
Blackman window function.

.. math::
    w[n] = 0.42 - 0.5 \cos \left( \frac{2 \pi n}{N - 1} \right) + 0.08 \cos \left( \frac{4 \pi n}{N - 1} \right)

where :math:`N` is the full window size.

The input :attr:`window_length` is a positive integer controlling the
returned window size. :attr:`periodic` flag determines whether the returned
window trims off the last duplicate value from the symmetric window and is
ready to be used as a periodic window with functions like
:meth:`torch.stft`. Therefore, if :attr:`periodic` is true, the :math:`N` in
above formula is in fact :math:`\text{window\_length} + 1`. Also, we always have
``torch.blackman_window(L, periodic=True)`` equal to
``torch.blackman_window(L + 1, periodic=False)[:-1])``.

.. note::
    If :attr:`window_length` :math:`=1`, the returned window contains a single value 1.
"""
    + r"""
Arguments:
    window_length (int): the size of returned window
    periodic (bool, optional): If True, returns a window to be used as periodic
        function. If False, return a symmetric window.

Keyword args:
    {dtype} Only floating point types are supported.
    layout (:class:`torch.layout`, optional): the desired layout of returned window tensor. Only
          ``torch.strided`` (dense layout) is supported.
    {device}
    {requires_grad}

Returns:
    Tensor: A 1-D tensor of size :math:`(\text{{window\_length}},)` containing the window

""".format(
        **factory_common_args
    ),
)


add_docstr(
    torch.kaiser_window,
    """
kaiser_window(window_length, periodic=True, beta=12.0, *, dtype=None, \
layout=torch.strided, device=None, requires_grad=False) -> Tensor
"""
    + r"""
Computes the Kaiser window with window length :attr:`window_length` and shape parameter :attr:`beta`.

Let I_0 be the zeroth order modified Bessel function of the first kind (see :func:`torch.i0`) and
``N = L - 1`` if :attr:`periodic` is False and ``L`` if :attr:`periodic` is True,
where ``L`` is the :attr:`window_length`. This function computes:

.. math::
    out_i = I_0 \left( \beta \sqrt{1 - \left( {\frac{i - N/2}{N/2}} \right) ^2 } \right) / I_0( \beta )

Calling ``torch.kaiser_window(L, B, periodic=True)`` is equivalent to calling
``torch.kaiser_window(L + 1, B, periodic=False)[:-1])``.
The :attr:`periodic` argument is intended as a helpful shorthand
to produce a periodic window as input to functions like :func:`torch.stft`.

.. note::
    If :attr:`window_length` is one, then the returned window is a single element tensor containing a one.

"""
    + r"""
Args:
    window_length (int): length of the window.
    periodic (bool, optional): If True, returns a periodic window suitable for use in spectral analysis.
        If False, returns a symmetric window suitable for use in filter design.
    beta (float, optional): shape parameter for the window.

Keyword args:
    {dtype}
    layout (:class:`torch.layout`, optional): the desired layout of returned window tensor. Only
          ``torch.strided`` (dense layout) is supported.
    {device}
    {requires_grad}

""".format(
        **factory_common_args
    ),
)


add_docstr(
    torch.vander,
    """
vander(x, N=None, increasing=False) -> Tensor
"""
    + r"""
Generates a Vandermonde matrix.

The columns of the output matrix are elementwise powers of the input vector :math:`x^{{(N-1)}}, x^{{(N-2)}}, ..., x^0`.
If increasing is True, the order of the columns is reversed :math:`x^0, x^1, ..., x^{{(N-1)}}`. Such a
matrix with a geometric progression in each row is named for Alexandre-Theophile Vandermonde.

Arguments:
    x (Tensor): 1-D input tensor.
    N (int, optional): Number of columns in the output. If N is not specified,
        a square array is returned :math:`(N = len(x))`.
    increasing (bool, optional): Order of the powers of the columns. If True,
        the powers increase from left to right, if False (the default) they are reversed.

Returns:
    Tensor: Vandermonde matrix. If increasing is False, the first column is :math:`x^{{(N-1)}}`,
    the second :math:`x^{{(N-2)}}` and so forth. If increasing is True, the columns
    are :math:`x^0, x^1, ..., x^{{(N-1)}}`.

Example::

    >>> x = torch.tensor([1, 2, 3, 5])
    >>> torch.vander(x)
    tensor([[  1,   1,   1,   1],
            [  8,   4,   2,   1],
            [ 27,   9,   3,   1],
            [125,  25,   5,   1]])
    >>> torch.vander(x, N=3)
    tensor([[ 1,  1,  1],
            [ 4,  2,  1],
            [ 9,  3,  1],
            [25,  5,  1]])
    >>> torch.vander(x, N=3, increasing=True)
    tensor([[ 1,  1,  1],
            [ 1,  2,  4],
            [ 1,  3,  9],
            [ 1,  5, 25]])

""".format(
        **factory_common_args
    ),
)


add_docstr(
    torch.unbind,
    r"""
unbind(input, dim=0) -> seq

Removes a tensor dimension.

Returns a tuple of all slices along a given dimension, already without it.

Arguments:
    input (Tensor): the tensor to unbind
    dim (int): dimension to remove

Example::

    >>> torch.unbind(torch.tensor([[1, 2, 3],
    >>>                            [4, 5, 6],
    >>>                            [7, 8, 9]]))
    (tensor([1, 2, 3]), tensor([4, 5, 6]), tensor([7, 8, 9]))
""",
)


add_docstr(
    torch.combinations,
    r"""
combinations(input, r=2, with_replacement=False) -> seq

Compute combinations of length :math:`r` of the given tensor. The behavior is similar to
python's `itertools.combinations` when `with_replacement` is set to `False`, and
`itertools.combinations_with_replacement` when `with_replacement` is set to `True`.

Arguments:
    input (Tensor): 1D vector.
    r (int, optional): number of elements to combine
    with_replacement (bool, optional): whether to allow duplication in combination

Returns:
    Tensor: A tensor equivalent to converting all the input tensors into lists, do
    `itertools.combinations` or `itertools.combinations_with_replacement` on these
    lists, and finally convert the resulting list into tensor.

Example::

    >>> a = [1, 2, 3]
    >>> list(itertools.combinations(a, r=2))
    [(1, 2), (1, 3), (2, 3)]
    >>> list(itertools.combinations(a, r=3))
    [(1, 2, 3)]
    >>> list(itertools.combinations_with_replacement(a, r=2))
    [(1, 1), (1, 2), (1, 3), (2, 2), (2, 3), (3, 3)]
    >>> tensor_a = torch.tensor(a)
    >>> torch.combinations(tensor_a)
    tensor([[1, 2],
            [1, 3],
            [2, 3]])
    >>> torch.combinations(tensor_a, r=3)
    tensor([[1, 2, 3]])
    >>> torch.combinations(tensor_a, with_replacement=True)
    tensor([[1, 1],
            [1, 2],
            [1, 3],
            [2, 2],
            [2, 3],
            [3, 3]])

""",
)

add_docstr(
    torch.trapezoid,
    r"""
trapezoid(y, x=None, *, dx=None, dim=-1) -> Tensor

Computes the `trapezoidal rule <https://en.wikipedia.org/wiki/Trapezoidal_rule>`_ along
:attr:`dim`. By default the spacing between elements is assumed to be 1, but
:attr:`dx` can be used to specify a different constant spacing, and :attr:`x` can be
used to specify arbitrary spacing along :attr:`dim`.


Assuming :attr:`y` is a one-dimensional tensor with elements :math:`{y_0, y_1, ..., y_n}`,
the default computation is

.. math::
    \begin{aligned}
        \sum_{i = 1}^{n-1} \frac{1}{2} (y_i + y_{i-1})
    \end{aligned}

When :attr:`dx` is specified the computation becomes

.. math::
    \begin{aligned}
        \sum_{i = 1}^{n-1} \frac{\Delta x}{2} (y_i + y_{i-1})
    \end{aligned}

effectively multiplying the result by :attr:`dx`. When :attr:`x` is specified,
assuming :attr:`x` is also a one-dimensional tensor with
elements :math:`{x_0, x_1, ..., x_n}`, the computation becomes

.. math::
    \begin{aligned}
        \sum_{i = 1}^{n-1} \frac{(x_i - x_{i-1})}{2} (y_i + y_{i-1})
    \end{aligned}

When :attr:`x` and :attr:`y` have the same size, the computation is as described above and no broadcasting is needed.
The broadcasting behavior of this function is as follows when their sizes are different. For both :attr:`x`
and :attr:`y`, the function computes the difference between consecutive elements along
dimension :attr:`dim`. This effectively creates two tensors, `x_diff` and `y_diff`, that have
the same shape as the original tensors except their lengths along the dimension :attr:`dim` is reduced by 1.
After that, those two tensors are broadcast together to compute final output as part of the trapezoidal rule.
See the examples below for details.

.. note::
    The trapezoidal rule is a technique for approximating the definite integral of a function
    by averaging its left and right Riemann sums. The approximation becomes more accurate as
    the resolution of the partition increases.

Arguments:
    y (Tensor): Values to use when computing the trapezoidal rule.
    x (Tensor): If specified, defines spacing between values as specified above.

Keyword arguments:
    dx (float): constant spacing between values. If neither :attr:`x` or :attr:`dx`
        are specified then this defaults to 1. Effectively multiplies the result by its value.
    dim (int): The dimension along which to compute the trapezoidal rule.
        The last (inner-most) dimension by default.

Examples::

    >>> # Computes the trapezoidal rule in 1D, spacing is implicitly 1
    >>> y = torch.tensor([1, 5, 10])
    >>> torch.trapezoid(y)
    tensor(10.5)

    >>> # Computes the same trapezoidal rule directly to verify
    >>> (1 + 10 + 10) / 2
    10.5

    >>> # Computes the trapezoidal rule in 1D with constant spacing of 2
    >>> # NOTE: the result is the same as before, but multiplied by 2
    >>> torch.trapezoid(y, dx=2)
    21.0

    >>> # Computes the trapezoidal rule in 1D with arbitrary spacing
    >>> x = torch.tensor([1, 3, 6])
    >>> torch.trapezoid(y, x)
    28.5

    >>> # Computes the same trapezoidal rule directly to verify
    >>> ((3 - 1) * (1 + 5) + (6 - 3) * (5 + 10)) / 2
    28.5

    >>> # Computes the trapezoidal rule for each row of a 3x3 matrix
    >>> y = torch.arange(9).reshape(3, 3)
    tensor([[0, 1, 2],
            [3, 4, 5],
            [6, 7, 8]])
    >>> torch.trapezoid(y)
    tensor([ 2., 8., 14.])

    >>> # Computes the trapezoidal rule for each column of the matrix
    >>> torch.trapezoid(y, dim=0)
    tensor([ 6., 8., 10.])

    >>> # Computes the trapezoidal rule for each row of a 3x3 ones matrix
    >>> #   with the same arbitrary spacing
    >>> y = torch.ones(3, 3)
    >>> x = torch.tensor([1, 3, 6])
    >>> torch.trapezoid(y, x)
    array([5., 5., 5.])

    >>> # Computes the trapezoidal rule for each row of a 3x3 ones matrix
    >>> #   with different arbitrary spacing per row
    >>> y = torch.ones(3, 3)
    >>> x = torch.tensor([[1, 2, 3], [1, 3, 5], [1, 4, 7]])
    >>> torch.trapezoid(y, x)
    array([2., 4., 6.])
""",
)

add_docstr(
    torch.trapz,
    r"""
trapz(y, x, *, dim=-1) -> Tensor

Alias for :func:`torch.trapezoid`.
""",
)

add_docstr(
    torch.cumulative_trapezoid,
    r"""
cumulative_trapezoid(y, x=None, *, dx=None, dim=-1) -> Tensor

Cumulatively computes the `trapezoidal rule <https://en.wikipedia.org/wiki/Trapezoidal_rule>`_
along :attr:`dim`. By default the spacing between elements is assumed to be 1, but
:attr:`dx` can be used to specify a different constant spacing, and :attr:`x` can be
used to specify arbitrary spacing along :attr:`dim`.

For more details, please read :func:`torch.trapezoid`. The difference between :func:`torch.trapezoid`
and this function is that, :func:`torch.trapezoid` returns a value for each integration,
where as this function returns a cumulative value for every spacing within the integration. This
is analogous to how `.sum` returns a value and `.cumsum` returns a cumulative sum.

Arguments:
    y (Tensor): Values to use when computing the trapezoidal rule.
    x (Tensor): If specified, defines spacing between values as specified above.

Keyword arguments:
    dx (float): constant spacing between values. If neither :attr:`x` or :attr:`dx`
        are specified then this defaults to 1. Effectively multiplies the result by its value.
    dim (int): The dimension along which to compute the trapezoidal rule.
        The last (inner-most) dimension by default.

Examples::

    >>> # Cumulatively computes the trapezoidal rule in 1D, spacing is implicitly 1.
    >>> y = torch.tensor([1, 5, 10])
    >>> torch.cumulative_trapezoid(y)
    tensor([3., 10.5])

    >>> # Computes the same trapezoidal rule directly up to each element to verify
    >>> (1 + 5) / 2
    3.0
    >>> (1 + 10 + 10) / 2
    10.5

    >>> # Cumulatively computes the trapezoidal rule in 1D with constant spacing of 2
    >>> # NOTE: the result is the same as before, but multiplied by 2
    >>> torch.cumulative_trapezoid(y, dx=2)
    tensor([6., 21.])

    >>> # Cumulatively computes the trapezoidal rule in 1D with arbitrary spacing
    >>> x = torch.tensor([1, 3, 6])
    >>> torch.cumulative_trapezoid(y, x)
    tensor([6., 28.5])

    >>> # Computes the same trapezoidal rule directly up to each element to verify
    >>> ((3 - 1) * (1 + 5)) / 2
    6.0
    >>> ((3 - 1) * (1 + 5) + (6 - 3) * (5 + 10)) / 2
    28.5

    >>> # Cumulatively computes the trapezoidal rule for each row of a 3x3 matrix
    >>> y = torch.arange(9).reshape(3, 3)
    tensor([[0, 1, 2],
            [3, 4, 5],
            [6, 7, 8]])
    >>> torch.cumulative_trapezoid(y)
    tensor([[ 0.5,  2.],
            [ 3.5,  8.],
            [ 6.5, 14.]])

    >>> # Cumulatively computes the trapezoidal rule for each column of the matrix
    >>> torch.cumulative_trapezoid(y, dim=0)
    tensor([[ 1.5,  2.5,  3.5],
            [ 6.0,  8.0, 10.0]])

    >>> # Cumulatively computes the trapezoidal rule for each row of a 3x3 ones matrix
    >>> #   with the same arbitrary spacing
    >>> y = torch.ones(3, 3)
    >>> x = torch.tensor([1, 3, 6])
    >>> torch.cumulative_trapezoid(y, x)
    tensor([[2., 5.],
            [2., 5.],
            [2., 5.]])

    >>> # Cumulatively computes the trapezoidal rule for each row of a 3x3 ones matrix
    >>> #   with different arbitrary spacing per row
    >>> y = torch.ones(3, 3)
    >>> x = torch.tensor([[1, 2, 3], [1, 3, 5], [1, 4, 7]])
    >>> torch.cumulative_trapezoid(y, x)
    tensor([[1., 2.],
            [2., 4.],
            [3., 6.]])
""",
)

add_docstr(
    torch.repeat_interleave,
    r"""
repeat_interleave(input, repeats, dim=None, *, output_size=None) -> Tensor

Repeat elements of a tensor.

.. warning::

    This is different from :meth:`torch.Tensor.repeat` but similar to ``numpy.repeat``.

Args:
    {input}
    repeats (Tensor or int): The number of repetitions for each element.
        repeats is broadcasted to fit the shape of the given axis.
    dim (int, optional): The dimension along which to repeat values.
        By default, use the flattened input array, and return a flat output
        array.

Keyword args:
    output_size (int, optional): Total output size for the given axis
        ( e.g. sum of repeats). If given, it will avoid stream syncronization
        needed to calculate output shape of the tensor.

Returns:
    Tensor: Repeated tensor which has the same shape as input, except along the given axis.

Example::

    >>> x = torch.tensor([1, 2, 3])
    >>> x.repeat_interleave(2)
    tensor([1, 1, 2, 2, 3, 3])
    >>> y = torch.tensor([[1, 2], [3, 4]])
    >>> torch.repeat_interleave(y, 2)
    tensor([1, 1, 2, 2, 3, 3, 4, 4])
    >>> torch.repeat_interleave(y, 3, dim=1)
    tensor([[1, 1, 1, 2, 2, 2],
            [3, 3, 3, 4, 4, 4]])
    >>> torch.repeat_interleave(y, torch.tensor([1, 2]), dim=0)
    tensor([[1, 2],
            [3, 4],
            [3, 4]])
    >>> torch.repeat_interleave(y, torch.tensor([1, 2]), dim=0, output_size=3)
    tensor([[1, 2],
            [3, 4],
            [3, 4]])

.. function:: repeat_interleave(repeats, *, output_size=None) -> Tensor
   :noindex:

If the `repeats` is `tensor([n1, n2, n3, ...])`, then the output will be
`tensor([0, 0, ..., 1, 1, ..., 2, 2, ..., ...])` where `0` appears `n1` times,
`1` appears `n2` times, `2` appears `n3` times, etc.
""".format(
        **common_args
    ),
)

add_docstr(
    torch.tile,
    r"""
tile(input, dims) -> Tensor

Constructs a tensor by repeating the elements of :attr:`input`.
The :attr:`dims` argument specifies the number of repetitions
in each dimension.

If :attr:`dims` specifies fewer dimensions than :attr:`input` has, then
ones are prepended to :attr:`dims` until all dimensions are specified.
For example, if :attr:`input` has shape (8, 6, 4, 2) and :attr:`dims`
is (2, 2), then :attr:`dims` is treated as (1, 1, 2, 2).

Analogously, if :attr:`input` has fewer dimensions than :attr:`dims`
specifies, then :attr:`input` is treated as if it were unsqueezed at
dimension zero until it has as many dimensions as :attr:`dims` specifies.
For example, if :attr:`input` has shape (4, 2) and :attr:`dims`
is (3, 3, 2, 2), then :attr:`input` is treated as if it had the
shape (1, 1, 4, 2).

.. note::

    This function is similar to NumPy's tile function.

Args:
    input (Tensor): the tensor whose elements to repeat.
    dims (tuple): the number of repetitions per dimension.

Example::

    >>> x = torch.tensor([1, 2, 3])
    >>> x.tile((2,))
    tensor([1, 2, 3, 1, 2, 3])
    >>> y = torch.tensor([[1, 2], [3, 4]])
    >>> torch.tile(y, (2, 2))
    tensor([[1, 2, 1, 2],
            [3, 4, 3, 4],
            [1, 2, 1, 2],
            [3, 4, 3, 4]])
""",
)

add_docstr(
    torch.quantize_per_tensor,
    r"""
quantize_per_tensor(input, scale, zero_point, dtype) -> Tensor

Converts a float tensor to a quantized tensor with given scale and zero point.

Arguments:
    input (Tensor): float tensor or list of tensors to quantize
    scale (float or Tensor): scale to apply in quantization formula
    zero_point (int or Tensor): offset in integer value that maps to float zero
    dtype (:class:`torch.dtype`): the desired data type of returned tensor.
        Has to be one of the quantized dtypes: ``torch.quint8``, ``torch.qint8``, ``torch.qint32``

Returns:
    Tensor: A newly quantized tensor or list of quantized tensors.

Example::

    >>> torch.quantize_per_tensor(torch.tensor([-1.0, 0.0, 1.0, 2.0]), 0.1, 10, torch.quint8)
    tensor([-1.,  0.,  1.,  2.], size=(4,), dtype=torch.quint8,
           quantization_scheme=torch.per_tensor_affine, scale=0.1, zero_point=10)
    >>> torch.quantize_per_tensor(torch.tensor([-1.0, 0.0, 1.0, 2.0]), 0.1, 10, torch.quint8).int_repr()
    tensor([ 0, 10, 20, 30], dtype=torch.uint8)
    >>> torch.quantize_per_tensor([torch.tensor([-1.0, 0.0]), torch.tensor([-2.0, 2.0])],
    >>> torch.tensor([0.1, 0.2]), torch.tensor([10, 20]), torch.quint8)
    (tensor([-1.,  0.], size=(2,), dtype=torch.quint8,
        quantization_scheme=torch.per_tensor_affine, scale=0.1, zero_point=10),
        tensor([-2.,  2.], size=(2,), dtype=torch.quint8,
        quantization_scheme=torch.per_tensor_affine, scale=0.2, zero_point=20))
    >>> torch.quantize_per_tensor(torch.tensor([-1.0, 0.0, 1.0, 2.0]), torch.tensor(0.1), torch.tensor(10), torch.quint8)
    tensor([-1.,  0.,  1.,  2.], size=(4,), dtype=torch.quint8,
       quantization_scheme=torch.per_tensor_affine, scale=0.10, zero_point=10)
""",
)

add_docstr(
    torch.quantize_per_tensor_dynamic,
    r"""
quantize_per_tensor_dynamic(input, dtype, reduce_range) -> Tensor

Converts a float tensor to a quantized tensor with scale and zero_point calculated
dynamically based on the input.

Arguments:
    input (Tensor): float tensor or list of tensors to quantize
    dtype (:class:`torch.dtype`): the desired data type of returned tensor.
        Has to be one of the quantized dtypes: ``torch.quint8``, ``torch.qint8``
    reduce_range (bool): a flag to indicate whether to reduce the range of quantized
    data by 1 bit, it's required to avoid instruction overflow for some hardwares

Returns:
    Tensor: A newly (dynamically) quantized tensor

Example::

    >>> t = torch.quantize_per_tensor_dynamic(torch.tensor([-1.0, 0.0, 1.0, 2.0]), torch.quint8, False)
    >>> print(t)
    tensor([-1.,  0.,  1.,  2.], size=(4,), dtype=torch.quint8,
           quantization_scheme=torch.per_tensor_affine, scale=0.011764705882352941,
           zero_point=85)
    >>> t.int_repr()
    tensor([  0,  85, 170, 255], dtype=torch.uint8)
""",
)

add_docstr(
    torch.quantize_per_channel,
    r"""
quantize_per_channel(input, scales, zero_points, axis, dtype) -> Tensor

Converts a float tensor to a per-channel quantized tensor with given scales and zero points.

Arguments:
    input (Tensor): float tensor to quantize
    scales (Tensor): float 1D tensor of scales to use, size should match ``input.size(axis)``
    zero_points (int): integer 1D tensor of offset to use, size should match ``input.size(axis)``
    axis (int): dimension on which apply per-channel quantization
    dtype (:class:`torch.dtype`): the desired data type of returned tensor.
        Has to be one of the quantized dtypes: ``torch.quint8``, ``torch.qint8``, ``torch.qint32``

Returns:
    Tensor: A newly quantized tensor

Example::

    >>> x = torch.tensor([[-1.0, 0.0], [1.0, 2.0]])
    >>> torch.quantize_per_channel(x, torch.tensor([0.1, 0.01]), torch.tensor([10, 0]), 0, torch.quint8)
    tensor([[-1.,  0.],
            [ 1.,  2.]], size=(2, 2), dtype=torch.quint8,
           quantization_scheme=torch.per_channel_affine,
           scale=tensor([0.1000, 0.0100], dtype=torch.float64),
           zero_point=tensor([10,  0]), axis=0)
    >>> torch.quantize_per_channel(x, torch.tensor([0.1, 0.01]), torch.tensor([10, 0]), 0, torch.quint8).int_repr()
    tensor([[  0,  10],
            [100, 200]], dtype=torch.uint8)
""",
)


add_docstr(
    torch.quantized_batch_norm,
    r"""
quantized_batch_norm(input, weight=None, bias=None, mean, var, eps, output_scale, output_zero_point) -> Tensor

Applies batch normalization on a 4D (NCHW) quantized tensor.

.. math::

        y = \frac{x - \mathrm{E}[x]}{\sqrt{\mathrm{Var}[x] + \epsilon}} * \gamma + \beta

Arguments:
    input (Tensor): quantized tensor
    weight (Tensor): float tensor that corresponds to the gamma, size C
    bias (Tensor):  float tensor that corresponds to the beta, size C
    mean (Tensor): float mean value in batch normalization, size C
    var (Tensor): float tensor for variance, size C
    eps (float): a value added to the denominator for numerical stability.
    output_scale (float): output quantized tensor scale
    output_zero_point (int): output quantized tensor zero_point

Returns:
    Tensor: A quantized tensor with batch normalization applied.

Example::

    >>> qx = torch.quantize_per_tensor(torch.rand(2, 2, 2, 2), 1.5, 3, torch.quint8)
    >>> torch.quantized_batch_norm(qx, torch.ones(2), torch.zeros(2), torch.rand(2), torch.rand(2), 0.00001, 0.2, 2)
    tensor([[[[-0.2000, -0.2000],
          [ 1.6000, -0.2000]],

         [[-0.4000, -0.4000],
          [-0.4000,  0.6000]]],


        [[[-0.2000, -0.2000],
          [-0.2000, -0.2000]],

         [[ 0.6000, -0.4000],
          [ 0.6000, -0.4000]]]], size=(2, 2, 2, 2), dtype=torch.quint8,
       quantization_scheme=torch.per_tensor_affine, scale=0.2, zero_point=2)
""",
)


add_docstr(
    torch.quantized_max_pool1d,
    r"""
quantized_max_pool1d(input, kernel_size, stride=[], padding=0, dilation=1, ceil_mode=False) -> Tensor

Applies a 1D max pooling over an input quantized tensor composed of several input planes.

Arguments:
    input (Tensor): quantized tensor
    kernel_size (list of int): the size of the sliding window
    stride (``list of int``, optional): the stride of the sliding window
    padding (``list of int``, opttional): padding to be added on both sides, must be >= 0 and <= kernel_size / 2
    dilation (``list of int``, optional): The stride between elements within a sliding window, must be > 0. Default 1
    ceil_mode (bool, optional):  If True, will use ceil instead of floor to compute the output shape.
        Defaults to False.


Returns:
    Tensor: A quantized tensor with max_pool1d applied.

Example::

    >>> qx = torch.quantize_per_tensor(torch.rand(2, 2), 1.5, 3, torch.quint8)
    >>> torch.quantized_max_pool1d(qx, [2])
    tensor([[0.0000],
            [1.5000]], size=(2, 1), dtype=torch.quint8,
        quantization_scheme=torch.per_tensor_affine, scale=1.5, zero_point=3)
""",
)


add_docstr(
    torch.quantized_max_pool2d,
    r"""
quantized_max_pool2d(input, kernel_size, stride=[], padding=0, dilation=1, ceil_mode=False) -> Tensor

Applies a 2D max pooling over an input quantized tensor composed of several input planes.

Arguments:
    input (Tensor): quantized tensor
    kernel_size (``list of int``): the size of the sliding window
    stride (``list of int``, optional): the stride of the sliding window
    padding (``list of int``, optional): padding to be added on both sides, must be >= 0 and <= kernel_size / 2
    dilation (``list of int``, optional): The stride between elements within a sliding window, must be > 0. Default 1
    ceil_mode (bool, optional):  If True, will use ceil instead of floor to compute the output shape.
        Defaults to False.


Returns:
    Tensor: A quantized tensor with max_pool2d applied.

Example::

    >>> qx = torch.quantize_per_tensor(torch.rand(2, 2, 2, 2), 1.5, 3, torch.quint8)
    >>> torch.quantized_max_pool2d(qx, [2,2])
    tensor([[[[1.5000]],

            [[1.5000]]],


            [[[0.0000]],

            [[0.0000]]]], size=(2, 2, 1, 1), dtype=torch.quint8,
        quantization_scheme=torch.per_tensor_affine, scale=1.5, zero_point=3)
""",
)


add_docstr(
    torch.Generator,
    r"""
Generator(device='cpu') -> Generator

Creates and returns a generator object that manages the state of the algorithm which
produces pseudo random numbers. Used as a keyword argument in many :ref:`inplace-random-sampling`
functions.

Arguments:
    device (:class:`torch.device`, optional): the desired device for the generator.

Returns:
    Generator: An torch.Generator object.

Example::

    >>> # xdoctest: +REQUIRES(env:TORCH_DOCTEST_CUDA)
    >>> g_cpu = torch.Generator()
    >>> g_cuda = torch.Generator(device='cuda')
""",
)


add_docstr(
    torch.Generator.set_state,
    r"""
Generator.set_state(new_state) -> void

Sets the Generator state.

Arguments:
    new_state (torch.ByteTensor): The desired state.

Example::

    >>> g_cpu = torch.Generator()
    >>> g_cpu_other = torch.Generator()
    >>> g_cpu.set_state(g_cpu_other.get_state())
""",
)


add_docstr(
    torch.Generator.get_state,
    r"""
Generator.get_state() -> Tensor

Returns the Generator state as a ``torch.ByteTensor``.

Returns:
    Tensor: A ``torch.ByteTensor`` which contains all the necessary bits
    to restore a Generator to a specific point in time.

Example::

    >>> g_cpu = torch.Generator()
    >>> g_cpu.get_state()
""",
)


add_docstr(
    torch.Generator.manual_seed,
    r"""
Generator.manual_seed(seed) -> Generator

Sets the seed for generating random numbers. Returns a `torch.Generator` object.
It is recommended to set a large seed, i.e. a number that has a good balance of 0
and 1 bits. Avoid having many 0 bits in the seed.

Arguments:
    seed (int): The desired seed. Value must be within the inclusive range
        `[-0x8000_0000_0000_0000, 0xffff_ffff_ffff_ffff]`. Otherwise, a RuntimeError
        is raised. Negative inputs are remapped to positive values with the formula
        `0xffff_ffff_ffff_ffff + seed`.

Returns:
    Generator: An torch.Generator object.

Example::

    >>> g_cpu = torch.Generator()
    >>> g_cpu.manual_seed(2147483647)
""",
)


add_docstr(
    torch.Generator.initial_seed,
    r"""
Generator.initial_seed() -> int

Returns the initial seed for generating random numbers.

Example::

    >>> g_cpu = torch.Generator()
    >>> g_cpu.initial_seed()
    2147483647
""",
)


add_docstr(
    torch.Generator.seed,
    r"""
Generator.seed() -> int

Gets a non-deterministic random number from std::random_device or the current
time and uses it to seed a Generator.

Example::

    >>> g_cpu = torch.Generator()
    >>> g_cpu.seed()
    1516516984916
""",
)


add_docstr(
    torch.Generator.device,
    r"""
Generator.device -> device

Gets the current device of the generator.

Example::

    >>> g_cpu = torch.Generator()
    >>> g_cpu.device
    device(type='cpu')
""",
)

add_docstr(
    torch._assert_async,
    r"""
_assert_async(tensor) -> void

Asynchronously assert that the contents of tensor are nonzero.  For CPU tensors,
this is equivalent to ``assert tensor`` or ``assert tensor.is_nonzero()``; for
CUDA tensors, we DO NOT synchronize and you may only find out the assertion
failed at a later CUDA kernel launch.  Asynchronous assertion can be helpful for
testing invariants in CUDA tensors without giving up performance.  This function
is NOT intended to be used for regular error checking, as it will trash your CUDA
context if the assert fails (forcing you to restart your PyTorch process.)

Args:
    tensor (Tensor): a one element tensor to test to see if it is nonzero.  Zero
        elements (including False for boolean tensors) cause an assertion failure
        to be raised.
""",
)

add_docstr(
    torch.searchsorted,
    r"""
searchsorted(sorted_sequence, values, *, out_int32=False, right=False, side='left', out=None, sorter=None) -> Tensor

Find the indices from the *innermost* dimension of :attr:`sorted_sequence` such that, if the
corresponding values in :attr:`values` were inserted before the indices, when sorted, the order
of the corresponding *innermost* dimension within :attr:`sorted_sequence` would be preserved.
Return a new tensor with the same size as :attr:`values`. If :attr:`right` is False or side is
'left (default), then the left boundary of :attr:`sorted_sequence` is closed. More formally,
the returned index satisfies the following rules:

.. list-table::
   :widths: 12 10 78
   :header-rows: 1

   * - :attr:`sorted_sequence`
     - :attr:`right`
     - *returned index satisfies*
   * - 1-D
     - False
     - ``sorted_sequence[i-1] < values[m][n]...[l][x] <= sorted_sequence[i]``
   * - 1-D
     - True
     - ``sorted_sequence[i-1] <= values[m][n]...[l][x] < sorted_sequence[i]``
   * - N-D
     - False
     - ``sorted_sequence[m][n]...[l][i-1] < values[m][n]...[l][x] <= sorted_sequence[m][n]...[l][i]``
   * - N-D
     - True
     - ``sorted_sequence[m][n]...[l][i-1] <= values[m][n]...[l][x] < sorted_sequence[m][n]...[l][i]``

Args:
    sorted_sequence (Tensor): N-D or 1-D tensor, containing monotonically increasing sequence on the *innermost*
                              dimension unless :attr:`sorter` is provided, in which case the sequence does not
                              need to be sorted
    values (Tensor or Scalar): N-D tensor or a Scalar containing the search value(s).

Keyword args:
    out_int32 (bool, optional): indicate the output data type. torch.int32 if True, torch.int64 otherwise.
                                Default value is False, i.e. default output data type is torch.int64.
    right (bool, optional): if False, return the first suitable location that is found. If True, return the
                            last such index. If no suitable index found, return 0 for non-numerical value
                            (eg. nan, inf) or the size of *innermost* dimension within :attr:`sorted_sequence`
                            (one pass the last index of the *innermost* dimension). In other words, if False,
                            gets the lower bound index for each value in :attr:`values` on the corresponding
                            *innermost* dimension of the :attr:`sorted_sequence`. If True, gets the upper
                            bound index instead. Default value is False. :attr:`side` does the same and is
                            preferred. It will error if :attr:`side` is set to "left" while this is True.
    side (str, optional): the same as :attr:`right` but preferred. "left" corresponds to False for :attr:`right`
                            and "right" corresponds to True for :attr:`right`. It will error if this is set to
                            "left" while :attr:`right` is True.
    out (Tensor, optional): the output tensor, must be the same size as :attr:`values` if provided.
    sorter (LongTensor, optional): if provided, a tensor matching the shape of the unsorted
                            :attr:`sorted_sequence` containing a sequence of indices that sort it in the
                            ascending order on the innermost dimension


Example::

    >>> sorted_sequence = torch.tensor([[1, 3, 5, 7, 9], [2, 4, 6, 8, 10]])
    >>> sorted_sequence
    tensor([[ 1,  3,  5,  7,  9],
            [ 2,  4,  6,  8, 10]])
    >>> values = torch.tensor([[3, 6, 9], [3, 6, 9]])
    >>> values
    tensor([[3, 6, 9],
            [3, 6, 9]])
    >>> torch.searchsorted(sorted_sequence, values)
    tensor([[1, 3, 4],
            [1, 2, 4]])
    >>> torch.searchsorted(sorted_sequence, values, side='right')
    tensor([[2, 3, 5],
            [1, 3, 4]])

    >>> sorted_sequence_1d = torch.tensor([1, 3, 5, 7, 9])
    >>> sorted_sequence_1d
    tensor([1, 3, 5, 7, 9])
    >>> torch.searchsorted(sorted_sequence_1d, values)
    tensor([[1, 3, 4],
            [1, 3, 4]])
""",
)

add_docstr(
    torch.bucketize,
    r"""
bucketize(input, boundaries, *, out_int32=False, right=False, out=None) -> Tensor

Returns the indices of the buckets to which each value in the :attr:`input` belongs, where the
boundaries of the buckets are set by :attr:`boundaries`. Return a new tensor with the same size
as :attr:`input`. If :attr:`right` is False (default), then the left boundary is closed. More
formally, the returned index satisfies the following rules:

.. list-table::
   :widths: 15 85
   :header-rows: 1

   * - :attr:`right`
     - *returned index satisfies*
   * - False
     - ``boundaries[i-1] < input[m][n]...[l][x] <= boundaries[i]``
   * - True
     - ``boundaries[i-1] <= input[m][n]...[l][x] < boundaries[i]``

Args:
    input (Tensor or Scalar): N-D tensor or a Scalar containing the search value(s).
    boundaries (Tensor): 1-D tensor, must contain a monotonically increasing sequence.

Keyword args:
    out_int32 (bool, optional): indicate the output data type. torch.int32 if True, torch.int64 otherwise.
                                Default value is False, i.e. default output data type is torch.int64.
    right (bool, optional): if False, return the first suitable location that is found. If True, return the
                            last such index. If no suitable index found, return 0 for non-numerical value
                            (eg. nan, inf) or the size of :attr:`boundaries` (one pass the last index).
                            In other words, if False, gets the lower bound index for each value in :attr:`input`
                            from :attr:`boundaries`. If True, gets the upper bound index instead.
                            Default value is False.
    out (Tensor, optional): the output tensor, must be the same size as :attr:`input` if provided.


Example::

    >>> boundaries = torch.tensor([1, 3, 5, 7, 9])
    >>> boundaries
    tensor([1, 3, 5, 7, 9])
    >>> v = torch.tensor([[3, 6, 9], [3, 6, 9]])
    >>> v
    tensor([[3, 6, 9],
            [3, 6, 9]])
    >>> torch.bucketize(v, boundaries)
    tensor([[1, 3, 4],
            [1, 3, 4]])
    >>> torch.bucketize(v, boundaries, right=True)
    tensor([[2, 3, 5],
            [2, 3, 5]])
""",
)

add_docstr(
    torch.view_as_real_copy,
    r"""
Performs the same operation as :func:`torch.view_as_real`, but all output tensors
are freshly created instead of aliasing the input.
""",
)

add_docstr(
    torch.view_as_complex_copy,
    r"""
Performs the same operation as :func:`torch.view_as_complex`, but all output tensors
are freshly created instead of aliasing the input.
""",
)

add_docstr(
    torch.as_strided_copy,
    r"""
Performs the same operation as :func:`torch.as_strided`, but all output tensors
are freshly created instead of aliasing the input.
""",
)

add_docstr(
    torch.diagonal_copy,
    r"""
Performs the same operation as :func:`torch.diagonal`, but all output tensors
are freshly created instead of aliasing the input.
""",
)

add_docstr(
    torch.expand_copy,
    r"""
Performs the same operation as :func:`torch.expand`, but all output tensors
are freshly created instead of aliasing the input.
""",
)

add_docstr(
    torch.permute_copy,
    r"""
Performs the same operation as :func:`torch.permute`, but all output tensors
are freshly created instead of aliasing the input.
""",
)

add_docstr(
    torch.select_copy,
    r"""
Performs the same operation as :func:`torch.select`, but all output tensors
are freshly created instead of aliasing the input.
""",
)

add_docstr(
    torch.detach_copy,
    r"""
Performs the same operation as :func:`torch.detach`, but all output tensors
are freshly created instead of aliasing the input.
""",
)

add_docstr(
    torch.slice_copy,
    r"""
Performs the same operation as :func:`torch.slice`, but all output tensors
are freshly created instead of aliasing the input.
""",
)

add_docstr(
    torch.split_copy,
    r"""
Performs the same operation as :func:`torch.split`, but all output tensors
are freshly created instead of aliasing the input.
""",
)

add_docstr(
    torch.split_with_sizes_copy,
    r"""
Performs the same operation as :func:`torch.split_with_sizes`, but all output tensors
are freshly created instead of aliasing the input.
""",
)

add_docstr(
    torch.squeeze_copy,
    r"""
Performs the same operation as :func:`torch.squeeze`, but all output tensors
are freshly created instead of aliasing the input.
""",
)

add_docstr(
    torch.t_copy,
    r"""
Performs the same operation as :func:`torch.t`, but all output tensors
are freshly created instead of aliasing the input.
""",
)

add_docstr(
    torch.transpose_copy,
    r"""
Performs the same operation as :func:`torch.transpose`, but all output tensors
are freshly created instead of aliasing the input.
""",
)

add_docstr(
    torch.unsqueeze_copy,
    r"""
Performs the same operation as :func:`torch.unsqueeze`, but all output tensors
are freshly created instead of aliasing the input.
""",
)

add_docstr(
    torch.indices_copy,
    r"""
Performs the same operation as :func:`torch.indices`, but all output tensors
are freshly created instead of aliasing the input.
""",
)

add_docstr(
    torch.values_copy,
    r"""
Performs the same operation as :func:`torch.values`, but all output tensors
are freshly created instead of aliasing the input.
""",
)

add_docstr(
    torch.crow_indices_copy,
    r"""
Performs the same operation as :func:`torch.crow_indices`, but all output tensors
are freshly created instead of aliasing the input.
""",
)

add_docstr(
    torch.col_indices_copy,
    r"""
Performs the same operation as :func:`torch.col_indices`, but all output tensors
are freshly created instead of aliasing the input.
""",
)

add_docstr(
    torch.unbind_copy,
    r"""
Performs the same operation as :func:`torch.unbind`, but all output tensors
are freshly created instead of aliasing the input.
""",
)

add_docstr(
    torch.view_copy,
    r"""
Performs the same operation as :func:`torch.view`, but all output tensors
are freshly created instead of aliasing the input.
""",
)

add_docstr(
    torch.unfold_copy,
    r"""
Performs the same operation as :func:`torch.unfold`, but all output tensors
are freshly created instead of aliasing the input.
""",
)

add_docstr(
    torch.alias_copy,
    r"""
Performs the same operation as :func:`torch.alias`, but all output tensors
are freshly created instead of aliasing the input.
""",
)<|MERGE_RESOLUTION|>--- conflicted
+++ resolved
@@ -6601,56 +6601,6 @@
             [False, False, False, True]])
     >>> torch.masked_select(x, mask)
     tensor([ 1.2252,  0.5002,  0.6248,  2.0139])
-<<<<<<< HEAD
-""".format(**common_args))
-
-add_docstr(torch.matrix_power, r"""
-=======
-""".format(
-        **common_args
-    ),
-)
-
-add_docstr(
-    torch.matrix_rank,
-    r"""
-matrix_rank(input, tol=None, symmetric=False, *, out=None) -> Tensor
-
-Returns the numerical rank of a 2-D tensor. The method to compute the
-matrix rank is done using SVD by default. If :attr:`symmetric` is ``True``,
-then :attr:`input` is assumed to be symmetric, and the computation of the
-rank is done by obtaining the eigenvalues.
-
-:attr:`tol` is the threshold below which the singular values (or the eigenvalues
-when :attr:`symmetric` is ``True``) are considered to be 0. If :attr:`tol` is not
-specified, :attr:`tol` is set to ``S.max() * max(S.size()) * eps`` where `S` is the
-singular values (or the eigenvalues when :attr:`symmetric` is ``True``), and ``eps``
-is the epsilon value for the datatype of :attr:`input`.
-
-.. warning::
-
-    :func:`torch.matrix_rank` is deprecated in favor of :func:`torch.linalg.matrix_rank`
-    and will be removed in a future PyTorch release. The parameter :attr:`symmetric` was
-    renamed in :func:`torch.linalg.matrix_rank` to :attr:`hermitian`.
-
-Args:
-    input (Tensor): the input 2-D tensor
-    tol (float, optional): the tolerance value. Default: ``None``
-    symmetric(bool, optional): indicates whether :attr:`input` is symmetric.
-                               Default: ``False``
-
-Keyword args:
-    {out}
-
-Example::
-
-    >>> a = torch.eye(10)
-    >>> torch.matrix_rank(a)
-    tensor(10)
-    >>> b = torch.eye(10)
-    >>> b[0, 0] = 0
-    >>> torch.matrix_rank(b)
-    tensor(9)
 """.format(
         **common_args
     ),
@@ -6659,7 +6609,6 @@
 add_docstr(
     torch.matrix_power,
     r"""
->>>>>>> 5f960db0
 matrix_power(input, n, *, out=None) -> Tensor
 
 Alias for :func:`torch.linalg.matrix_power`
