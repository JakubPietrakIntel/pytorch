# The Tensor classes are added to this module by python_tensor.cpp
from typing import Optional, Tuple, List, Union

import torch
from torch._C import _add_docstr, _sparse  # type: ignore[attr-defined]
from torch import Tensor

# A workaround to support both TorchScript and MyPy:
from typing import TYPE_CHECKING
if TYPE_CHECKING:
    from torch.types import _dtype as DType
    DimOrDims = Optional[Union[int, Tuple[int], List[int]]]
else:
    # The JIT doesn't understand Union, nor torch.dtype here
    DType = int
    DimOrDims = Optional[Tuple[int]]


__all__ = [
    'addmm',
    'check_sparse_tensor_invariants',
    'mm',
    'sum',
    'softmax',
    'log_softmax',
    'spmm_reduce'
]


addmm = _add_docstr(_sparse._sparse_addmm, r"""
sparse.addmm(mat, mat1, mat2, *, beta=1., alpha=1.) -> Tensor

This function does exact same thing as :func:`torch.addmm` in the forward,
except that it supports backward for sparse COO matrix :attr:`mat1`.
When :attr:`mat1` is a COO tensor it must have `sparse_dim = 2`.
When inputs are COO tensors, this function also supports backward for both inputs.

Supports both CSR and COO storage formats.

.. note::
    This function doesn't support computing derivaties with respect to CSR matrices.

Args:
    mat (Tensor): a dense matrix to be added
    mat1 (Tensor): a sparse matrix to be multiplied
    mat2 (Tensor): a dense matrix to be multiplied
    beta (Number, optional): multiplier for :attr:`mat` (:math:`\beta`)
    alpha (Number, optional): multiplier for :math:`mat1 @ mat2` (:math:`\alpha`)
""")


mm = _add_docstr(_sparse._sparse_mm, r"""
    Performs a matrix multiplication of the sparse matrix :attr:`mat1`
    and the (sparse or strided) matrix :attr:`mat2`. Similar to :func:`torch.mm`, if :attr:`mat1` is a
    :math:`(n \times m)` tensor, :attr:`mat2` is a :math:`(m \times p)` tensor, out will be a
    :math:`(n \times p)` tensor.
    When :attr:`mat1` is a COO tensor it must have `sparse_dim = 2`.
    When inputs are COO tensors, this function also supports backward for both inputs.

    Supports both CSR and COO storage formats.

.. note::
    This function doesn't support computing derivaties with respect to CSR matrices.

    This function also additionally accepts an optional :attr:`reduce` argument that allows
    specification of an optional reduction operation, mathematically performs the following operation:

.. math::

    z_{ij} = \bigoplus_{k = 0}^{K - 1} x_{ik} y_{kj}

where :math:`\bigoplus` defines the reduce operator. :attr:`reduce` is implemented only for
CSR storage format on CPU device.

Args:
    mat1 (Tensor): the first sparse matrix to be multiplied
    mat2 (Tensor): the second matrix to be multiplied, which could be sparse or dense
    reduce (str, optional): the reduction operation to apply for non-unique indices
        (:obj:`"sum"`, :obj:`"mean"`, :obj:`"amax"`, :obj:`"amin"`). Default :obj:`"sum"`.

Shape:
    The format of the output tensor of this function follows:
    - sparse x sparse -> sparse
    - sparse x dense -> dense

Example::

    >>> a = torch.tensor([[1., 0, 2], [0, 3, 0]]).to_sparse().requires_grad_()
    >>> a
    tensor(indices=tensor([[0, 0, 1],
                           [0, 2, 1]]),
           values=tensor([1., 2., 3.]),
           size=(2, 3), nnz=3, layout=torch.sparse_coo, requires_grad=True)
    >>> b = torch.tensor([[0, 1.], [2, 0], [0, 0]], requires_grad=True)
    >>> b
    tensor([[0., 1.],
            [2., 0.],
            [0., 0.]], requires_grad=True)
    >>> y = torch.sparse.mm(a, b)
    >>> y
    tensor([[0., 1.],
            [6., 0.]], grad_fn=<SparseAddmmBackward0>)
    >>> y.sum().backward()
    >>> a.grad
    tensor(indices=tensor([[0, 0, 1],
                           [0, 2, 1]]),
           values=tensor([1., 0., 2.]),
           size=(2, 3), nnz=3, layout=torch.sparse_coo)
    >>> c = a.detach().to_sparse_csr()
    >>> c
    tensor(crow_indices=tensor([0, 2, 3]),
           col_indices=tensor([0, 2, 1]),
           values=tensor([1., 2., 3.]), size=(2, 3), nnz=3,
           layout=torch.sparse_csr)
    >>> y1 = torch.sparse.mm(c, b, 'sum')
    >>> y1
    tensor([[0., 1.],
            [6., 0.]], grad_fn=<SparseMmReduceImplBackward0>)
    >>> y2 = torch.sparse.mm(c, b, 'max')
    >>> y2
    tensor([[0., 1.],
            [6., 0.]], grad_fn=<SparseMmReduceImplBackward0>)
""")


sampled_addmm = _add_docstr(_sparse.sparse_sampled_addmm, r"""
sparse.sampled_addmm(input, mat1, mat2, *, beta=1., alpha=1., out=None) -> Tensor

Performs a matrix multiplication of the dense matrices :attr:`mat1` and :attr:`mat2` at the locations
specified by the sparsity pattern of :attr:`input`. The matrix :attr:`input` is added to the final result.

Mathematically this performs the following operation:

.. math::

    \text{out} = \alpha\ (\text{mat1} \mathbin{@} \text{mat2})*\text{spy}(\text{input}) + \beta\ \text{input}

where :math:`\text{spy}(\text{input})` is the sparsity pattern matrix of :attr:`input`, :attr:`alpha`
and :attr:`beta` are the scaling factors.
:math:`\text{spy}(\text{input})` has value 1 at the positions where :attr:`input` has non-zero values, and 0 elsewhere.

.. note::
    :attr:`input` must be a sparse CSR tensor. :attr:`mat1` and :attr:`mat2` must be dense tensors.

Args:
    input (Tensor): a sparse CSR matrix of shape `(m, n)` to be added and used to compute
        the sampled matrix multiplication
    mat1 (Tensor): a dense matrix of shape `(m, k)` to be multiplied
    mat2 (Tensor): a dense matrix of shape `(k, n)` to be multiplied

Keyword args:
    beta (Number, optional): multiplier for :attr:`input` (:math:`\beta`)
    alpha (Number, optional): multiplier for :math:`mat1 @ mat2` (:math:`\alpha`)
    out (Tensor, optional): output tensor. Ignored if `None`. Default: `None`.

Examples::

    >>> input = torch.eye(3, device='cuda').to_sparse_csr()
    >>> mat1 = torch.randn(3, 5, device='cuda')
    >>> mat2 = torch.randn(5, 3, device='cuda')
    >>> torch.sparse.sampled_addmm(input, mat1, mat2)
    tensor(crow_indices=tensor([0, 1, 2, 3]),
        col_indices=tensor([0, 1, 2]),
        values=tensor([ 0.2847, -0.7805, -0.1900]), device='cuda:0',
        size=(3, 3), nnz=3, layout=torch.sparse_csr)
    >>> torch.sparse.sampled_addmm(input, mat1, mat2).to_dense()
    tensor([[ 0.2847,  0.0000,  0.0000],
        [ 0.0000, -0.7805,  0.0000],
        [ 0.0000,  0.0000, -0.1900]], device='cuda:0')
    >>> torch.sparse.sampled_addmm(input, mat1, mat2, beta=0.5, alpha=0.5)
    tensor(crow_indices=tensor([0, 1, 2, 3]),
        col_indices=tensor([0, 1, 2]),
        values=tensor([ 0.1423, -0.3903, -0.0950]), device='cuda:0',
        size=(3, 3), nnz=3, layout=torch.sparse_csr)
""")

<<<<<<< HEAD

spmm_reduce = _add_docstr(_sparse.spmm_reduce, r"""
sparse.spmm_reduce(input, weight, reduce, row_indices=None, ccol_indices=None, csr2csc=None) -> Tensor

Reduce rows from dense matrices :attr:`weight` at the locations specified by the sparsity pattern of :attr:`input`.
The matrix :attr:`input` is not added to the final result.

For each element in :attr:`input` at index [i, j], pick the rows from :attr:`weight` specified by j,
and reduce to :attr:`output` at row i.

.. note::
    :attr:`input` must be a sparse CSR tensor. :attr:`weight` must be dense tensors.
    This function is implemented only for tensors on CPU device.

Args:
    input (Tensor): a sparse CSR matrix of shape `(m, n)`.
    weight (Tensor): a dense matrix of shape `(m, k)` to be reduced.
    reduce (str): the reduction operation to apply for non-unique indices
        (:obj:`"sum"`, :obj:`"mean"`, :obj:`"max"`, :obj:`"min"`).
    row_indices (Tensor, optional): row indices for each element in :attr:`input`, 1-D tensor of size `nse`.
    ccol_indices (Tensor, optional): compressed col indices for each element in :attr:`input`, 1-D tensor of size `n + 1`.
    csr2csc (Tensor, optional): permute pattern to convert :attr:`input` from CSR to CSC.

Examples::

    >>> crow_indices = torch.tensor([0, 1, 3, 4])
    >>> col_indices = torch.tensor([2, 0, 1, 3])
    >>> values = torch.tensor([1, 2, 3, 4])
    >>> csr = torch.sparse_csr_tensor(crow_indices, col_indices, values, dtype=torch.float)
    >>> csr
    tensor(crow_indices=tensor([0, 1, 3, 4]),
       col_indices=tensor([2, 0, 1, 3]),
       values=tensor([1., 2., 3., 4.]), size=(3, 4), nnz=4,
       layout=torch.sparse_csr)
    >>> weight = torch.ones(4, 3)
    >>> torch.sparse.spmm_reduce(csr, weight, "sum")
    tensor([[1., 1., 1.],
        [5., 5., 5.],
        [4., 4., 4.]])
""")

=======
>>>>>>> e61d5b95
def sum(input: Tensor, dim: DimOrDims = None,
        dtype: Optional[DType] = None) -> Tensor:
    r"""
    Returns the sum of each row of the sparse tensor :attr:`input` in the given
    dimensions :attr:`dim`. If :attr:`dim` is a list of dimensions,
    reduce over all of them. When sum over all ``sparse_dim``, this method
    returns a dense tensor instead of a sparse tensor.

    All summed :attr:`dim` are squeezed (see :func:`torch.squeeze`), resulting an output
    tensor having :attr:`dim` fewer dimensions than :attr:`input`.

    During backward, only gradients at ``nnz`` locations of :attr:`input`
    will propagate back. Note that the gradients of :attr:`input` is coalesced.

    Args:
        input (Tensor): the input sparse tensor
        dim (int or tuple of ints): a dimension or a list of dimensions to reduce. Default: reduce
            over all dims.
        dtype (:class:`torch.dtype`, optional): the desired data type of returned Tensor.
            Default: dtype of :attr:`input`.

    Example::

        >>> nnz = 3
        >>> dims = [5, 5, 2, 3]
        >>> I = torch.cat([torch.randint(0, dims[0], size=(nnz,)),
                           torch.randint(0, dims[1], size=(nnz,))], 0).reshape(2, nnz)
        >>> V = torch.randn(nnz, dims[2], dims[3])
        >>> size = torch.Size(dims)
        >>> # xdoctest: +IGNORE_WANT("non-deterministic")
        >>> S = torch.sparse_coo_tensor(I, V, size)
        >>> S
        tensor(indices=tensor([[2, 0, 3],
                               [2, 4, 1]]),
               values=tensor([[[-0.6438, -1.6467,  1.4004],
                               [ 0.3411,  0.0918, -0.2312]],

                              [[ 0.5348,  0.0634, -2.0494],
                               [-0.7125, -1.0646,  2.1844]],

                              [[ 0.1276,  0.1874, -0.6334],
                               [-1.9682, -0.5340,  0.7483]]]),
               size=(5, 5, 2, 3), nnz=3, layout=torch.sparse_coo)

        # when sum over only part of sparse_dims, return a sparse tensor
        >>> torch.sparse.sum(S, [1, 3])
        tensor(indices=tensor([[0, 2, 3]]),
               values=tensor([[-1.4512,  0.4073],
                              [-0.8901,  0.2017],
                              [-0.3183, -1.7539]]),
               size=(5, 2), nnz=3, layout=torch.sparse_coo)

        # when sum over all sparse dim, return a dense tensor
        # with summed dims squeezed
        >>> torch.sparse.sum(S, [0, 1, 3])
        tensor([-2.6596, -1.1450])
    """
    if dtype is None:
        if dim is not None:
            return torch._sparse_sum(input, dim)
        else:
            return torch._sparse_sum(input)
    else:
        if dim is not None:
            return torch._sparse_sum(input, dim, dtype=dtype)
        else:
            return torch._sparse_sum(input, dtype=dtype)


softmax = _add_docstr(_sparse._sparse_softmax, r"""
sparse.softmax(input, dim, *, dtype=None) -> Tensor

Applies a softmax function.

Softmax is defined as:

:math:`\text{Softmax}(x_{i}) = \frac{exp(x_i)}{\sum_j exp(x_j)}`

where :math:`i, j` run over sparse tensor indices and unspecified
entries are ignores. This is equivalent to defining unspecified
entries as negative infinity so that :math:`exp(x_k) = 0` when the
entry with index :math:`k` has not specified.

It is applied to all slices along `dim`, and will re-scale them so
that the elements lie in the range `[0, 1]` and sum to 1.

Args:
    input (Tensor): input
    dim (int): A dimension along which softmax will be computed.
    dtype (:class:`torch.dtype`, optional): the desired data type
        of returned tensor.  If specified, the input tensor is
        casted to :attr:`dtype` before the operation is
        performed. This is useful for preventing data type
        overflows. Default: None
""")


log_softmax = _add_docstr(_sparse._sparse_log_softmax, r"""
sparse.log_softmax(input, dim, *, dtype=None) -> Tensor

Applies a softmax function followed by logarithm.

See :class:`~torch.sparse.softmax` for more details.

Args:
    input (Tensor): input
    dim (int): A dimension along which softmax will be computed.
    dtype (:class:`torch.dtype`, optional): the desired data type
        of returned tensor.  If specified, the input tensor is
        casted to :attr:`dtype` before the operation is
        performed. This is useful for preventing data type
        overflows. Default: None
""")


spdiags = _add_docstr(
    _sparse._spdiags,
    r"""
sparse.spdiags(diagonals, offsets, shape, layout=None) -> Tensor

Creates a sparse 2D tensor by placing the values from rows of
:attr:`diagonals` along specified diagonals of the output

The :attr:`offsets` tensor controls which diagonals are set.

- If :attr:`offsets[i]` = 0, it is the main diagonal
- If :attr:`offsets[i]` < 0, it is below the main diagonal
- If :attr:`offsets[i]` > 0, it is above the main diagonal

The number of rows in :attr:`diagonals` must match the length of :attr:`offsets`,
and an offset may not be repeated.

Args:
    diagonals (Tensor): Matrix storing diagonals row-wise
    offsets (Tensor): The diagonals to be set, stored as a vector
    shape (2-tuple of ints): The desired shape of the result
Keyword args:
    layout (:class:`torch.layout`, optional): The desired layout of the
        returned tensor. ``torch.sparse_coo``, ``torch.sparse_csc`` and ``torch.sparse_csr``
        are supported. Default: ``torch.sparse_coo``

Examples:

Set the main and first two lower diagonals of a matrix::

    >>> diags = torch.arange(9).reshape(3, 3)
    >>> diags
    tensor([[0, 1, 2],
            [3, 4, 5],
            [6, 7, 8]])
    >>> s = torch.sparse.spdiags(diags, torch.tensor([0, -1, -2]), (3, 3))
    >>> s
    tensor(indices=tensor([[0, 1, 2, 1, 2, 2],
                           [0, 1, 2, 0, 1, 0]]),
           values=tensor([0, 1, 2, 3, 4, 6]),
           size=(3, 3), nnz=6, layout=torch.sparse_coo)
    >>> s.to_dense()
    tensor([[0, 0, 0],
            [3, 1, 0],
            [6, 4, 2]])


Change the output layout::

    >>> diags = torch.arange(9).reshape(3, 3)
    >>> diags
    tensor([[0, 1, 2],[3, 4, 5], [6, 7, 8])
    >>> s = torch.sparse.spdiags(diags, torch.tensor([0, -1, -2]), (3, 3), layout=torch.sparse_csr)
    >>> s
    tensor(crow_indices=tensor([0, 1, 3, 6]),
           col_indices=tensor([0, 0, 1, 0, 1, 2]),
           values=tensor([0, 3, 1, 6, 4, 2]), size=(3, 3), nnz=6,
           layout=torch.sparse_csr)
    >>> s.to_dense()
    tensor([[0, 0, 0],
            [3, 1, 0],
            [6, 4, 2]])

Set partial diagonals of a large output::

    >>> diags = torch.tensor([[1, 2], [3, 4]])
    >>> offsets = torch.tensor([0, -1])
    >>> torch.sparse.spdiags(diags, offsets, (5, 5)).to_dense()
    tensor([[1, 0, 0, 0, 0],
            [3, 2, 0, 0, 0],
            [0, 4, 0, 0, 0],
            [0, 0, 0, 0, 0],
            [0, 0, 0, 0, 0]])

.. note::

    When setting the values along a given diagonal the index into the diagonal
    and the index into the row of :attr:`diagonals` is taken as the
    column index in the output. This has the effect that when setting a diagonal
    with a positive offset `k` the first value along that diagonal will be
    the value in position `k` of the row of :attr:`diagonals`

Specifying a positive offset::

    >>> diags = torch.tensor([[1, 2, 3], [1, 2, 3], [1, 2, 3]])
    >>> torch.sparse.spdiags(diags, torch.tensor([0, 1, 2]), (5, 5)).to_dense()
    tensor([[1, 2, 3, 0, 0],
            [0, 2, 3, 0, 0],
            [0, 0, 3, 0, 0],
            [0, 0, 0, 0, 0],
            [0, 0, 0, 0, 0]])
""")


class check_sparse_tensor_invariants:
    """A tool to control checking sparse tensor invariants.

The following options exists to manage sparsr tensor invariants
checking in sparse tensor construction:

1. Using a context manager:

   .. code:: python

       with torch.sparse.check_sparse_tensor_invariants():
           run_my_model()

2. Using a procedural approach:

   .. code:: python

       prev_checks_enabled = torch.sparse.check_sparse_tensor_invariants.is_enabled()
       torch.sparse.check_sparse_tensor_invariants.enable()

       run_my_model()

       if not prev_checks_enabled:
           torch.sparse.check_sparse_tensor_invariants.disable()

3. Using function decoration:

   .. code:: python

       @torch.sparse.check_sparse_tensor_invariants()
       def run_my_model():
           ...

       run_my_model()

4. Using ``check_invariants`` keyword argument in sparse tensor constructor call.
   For example:

   >>> torch.sparse_csr_tensor([0, 1, 3], [0, 1], [1, 2], check_invariants=True)
   Traceback (most recent call last):
     File "<stdin>", line 1, in <module>
   RuntimeError: `crow_indices[..., -1] == nnz` is not satisfied.
    """

    @staticmethod
    def is_enabled():
        r"""Returns True if the sparse tensor invariants checking is enabled.

.. note::

    Use :func:`torch.sparse.check_sparse_tensor_invariants.enable` or
    :func:`torch.sparse.check_sparse_tensor_invariants.disable` to
    manage the state of the sparse tensor invariants checks.
        """
        return torch._C._check_sparse_tensor_invariants()

    @staticmethod
    def enable():
        r"""Enable sparse tensor invariants checking in sparse tensor constructors.

.. note::

    By default, the sparse tensor invariants checks are disabled. Use
    :func:`torch.sparse.check_sparse_tensor_invariants.is_enabled` to
    retrieve the current state of sparse tensor invariants checking.

.. note::

    The sparse tensor invariants check flag is effective to all sparse
    tensor constructors, both in Python and ATen.

    The flag can be locally overridden by the ``check_invariants``
    optional argument of the sparse tensor constructor functions.
        """
        torch._C._set_check_sparse_tensor_invariants(True)

    @staticmethod
    def disable():
        r"""Disable sparse tensor invariants checking in sparse tensor constructors.

See :func:`torch.sparse.check_sparse_tensor_invariants.enable` for more information.
        """
        torch._C._set_check_sparse_tensor_invariants(False)

    # context manager support
    def __init__(self, enable=True):
        self.state = enable
        self.saved_state = self.is_enabled()

    def __enter__(self):
        torch._C._set_check_sparse_tensor_invariants(self.state)

    def __exit__(self, type, value, traceback):
        torch._C._set_check_sparse_tensor_invariants(self.saved_state)

    # decorator support
    def __call__(self, mth):

        def test_mth(*args, **kwargs):
            with type(self)(self.state):
                return mth(*args, **kwargs)

        return test_mth<|MERGE_RESOLUTION|>--- conflicted
+++ resolved
@@ -174,50 +174,6 @@
         size=(3, 3), nnz=3, layout=torch.sparse_csr)
 """)
 
-<<<<<<< HEAD
-
-spmm_reduce = _add_docstr(_sparse.spmm_reduce, r"""
-sparse.spmm_reduce(input, weight, reduce, row_indices=None, ccol_indices=None, csr2csc=None) -> Tensor
-
-Reduce rows from dense matrices :attr:`weight` at the locations specified by the sparsity pattern of :attr:`input`.
-The matrix :attr:`input` is not added to the final result.
-
-For each element in :attr:`input` at index [i, j], pick the rows from :attr:`weight` specified by j,
-and reduce to :attr:`output` at row i.
-
-.. note::
-    :attr:`input` must be a sparse CSR tensor. :attr:`weight` must be dense tensors.
-    This function is implemented only for tensors on CPU device.
-
-Args:
-    input (Tensor): a sparse CSR matrix of shape `(m, n)`.
-    weight (Tensor): a dense matrix of shape `(m, k)` to be reduced.
-    reduce (str): the reduction operation to apply for non-unique indices
-        (:obj:`"sum"`, :obj:`"mean"`, :obj:`"max"`, :obj:`"min"`).
-    row_indices (Tensor, optional): row indices for each element in :attr:`input`, 1-D tensor of size `nse`.
-    ccol_indices (Tensor, optional): compressed col indices for each element in :attr:`input`, 1-D tensor of size `n + 1`.
-    csr2csc (Tensor, optional): permute pattern to convert :attr:`input` from CSR to CSC.
-
-Examples::
-
-    >>> crow_indices = torch.tensor([0, 1, 3, 4])
-    >>> col_indices = torch.tensor([2, 0, 1, 3])
-    >>> values = torch.tensor([1, 2, 3, 4])
-    >>> csr = torch.sparse_csr_tensor(crow_indices, col_indices, values, dtype=torch.float)
-    >>> csr
-    tensor(crow_indices=tensor([0, 1, 3, 4]),
-       col_indices=tensor([2, 0, 1, 3]),
-       values=tensor([1., 2., 3., 4.]), size=(3, 4), nnz=4,
-       layout=torch.sparse_csr)
-    >>> weight = torch.ones(4, 3)
-    >>> torch.sparse.spmm_reduce(csr, weight, "sum")
-    tensor([[1., 1., 1.],
-        [5., 5., 5.],
-        [4., 4., 4.]])
-""")
-
-=======
->>>>>>> e61d5b95
 def sum(input: Tensor, dim: DimOrDims = None,
         dtype: Optional[DType] = None) -> Tensor:
     r"""
