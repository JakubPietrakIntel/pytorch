--- conflicted
+++ resolved
@@ -141,11 +141,6 @@
 
                 work = e._work
                 tracer = _get_tracer(e._tensor)
-<<<<<<< HEAD
-                # not checking tracer not none, as we only need one of the
-                # arguments to be CommTensor
-=======
->>>>>>> 194b0e97
 
                 if work is not None:
                     if tracer is not None:
