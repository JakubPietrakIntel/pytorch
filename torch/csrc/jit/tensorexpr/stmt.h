--- conflicted
+++ resolved
@@ -201,21 +201,13 @@
     stmts_.clear();
   }
 
-<<<<<<< HEAD
-  void set_stmts(const std::vector<Stmt*>& stmts) {
-=======
   void set_stmts(const std::vector<StmtPtr>& stmts) {
->>>>>>> fccaa4a3
     clear();
     init(stmts);
   }
 
   // NOLINTNEXTLINE(cppcoreguidelines-pro-type-member-init)
-<<<<<<< HEAD
-  explicit Block(const std::vector<Stmt*>& stmts) {
-=======
   explicit Block(const std::vector<StmtPtr>& stmts) {
->>>>>>> fccaa4a3
     init(stmts);
   }
 
@@ -298,17 +290,10 @@
   }
 
  private:
-<<<<<<< HEAD
-  std::list<Stmt*> stmts_;
-
-  void init(const std::vector<Stmt*>& stmts) {
-    for (Stmt* s : stmts) {
-=======
   std::list<StmtPtr> stmts_;
 
   void init(const std::vector<StmtPtr>& stmts) {
     for (StmtPtr s : stmts) {
->>>>>>> fccaa4a3
       if (!s) {
         continue;
       }
@@ -342,21 +327,6 @@
     return buf_;
   }
 
-<<<<<<< HEAD
-  void set_buf(Buf* buf) {
-    buf_ = buf;
-  }
-
-  void set_indices(std::vector<Expr*> indices) {
-    indices_ = std::move(indices);
-  }
-
-  void set_value(Expr* value) {
-    value_ = value;
-  }
-
-  static Store* make(
-=======
   void set_buf(BufPtr buf) {
     buf_ = buf;
   }
@@ -370,16 +340,11 @@
   }
 
   static StorePtr make(
->>>>>>> fccaa4a3
       const BufHandle& buf,
       const std::vector<ExprHandle>& indices,
       const ExprHandle& value);
 
-<<<<<<< HEAD
-  Store(Buf* buf, std::vector<Expr*> indices, Expr* value);
-=======
   Store(BufPtr buf, std::vector<ExprPtr> indices, ExprPtr value);
->>>>>>> fccaa4a3
 
  private:
   BufPtr buf_;
@@ -412,19 +377,11 @@
     return buf_;
   }
 
-<<<<<<< HEAD
-  void set_buf(Buf* buf) {
-    buf_ = buf;
-  }
-
-  explicit Allocate(Buf* buf) : buf_(buf) {}
-=======
   void set_buf(BufPtr buf) {
     buf_ = buf;
   }
 
   explicit Allocate(BufPtr buf) : buf_(buf) {}
->>>>>>> fccaa4a3
 
  private:
   BufPtr buf_;
@@ -446,19 +403,11 @@
     return buf_;
   }
 
-<<<<<<< HEAD
-  void set_buf(Buf* buf) {
-    buf_ = buf;
-  }
-
-  explicit Free(Buf* buf) : buf_(buf) {}
-=======
   void set_buf(BufPtr buf) {
     buf_ = buf;
   }
 
   explicit Free(BufPtr buf) : buf_(buf) {}
->>>>>>> fccaa4a3
 
  private:
   BufPtr buf_;
@@ -484,19 +433,11 @@
     return val_;
   }
 
-<<<<<<< HEAD
-  void set_var(Var* var) {
-    var_ = var;
-  }
-
-  void set_val(Expr* val) {
-=======
   void set_var(VarPtr var) {
     var_ = var;
   }
 
   void set_val(ExprPtr val) {
->>>>>>> fccaa4a3
     val_ = val;
   }
 
@@ -527,19 +468,11 @@
     return false_stmt_;
   }
 
-<<<<<<< HEAD
-  void set_condition(Expr* condition) {
-    condition_ = condition;
-  }
-
-  void set_true_stmt(Stmt* true_stmt) {
-=======
   void set_condition(ExprPtr condition) {
     condition_ = condition;
   }
 
   void set_true_stmt(StmtPtr true_stmt) {
->>>>>>> fccaa4a3
     if (true_stmt) {
       BlockPtr b = to<Block>(true_stmt);
       if (!b) {
@@ -550,11 +483,7 @@
     }
   }
 
-<<<<<<< HEAD
-  void set_false_stmt(Stmt* false_stmt) {
-=======
   void set_false_stmt(StmtPtr false_stmt) {
->>>>>>> fccaa4a3
     if (false_stmt) {
       BlockPtr b = to<Block>(false_stmt);
       if (!b) {
@@ -565,23 +494,14 @@
     }
   }
 
-<<<<<<< HEAD
-  Cond(Expr* condition, Stmt* true_stmt, Stmt* false_stmt)
-=======
   Cond(ExprPtr condition, StmtPtr true_stmt, StmtPtr false_stmt)
->>>>>>> fccaa4a3
       : condition_(condition) {
     set_true_stmt(true_stmt);
     set_false_stmt(false_stmt);
   }
 
-<<<<<<< HEAD
-  Cond* cloneWithNewBodies(Stmt* true_stmt, Stmt* false_stmt) {
-    return new Cond(condition_, true_stmt, false_stmt);
-=======
   CondPtr cloneWithNewBodies(StmtPtr true_stmt, StmtPtr false_stmt) {
     return alloc<Cond>(condition_, true_stmt, false_stmt);
->>>>>>> fccaa4a3
   }
 
   CondPtr cloneWithNewBody(StmtPtr true_stmt) {
@@ -833,13 +753,8 @@
     return res;
   }
 
-<<<<<<< HEAD
-  void set_body(Stmt* body) {
-    Block* b = dynamic_cast<Block*>(body);
-=======
   void set_body(StmtPtr body) {
     BlockPtr b = to<Block>(body);
->>>>>>> fccaa4a3
     if (!b) {
       b = alloc<Block>(std::vector<StmtPtr>({body}));
     }
@@ -847,17 +762,6 @@
     set_parent(body_, this);
   }
 
-<<<<<<< HEAD
-  void set_start(Expr* start) {
-    start_ = start;
-  }
-
-  void set_stop(Expr* stop) {
-    stop_ = stop;
-  }
-
-  void set_var(Var* var) {
-=======
   void set_start(ExprPtr start) {
     start_ = start;
   }
@@ -867,7 +771,6 @@
   }
 
   void set_var(VarPtr var) {
->>>>>>> fccaa4a3
     var_ = var;
   }
 
@@ -910,17 +813,6 @@
     return indices_;
   }
 
-<<<<<<< HEAD
-  void set_buf(Buf* buf) {
-    buf_ = buf;
-  }
-
-  void set_indices(std::vector<Expr*> indices) {
-    indices_ = std::move(indices);
-  }
-
-  void set_value(Expr* value) {
-=======
   void set_buf(BufPtr buf) {
     buf_ = buf;
   }
@@ -930,7 +822,6 @@
   }
 
   void set_value(ExprPtr value) {
->>>>>>> fccaa4a3
     value_ = value;
   }
 
@@ -988,17 +879,6 @@
     return args_;
   }
 
-<<<<<<< HEAD
-  void set_buf(Buf* buf) {
-    buf_ = buf;
-  }
-
-  void set_buf_args(std::vector<Buf*> buf_args) {
-    buf_args_ = std::move(buf_args);
-  }
-
-  void set_args(std::vector<Expr*> args) {
-=======
   void set_buf(BufPtr buf) {
     buf_ = buf;
   }
@@ -1008,7 +888,6 @@
   }
 
   void set_args(std::vector<ExprPtr> args) {
->>>>>>> fccaa4a3
     args_ = std::move(args);
   }
 
