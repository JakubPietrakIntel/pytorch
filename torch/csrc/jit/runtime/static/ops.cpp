#include <torch/csrc/jit/runtime/static/ops.h>

#include <ATen/CPUFunctions.h>
#include <ATen/InferSize.h>
#include <ATen/NativeFunctions.h>
#include <ATen/Parallel.h>
#include <ATen/ScalarOps.h>
#include <ATen/TensorUtils.h>
#include <ATen/cpu/vec/functional.h>
#include <ATen/cpu/vec/vec.h>
#include <ATen/native/Fill.h>
#include <ATen/native/IndexingUtils.h>
#include <ATen/native/Resize.h>
#include <ATen/native/SharedReduceOps.h>
#include <ATen/native/TensorAdvancedIndexing.h>
#include <ATen/native/TensorConversions.h>
#include <ATen/native/cpu/SerialStackImpl.h>
#include <ATen/native/layer_norm.h>
#include <ATen/native/quantized/cpu/fbgemm_utils.h>
#include <ATen/native/quantized/cpu/qembeddingbag.h>
#include <ATen/native/quantized/cpu/qembeddingbag_prepack.h>
#include <ATen/quantized/QTensorImpl.h>
#include <ATen/quantized/Quantizer.h>
#include <c10/core/ScalarType.h>
#include <c10/core/WrapDimMinimal.h>
#include <c10/util/irange.h>
#include <torch/csrc/jit/ir/constants.h>
#include <torch/csrc/jit/ir/ir.h>
#include <torch/csrc/jit/passes/symbolic_shape_runtime_fusion.h>
#include <torch/csrc/jit/runtime/static/impl.h>
#include <torch/csrc/jit/runtime/static/processed_node_wrapper.h>
#include <torch/csrc/jit/runtime/static/te_wrapper.h>
#include <torch/csrc/jit/runtime/vararg_functions.h>
#include <torch/csrc/jit/tensorexpr/ir.h>
#include <torch/csrc/jit/tensorexpr/ir_simplifier.h>
#include <torch/csrc/jit/tensorexpr/llvm_codegen.h>
#include <torch/csrc/jit/tensorexpr/loopnest.h>
#include <iterator>
#include <mutex>
#include <unordered_map>

C10_DEFINE_bool(
    static_runtime_enable_fast_math,
    true,
    "If on, static runtime may use use optimizations that cause accurary loss "
    "vs the jit interpreter");

namespace at {
namespace native {

void repeat_out(at::Tensor& result, const Tensor& self, IntArrayRef repeats) {
  TORCH_CHECK(
      repeats.size() >= static_cast<size_t>(self.dim()),
      "Number of dimensions of repeat dims can not be smaller than number of dimensions of tensor");

  // Add new leading dimensions to the tensor if the
  // number of target dimensions is larger than the
  // number of source dimensions.
  int64_t num_new_dimensions = repeats.size() - self.dim();
  DimVector padded_size(num_new_dimensions, 1);
  padded_size.insert(
      padded_size.end(), self.sizes().begin(), self.sizes().end());
  DimVector target_size(repeats.size());
  bool zero_tensor = false;
  for (const auto idx : c10::irange(repeats.size())) {
    if (repeats[idx] == 0) {
      zero_tensor = true;
    }
    target_size[idx] = padded_size[idx] * repeats[idx];
  }

  // return an empty tensor if one of the repeat dimensions is zero
  at::native::resize_(result, target_size, c10::nullopt);
  if (zero_tensor) {
    return;
  }

  Tensor xtensor = at::native::expand(self, padded_size);
  Tensor urtensor = at::native::alias(result);
  for (const auto i : c10::irange(xtensor.dim())) {
    // can't unfold with step 0, so make sure step is at least 1
    // (it doesn't matter what it is in that case, because the size is 0).
    urtensor = urtensor.unfold(
        i, xtensor.size(i), std::max<int64_t>(xtensor.size(i), 1));
  }

  at::native::copy_(urtensor, xtensor.expand_as(urtensor));
}

// copy version of view ops
at::Tensor& reshape_copy_out(
    at::Tensor& out,
    const at::Tensor& self,
    const at::DimVector& proposed_shape,
    bool infer_size) {
  const auto& shape = infer_size
      ? at::infer_size_dv(proposed_shape, self.numel())
      : proposed_shape;
  at::native::resize_(out, shape, c10::nullopt);

  auto self_contig = self.expect_contiguous();

  size_t nbytes = self.nbytes();
  if (nbytes == 0) {
    return out;
  }

  const void* self_data = self_contig->data_ptr();
  void* out_data = out.data_ptr();
  memcpy(out_data, self_data, nbytes);

  return out;
}

at::Tensor& flatten_copy_out(
    at::Tensor& out,
    const at::Tensor& self,
    int64_t start_dim,
    int64_t end_dim) {
  start_dim =
      start_dim < 0 ? c10::maybe_wrap_dim(start_dim, self.dim()) : start_dim;
  end_dim = end_dim < 0 ? c10::maybe_wrap_dim(end_dim, self.dim()) : end_dim;
  TORCH_CHECK(
      start_dim <= end_dim,
      "flatten() has invalid args: start_dim cannot come after end_dim");

  if (self.dim() == 0) {
    return reshape_copy_out(out, self, at::DimVector{1}, false);
  }

  if (start_dim == end_dim) {
    auto shape = at::DimVector{self.sizes()};
    return reshape_copy_out(out, self, shape, false);
  }

  // We don't want to infer_size on the entire shape, because that can give us
  // an extra degree of freedom we don't want; for example, consider shape [0,
  // 1, 3, 0], with start_dim=1, end_dim=2. It's clear we want result shape [0,
  // 3, 0] but passing [0, -1, 0] to infer_size means the -1 can take on any
  // value and satisfy the constraints.
  auto iter = self.sizes().data();
  auto slice_numel = std::accumulate(
      iter + start_dim,
      iter + end_dim + 1,
      static_cast<int64_t>(1),
      // NOLINTNEXTLINE(modernize-use-transparent-functors)
      std::multiplies<int64_t>());

  at::DimVector shape;
  shape.reserve(self.dim() - end_dim + start_dim);
  for (const auto i : c10::irange(start_dim)) {
    shape.push_back(self.sizes()[i]);
  }
  shape.push_back(slice_numel);
  for (int64_t i = end_dim + 1; i < self.dim(); i++) {
    shape.push_back(self.sizes()[i]);
  }
  return reshape_copy_out(out, self, shape, false);
}

namespace {

// This is annoying and sily, but it's solving a real problem: the
// _MSC_VER version causes an ICE on our old clang5 builds. The
// non-_MSC_VER version is a syntax error according to MSVC. Use the
// appropriate version depending on if we're MSVC or not.

#define TO_COPY_OUT_FAST_PATH_LOGIC(out, self, self_t)             \
  do {                                                             \
    const auto N = self.numel();                                   \
    const auto self_data = self.data_ptr<self_t>();                \
    AT_DISPATCH_ALL_TYPES_AND_COMPLEX_AND3(                        \
        kHalf,                                                     \
        kBFloat16,                                                 \
        kBool,                                                     \
        out.scalar_type(),                                         \
        "to_copy_out_inner_loop",                                  \
        [&]() {                                                    \
          const auto out_data = out.data_ptr<scalar_t>();          \
          for (const auto idx : c10::irange(N)) {                  \
            /* NOLINTNEXTLINE(bugprone-signed-char-misuse) */      \
            out_data[idx] = static_cast<scalar_t>(self_data[idx]); \
          }                                                        \
        });                                                        \
  } while (0)

#ifdef _MSC_VER
template <typename T>
void to_copy_out_fast_path(Tensor& out, const Tensor& self) {
  TO_COPY_OUT_FAST_PATH_LOGIC(out, self, T);
}

#define TO_COPY_OUT_FAST_PATH_BODY(out, self) \
  to_copy_out_fast_path<scalar_t>(out, self)
#else
#define TO_COPY_OUT_FAST_PATH_BODY(out, self) \
  using self_t = scalar_t;                    \
  TO_COPY_OUT_FAST_PATH_LOGIC(out, self, self_t)
#endif
} // namespace

at::Tensor& to_copy_out(
    Tensor& out,
    const Tensor& self,
    bool non_blocking,
    bool copy_strides,
    c10::optional<MemoryFormat> memory_format) {
  if (copy_strides) {
    at::native::resize_impl_cpu_(
        out.unsafeGetTensorImpl(), self.sizes(), self.strides());
  } else {
    at::native::resize_(out, self.sizes(), c10::nullopt);
  }
  auto is_unsupported_dtype = [](ScalarType t) {
#define TORCH_OPS_UNSUPPORTED_TYPE(_, type) \
  case k##type:                             \
    return true;
    switch (t) {
      AT_FORALL_QINT_TYPES(TORCH_OPS_UNSUPPORTED_TYPE)
      AT_FORALL_COMPLEX_TYPES(TORCH_OPS_UNSUPPORTED_TYPE)
      default:
        return false;
    }
#undef TORCH_OPS_UNSUPPORTED_TYPE
  };
  // Fast path: can we just copy the data ourselves? Avoids creating a
  // TensorIterator in at::native::copy_, which is relatively
  // expensive.
  if (self.is_contiguous() && !non_blocking &&
      // Did the user request us to make a copy that isn't contiguous?
      (memory_format == c10::nullopt ||
       memory_format == c10::MemoryFormat::Preserve ||
       memory_format == c10::MemoryFormat::Contiguous) &&
      // CopyKernel.cpp handles this case specially, so let's not mess
      // with it.
      !self.is_neg() && !is_unsupported_dtype(self.dtype().toScalarType()) &&
      !is_unsupported_dtype(out.dtype().toScalarType()) &&
      !(
          // FBGEMM optimization might kick in, don't interfere with
          // that.
          (self.dtype() == kFloat && out.dtype() == kHalf) ||
          (self.dtype() == kHalf && out.dtype() == kFloat))) {
    AT_DISPATCH_ALL_TYPES_AND3(
        kHalf, kBFloat16, kBool, self.scalar_type(), "to_copy_out", [&]() {
          TO_COPY_OUT_FAST_PATH_BODY(out, self);
        });
    return out;
  }
  at::native::copy_(out, self, non_blocking);
  return out;
}

Tensor& linear_out(
    Tensor& output,
    const Tensor& input,
    const Tensor& weight,
    const c10::optional<Tensor>& bias_opt) {
  TORCH_CHECK(!input.is_mkldnn());

  auto bias = bias_opt.has_value()
      ? c10::MaybeOwned<Tensor>::borrowed(*bias_opt)
      : c10::MaybeOwned<Tensor>::owned(c10::in_place);

  if (input.dim() == 2 && bias->defined()) {
    // Fused op is marginally faster.
    return at::cpu::addmm_out(output, *bias, input, weight.t());
  }
  at::native::matmul_out(input, weight.t(), output);
  if (bias->defined()) {
    at::cpu::add_(output, *bias);
  }
  return output;
}

Tensor& c2_argmin_out(
    Tensor& output,
    const Tensor& input,
    const int64_t dim,
    const bool keepdim) {
  const auto ndim = input.dim();
  int64_t dim_ = maybe_wrap_dim(dim, ndim);
  TORCH_CHECK(dim_ >= 0 && dim_ < ndim);

  const auto in_dims = input.sizes();

  c10::SmallVector<int64_t, 5> out_dims;
  out_dims.reserve(ndim);
  int prev_size = 1;
  int next_size = 1;
  for (int i = 0; i < dim_; ++i) {
    out_dims.push_back(in_dims[i]);
    prev_size *= in_dims[i];
  }
  if (keepdim) {
    out_dims.push_back(1);
  }
  for (auto i = dim_ + 1; i < ndim; ++i) {
    out_dims.push_back(in_dims[i]);
    next_size *= in_dims[i];
  }
  at::native::resize_(output, out_dims, c10::nullopt);

  const auto n = in_dims[dim_];

  if (next_size == 1) {
    AT_DISPATCH_ALL_TYPES_AND2(
        kHalf, kBFloat16, input.scalar_type(), "argmin_input", [&]() {
          const auto in_ptr = input.data_ptr<scalar_t>();
          const auto out_ptr = output.data_ptr<int64_t>();
          // input is a [prev_size, n] tensor.
          // output is a [prev_size,] tensor.
          // Thus, access is contiguous/coalesced.
          for (int i = 0; i < prev_size; ++i) {
            auto v = std::min_element(
                in_ptr + i * n,
                in_ptr + (i + 1) * n,
                [](scalar_t a, scalar_t b) {
                  // if a is nan, then a is *less* than b with LessOrNan
                  // semantics
                  if (at::_isnan(a)) {
                    return true;
                  }
                  // if a is not nan and b is nan, then a is not less than b
                  // with LessOrNan semantics otherwise, act normally. If `b` is
                  // NaN then a < b will always return false, so this is
                  // equivalent to the first snippet.
                  return a < b;
                });
            out_ptr[i] = std::distance(in_ptr + i * n, v);
          }
        });
  } else {
    AT_DISPATCH_ALL_TYPES_AND2(
        kHalf, kBFloat16, input.scalar_type(), "argmin_input", [&]() {
          const auto less_or_nan = native::detail::LessOrNan<scalar_t>{};

          const auto in_ptr = input.data_ptr<scalar_t>();
          const auto out_ptr = output.data_ptr<int64_t>();

          std::memset(out_ptr, 0, prev_size * next_size * sizeof(int64_t));

          for (int i = 0; i < prev_size; ++i) {
            const scalar_t* cur_in_ptr = in_ptr + i * n * next_size + next_size;
            for (int k = 1; k < n; ++k) {
              for (int j = 0; j < next_size; ++j) {
                int64_t* cur_out_ptr = out_ptr + i * next_size + j;
                if (less_or_nan(
                        *cur_in_ptr,
                        in_ptr
                            [i * n * next_size + *cur_out_ptr * next_size + j],
                        *cur_out_ptr,
                        k)) {
                  *cur_out_ptr = k;
                }
                ++cur_in_ptr;
              }
            }
          }
        });
  }
  return output;
}

at::Tensor& dequantize_copy_out(Tensor& out, const Tensor& self) {
  if (C10_UNLIKELY(!self.is_quantized())) {
    // fallback to dequantize_cpu equivalent case: make sure out is at::kFloat
    DCHECK(out.scalar_type() == kFloat);
    return at::native::to_copy_out(out, self, false, false, c10::nullopt);
  }
  return get_qtensorimpl(self)->quantizer()->dequantize_out(out, self);
}
} // namespace native
} // namespace at

namespace torch {
namespace jit {

C10_DEFINE_REGISTRY(SROperatorRegistry, SROperatorFunctor);

bool opIsRegistered(const c10::Symbol& op_name) {
  const std::string name(op_name.toQualString());
  return SROperatorRegistry()->Has(name);
}

bool disableUnsafeMathOp(const char* op_name) {
  if (FLAGS_static_runtime_enable_fast_math) {
    return false;
  }
  // This list contains ops that use caffe2 math library or use NNC that does
  // not guarantee bit exactness vs the jit interpreter. Note aten::relu is not
  // included even though it uses NNC because the results of relu should always
  // match.
  static const FastSet<std::string> fast_ops{
      "aten::add", "aten::tanh", "aten::sigmoid", "aten::logit"};
  return fast_ops.count(op_name) > 0;
}

SROperator getOutOfPlaceOperation(Node* n) {
  auto op_name = n->kind().toQualString();
  if (SROperatorRegistry()->Has(op_name) && !disableUnsafeMathOp(op_name)) {
    return SROperatorRegistry()->Create(op_name)->Generate(n);
  }

  return nullptr;
}

// Returns true if the node represents an op with variadic arguments.
bool hasVarArgs(Node* n) {
  if (n->kind() == prim::VarConcat || n->kind() == prim::VarStack) {
    return true;
  }
  return false;
}

bool canReuseInputsOutputs(
    Node* n,
    const FastMap<Node*, bool>& node_has_out_variant) {
  auto it = node_has_out_variant.find(n);
  if (it != node_has_out_variant.end()) {
    return it->second;
  }
  return getOutOfPlaceOperation(n) != nullptr;
}

// returns true if the producers of the inputs
// to this operations are out of place.
// This means the IValues will not change run to run
bool inputsCanRunOutOfPlace(
    Node* n,
    const FastMap<Node*, bool>& node_has_out_variant) {
  for (auto* input : n->inputs()) {
    if (!canReuseInputsOutputs(input->node(), node_has_out_variant)) {
      return false;
    }
  }
  return true;
}

bool isOptimizableContainerType(
    Node* n,
    const FastMap<Node*, bool>& node_has_out_variant) {
  const auto& type = n->output()->type();
  bool is_supported_type = false;
  if (type->kind() == TypeKind::ListType) {
    const auto& list_type = type->expectRef<ListType>();
    is_supported_type =
        list_type.getElementType()->kind() == TypeKind::TensorType;
  } else if (type->kind() == TypeKind::TupleType) {
    const auto& tuple_type = type->expectRef<TupleType>();
    auto types = tuple_type.containedTypes();
    const auto& iter =
        std::find_if(types.begin(), types.end(), [](const TypePtr& elem) {
          return elem->kind() == TypeKind::TensorType;
        });
    is_supported_type = iter != types.end();
  }
  return is_supported_type && inputsCanRunOutOfPlace(n, node_has_out_variant);
}

static inline void listConstructSlowPath(
    const ListType& list_type,
    const size_t size,
    ProcessedNode* p_node) {
  c10::List<IValue> vals(list_type.getElementType());
  vals.reserve(size);
  for (const auto i : c10::irange(size)) {
    vals.push_back(p_node->Input(i));
  }
  p_node->Output(0) = vals;
}

REGISTER_OPERATOR_FUNCTOR(
    prim::ListConstruct,
    prim_ListConstruct,
    [](Node* n) -> SROperator {
      const bool can_optimize =
          isOptimizableContainerType(n, FastMap<Node*, bool>());
      const auto& type = n->output()->type()->expectRef<ListType>();
      const size_t size = n->inputs().size();
      if (!can_optimize) {
        return [&type, size](ProcessedNode* p_node) {
          DCHECK(p_node->num_inputs() == size);
          listConstructSlowPath(type, size, p_node);
        };
      }
      return [&type, size](ProcessedNode* p_node) {
        DCHECK(p_node->num_inputs() == size);
        const auto& out_l = p_node->Output(0);
        if (!out_l.isNone()) {
          return;
        }
        listConstructSlowPath(type, size, p_node);
      };
    });

static inline void tupleConstructSlowPath(
    const size_t size,
    ProcessedNode* p_node) {
  // prepare inputs
  switch (size) {
    case 1:
      p_node->Output(0) = c10::ivalue::Tuple::create(p_node->Input(0));
      break;
    case 2:
      p_node->Output(0) =
          c10::ivalue::Tuple::create(p_node->Input(0), p_node->Input(1));
      break;
    case 3:
      p_node->Output(0) = c10::ivalue::Tuple::create(
          p_node->Input(0), p_node->Input(1), p_node->Input(2));
      break;
    default: {
      std::vector<IValue> vals;
      vals.reserve(size);
      for (const auto i : c10::irange(size)) {
        vals.push_back(p_node->Input(i));
      }
      p_node->Output(0) = c10::ivalue::Tuple::create(std::move(vals));
      break;
    }
  }
}

REGISTER_OPERATOR_FUNCTOR(
    prim::TupleConstruct,
    prim_TupleConstruct,
    [](Node* n) -> SROperator {
      const bool can_optimize =
          isOptimizableContainerType(n, FastMap<Node*, bool>());
      const size_t size = n->inputs().size();
      if (!can_optimize) {
        return [size](ProcessedNode* p_node) {
          DCHECK(p_node->num_inputs() == size);
          tupleConstructSlowPath(size, p_node);
        };
      }
      return [size](ProcessedNode* p_node) {
        DCHECK(p_node->num_inputs() == size);
        const auto& out_l = p_node->Output(0);
        if (!out_l.isNone()) {
          return;
        }
        tupleConstructSlowPath(size, p_node);
      };
    });

REGISTER_OPERATOR_FUNCTOR(aten::abs, aten_abs, [](Node* n) -> SROperator {
  if (!n->matches(torch::schema("aten::abs(Tensor self) -> Tensor"))) {
    LogAndDumpSchema(n);
    return nullptr;
  }
  return [](ProcessedNode* p_node) {
    const auto& in0_t = p_node->Input(0).toTensor();
    if (p_node->Output(0).isNone()) {
      p_node->Output(0) = at::native::abs(in0_t);
      return;
    }
    auto& out_t = p_node->Output(0).toTensor();
    fastResizeToZero(out_t);
    at::native::abs_out(in0_t, out_t);
  };
});

REGISTER_OPERATOR_FUNCTOR(aten::mul, aten_mul, [](Node* n) -> SROperator {
  if (!n->matches(torch::schema(
          "aten::mul.Tensor(Tensor self, Tensor other) -> Tensor"))) {
    LogAndDumpSchema(n);
    return nullptr;
  }

  return [](ProcessedNode* p_node) {
    const auto& in0_t = p_node->Input(0).toTensor();
    const auto& in1_t = p_node->Input(1).toTensor();
    if (p_node->Output(0).isNone()) {
      p_node->Output(0) = at::cpu::mul(in0_t, in1_t);
      return;
    }
    auto& out_t = p_node->Output(0).toTensor();
    fastResizeToZero(out_t);
    at::cpu::mul_out(out_t, in0_t, in1_t);
  };
});

REGISTER_OPERATOR_FUNCTOR(aten::addmm, aten_addmm, [](Node* n) -> SROperator {
  if (!n->matches(torch::schema(
          "aten::addmm(Tensor self, Tensor mat1, Tensor mat2, *, Scalar beta=1, Scalar alpha=1) -> Tensor"))) {
    LogAndDumpSchema(n);
    return nullptr;
  }
  return [](ProcessedNode* p_node) {
    const auto& in0_t = p_node->Input(0).toTensor();
    const auto& in1_t = p_node->Input(1).toTensor();
    const auto& in2_t = p_node->Input(2).toTensor();
    const auto in3_s = p_node->Input(3).toScalar();
    const auto in4_s = p_node->Input(4).toScalar();
    if (p_node->Output(0).isNone()) {
      p_node->Output(0) = at::cpu::addmm(in0_t, in1_t, in2_t, in3_s, in4_s);
      return;
    }
    auto& out_t = p_node->Output(0).toTensor();
    fastResizeToZero(out_t);
    at::cpu::addmm_out(out_t, in0_t, in1_t, in2_t, in3_s, in4_s);
  };
});

#ifdef FBCODE_CAFFE2
// Disable externally to avoid MSVC errors in open-source CI

REGISTER_OPERATOR_FUNCTOR(
    static_runtime::clamp_nan_to_num,
    static_runtime_clamp_nan_to_num,
    [](Node* n) -> SROperator {
      auto clamp_min_ival_opt = toIValue(n->input(1));
      auto clamp_max_ival_opt = toIValue(n->input(2));
      TORCH_CHECK(
          clamp_min_ival_opt.has_value() && clamp_max_ival_opt.has_value());

      auto clamp_min_opt = clamp_min_ival_opt->toOptional<at::Scalar>();
      auto clamp_max_opt = clamp_max_ival_opt->toOptional<at::Scalar>();
      TORCH_CHECK(clamp_min_opt.has_value() && clamp_max_opt.has_value());

      return [te = createClampNanToNum(),
              clamp_min = clamp_min_opt->to<float>(),
              clamp_max =
                  clamp_max_opt->to<float>()](ProcessedNode* p_node) mutable {
        const auto& in0_t = p_node->Input(0).toTensor();
        if (p_node->Output(0).isNone()) {
          p_node->Output(0) = create_empty_from(in0_t);
        }
        auto& out_t = p_node->Output(0).toTensor();
        fastResizeToZero(out_t);
        auto in3_s = p_node->Input(3).toOptional<double>();

        if (!te || !te->checkInput<float>(in0_t)) {
          at::cpu::nan_to_num_out(
              out_t,
              at::cpu::clamp(in0_t, clamp_min, clamp_max),
              in3_s,
              c10::nullopt,
              c10::nullopt);
          return;
        }
        at::native::resize_(out_t, in0_t.sizes(), c10::nullopt);

        auto output_size = in0_t.numel();

        // This might be UB if in3_s is absurdly large, but most implementations
        // just turn it into `inf` in that case. The PyTorch core nan_to_num
        // kernel just static_cast()s the limits to the destination type, so
        // we'll ignore overflow issues here as well.
        auto nan = in3_s.has_value() ? static_cast<float>(*in3_s) : 0.f;

        te->call(
            {out_t.data_ptr(),
             in0_t.data_ptr(),
             &clamp_min,
             &clamp_max,
             &nan,
             &output_size});
      };
    });

#endif

REGISTER_OPERATOR_FUNCTOR(aten::clamp, aten_clamp, [](Node* n) -> SROperator {
  if (n->matches(torch::schema(
          "aten::clamp(Tensor self, Scalar? min=None, Scalar? max=None) -> Tensor"))) {
    return [te = createClamp()](ProcessedNode* p_node) {
      const auto& in0_t = p_node->Input(0).toTensor();
      if (p_node->Output(0).isNone()) {
        p_node->Output(0) = create_empty_from(in0_t);
      }
      auto& out_t = p_node->Output(0).toTensor();
      fastResizeToZero(out_t);
      auto in1_s = p_node->Input(1).toOptional<at::Scalar>();
      auto in2_s = p_node->Input(2).toOptional<at::Scalar>();
      if (!te->checkInput<float>(in0_t)) {
        at::cpu::clamp_out(out_t, in0_t, in1_s, in2_s);
        return;
      }
      at::native::resize_(out_t, in0_t.sizes(), c10::nullopt);
      auto output_size = in0_t.numel();
      auto min = in1_s.has_value() ? in1_s->toFloat()
                                   : -std::numeric_limits<float>::infinity();
      auto max = in2_s.has_value() ? in2_s->toFloat()
                                   : std::numeric_limits<float>::infinity();
      te->call({out_t.data_ptr(), in0_t.data_ptr(), &min, &max, &output_size});
    };
  }
  if (n->matches(
          "aten::clamp.Tensor(Tensor self, Tensor? min=None, Tensor? max=None) -> Tensor")) {
    return [](ProcessedNode* p_node) {
      const auto& in0_t = p_node->Input(0).toTensor();
      if (p_node->Output(0).isNone()) {
        p_node->Output(0) = create_empty_from(in0_t);
      }
      auto& out_t = p_node->Output(0).toTensor();
      fastResizeToZero(out_t);
      auto in1_t = p_node->Input(1).toOptional<at::Tensor>();
      auto in2_t = p_node->Input(2).toOptional<at::Tensor>();
      at::cpu::clamp_out(out_t, in0_t, in1_t, in2_t);
    };
  }
  LogAndDumpSchema(n);
  return nullptr;
});

REGISTER_OPERATOR_FUNCTOR(aten::bmm, aten_bmm, [](Node* n) -> SROperator {
  if (!n->matches(
          torch::schema("aten::bmm(Tensor self, Tensor mat2) -> Tensor"))) {
    LogAndDumpSchema(n);
    return nullptr;
  }
  return [](ProcessedNode* p_node) {
    const auto& in0_t = p_node->Input(0).toTensor();
    const auto& in1_t = p_node->Input(1).toTensor();
    if (p_node->Output(0).isNone()) {
      p_node->Output(0) = create_empty_from(in0_t);
    }
    auto& out_t = p_node->Output(0).toTensor();
    fastResizeToZero(out_t);
    at::cpu::bmm_out(out_t, in0_t, in1_t);
  };
});

REGISTER_OPERATOR_FUNCTOR(aten::nan_to_num, aten_nan_to_num, [](Node* n) -> SROperator {
  if (!n->matches(torch::schema(
          "aten::nan_to_num(Tensor self, float? nan=None, float? posinf=None, float? neginf=None) -> Tensor"))) {
    LogAndDumpSchema(n);
    return nullptr;
  }
  return [](ProcessedNode* p_node) {
    const auto& in0_t = p_node->Input(0).toTensor();
    const auto in1_d = p_node->Input(1).toOptional<double>();
    const auto in2_d = p_node->Input(2).toOptional<double>();
    const auto in3_d = p_node->Input(3).toOptional<double>();
    if (p_node->Output(0).isNone()) {
      p_node->Output(0) = at::native::nan_to_num(in0_t, in1_d, in2_d, in3_d);
      return;
    }
    auto& out_t = p_node->Output(0).toTensor();
    fastResizeToZero(out_t);
    at::native::nan_to_num_out(in0_t, in1_d, in2_d, in3_d, out_t);
  };
});

<<<<<<< HEAD
namespace {

void varStackSerialOut(
    at::Tensor& result,
    int64_t dim,
    const ProcessedNodeInputWrapper& inputs) {
  auto result_sizes = inputs[0].sizes().vec();
  result_sizes.insert(result_sizes.begin() + dim, inputs.size());
  at::native::resize_(result, result_sizes);

  AT_DISPATCH_FLOATING_TYPES(
      result.scalar_type(), "varstack_serial_kernel", [&]() {
        at::native::detail::
            stack_serial_kernel_impl<scalar_t, ProcessedNodeInputWrapper>(
                result, inputs, dim);
      });
}

std::vector<at::Tensor> unsqueezeVarStackInputs(
    const ProcessedNodeInputWrapper& inputs,
    const int64_t dim) {
  std::vector<at::Tensor> result;
  result.reserve(inputs.size());
  for (const auto i : c10::irange(inputs.size())) {
    result.push_back(at::native::unsqueeze(inputs[i], dim));
  }
  return result;
}

void varstackNonserialOut(
    at::Tensor& result,
    const int64_t dim,
    const ProcessedNodeInputWrapper& inputs) {
  std::vector<at::Tensor> inputs_unsqueezed =
      unsqueezeVarStackInputs(inputs, dim);
  fastResizeToZero(result);
  at::cpu::cat_outf(inputs_unsqueezed, dim, result);
}

void varStackFastOut(
    at::Tensor& out,
    int64_t dim,
    const ProcessedNodeInputWrapper& inputs) {
  DCHECK(out.is_contiguous());
  const auto num_inputs = static_cast<int64_t>(inputs.size());
  TORCH_CHECK(num_inputs > 0, "stack expects a non-empty list of tensors");

  const auto first_tensor_shape = inputs[0].sizes();
  for (const auto i : c10::irange(1, num_inputs)) {
    const auto shape = inputs[i].sizes();
    TORCH_CHECK(
        shape == first_tensor_shape,
        "Stack expects each tensor to be the same size, but got ",
        first_tensor_shape,
        " at position 0 and ",
        shape,
        " at position ",
        i);
  }

  const std::array<int64_t, 2> output_size = (dim == 0 || dim == -2)
      ? std::array<int64_t, 2>{num_inputs, 1}
      : std::array<int64_t, 2>{1, num_inputs};

  at::native::resize_(out, output_size, c10::nullopt);

  AT_DISPATCH_ALL_TYPES(out.scalar_type(), "varStackFastOut", [&]() {
    auto* out_data = out.data_ptr<scalar_t>();
    for (const auto i : c10::irange(num_inputs)) {
      auto& tensor = inputs[i];
      auto* input_ptr = tensor.data_ptr<scalar_t>();
      out_data[i] = *input_ptr;
    }
  });
}

bool inputsAreScalars(const ProcessedNodeInputWrapper& inputs) {
  // All stack inputs should have the same size, so we only check
  // the first one. If this isn't true, an exception will be thrown
  // in the VarStack implementation
  const auto& first_tensor = inputs[0];
  return first_tensor.sizes()[0] == 1 && first_tensor.dim() == 1;
}

void varStackOut(ProcessedNode& pnode, int64_t dim) {
  const auto num_inputs = pnode.num_inputs();
  TORCH_CHECK(num_inputs > 1, "stack expects a non-empty list of tensors");
  dim = c10::maybe_wrap_dim(dim, pnode.Input(0).toTensor().dim() + 1);

  auto inputs = ProcessedNodeInputWrapper(pnode);
  auto& output = pnode.Output(0).toTensor();

  if (output.is_contiguous() && inputsAreScalars(inputs)) {
    varStackFastOut(output, dim, inputs);
    return;
  }

  bool can_use_serial = at::native::detail::CanUseNativeSerialStack<
      ProcessedNodeInputWrapper,
      /*skip_overlap_check*/ true>::call(output, inputs, dim);

  if (can_use_serial) {
    varStackSerialOut(output, dim, inputs);
    return;
  }
  varstackNonserialOut(output, dim, inputs);
}

} // namespace

// Split out into a function to appease MSVC's pre-processor
SROperator aten_stack(Node* n) {
  if (!n->matches(torch::schema(
          "aten::stack(Tensor[] tensors, int dim=0) -> Tensor"))) {
    LogAndDumpSchema(n);
    return nullptr;
  }
  return [](ProcessedNode* p_node) {
    const auto inputs = p_node->Input(0).toTensorVector();
    TORCH_CHECK(inputs.size() > 0, "stack expects non-empty tensor list");
    const auto dim = p_node->Input(1).toInt();
    if (p_node->Output(0).isNone()) {
      p_node->Output(0) = at::native::_stack_cpu(inputs, dim);
      return;
    }
    auto& out_t = p_node->Output(0).toTensor();
    fastResizeToZero(out_t);
    at::native::_stack_out_cpu(inputs, dim, out_t);
  };
}

REGISTER_OPERATOR_FUNCTOR(aten::stack, aten_stack, aten_stack);

REGISTER_OPERATOR_FUNCTOR(
    prim::VarStack,
    prim_VarStack,
    [](Node* n) -> SROperator {
      return [](ProcessedNode* p_node) {
        const size_t num_inputs = p_node->num_inputs();
        const auto dim = p_node->Input(num_inputs - 1).toInt();

        if (p_node->Output(0).isNone()) {
          p_node->Output(0) = create_empty_from(p_node->Input(0).toTensor());
        }
        varStackOut(*p_node, dim);
      };
    });

REGISTER_OPERATOR_FUNCTOR(aten::leaky_relu, aten_leaky_relu, [](Node* n) -> SROperator {
  if (!n->matches(torch::schema(
          "aten::leaky_relu(Tensor self, Scalar negative_slope=0.01) -> Tensor"))) {
    LogAndDumpSchema(n);
    return nullptr;
  }
  return [](ProcessedNode* p_node) {
    const auto& in0_t = p_node->Input(0).toTensor();
    const auto in1_s = p_node->Input(1).toScalar();
    if (p_node->Output(0).isNone()) {
      p_node->Output(0) = at::cpu::leaky_relu(in0_t, in1_s);
      return;
    }
    auto& out_t = p_node->Output(0).toTensor();
    at::cpu::leaky_relu_out(out_t, in0_t, in1_s);
  };
});

REGISTER_OPERATOR_FUNCTOR(aten::relu, aten_relu, [](Node* n) -> SROperator {
  if (!n->matches(torch::schema("aten::relu(Tensor self) -> Tensor"))) {
    LogAndDumpSchema(n);
    return nullptr;
  }
  auto te = createRelu();
  return [te](ProcessedNode* p_node) {
    const auto& in0_t = p_node->Input(0).toTensor();
    if (p_node->Output(0).isNone()) {
      p_node->Output(0) = create_empty_from(in0_t);
    }
    auto& out_t = p_node->Output(0).toTensor();
    if (!te->checkInput<float>(in0_t)) {
      fastResizeToZero(out_t);
      at::cpu::threshold_out(out_t, in0_t, 0, 0);
      return;
    }
    at::native::resize_(out_t, in0_t.sizes(), c10::nullopt);
    int64_t nn = in0_t.numel();
    te->call({out_t.data_ptr(), in0_t.data_ptr(), &nn});
  };
});

REGISTER_OPERATOR_FUNCTOR(aten::tanh, aten_tanh, [](Node* n) -> SROperator {
  if (!n->matches(torch::schema("aten::tanh(Tensor self) -> Tensor"))) {
    LogAndDumpSchema(n);
    return nullptr;
  }
  auto te = createTanh();
  return [te](ProcessedNode* p_node) {
    const auto& in0_t = p_node->Input(0).toTensor();
    if (p_node->Output(0).isNone()) {
      p_node->Output(0) = create_empty_from(in0_t);
    }
    auto& out_t = p_node->Output(0).toTensor();
    if (!te->checkInput<float>(in0_t)) {
      fastResizeToZero(out_t);
      at::cpu::tanh_out(out_t, in0_t);
      return;
    }
    at::native::resize_(out_t, in0_t.sizes(), c10::nullopt);
    int64_t nn = in0_t.numel();
    te->call({out_t.data_ptr(), in0_t.data_ptr(), &nn});
  };
});

REGISTER_OPERATOR_FUNCTOR(
    prim::TensorExprDynamicGroup,
    prim_TensorExprDynamicGroup,
    [](Node* n) -> SROperator {
      auto graph = n->g(attr::Subgraph);
      Code code(graph, "");
      return [code](ProcessedNode* p_node) {
        auto num_outputs = p_node->num_outputs();
        Stack stack;
        if (p_node->Output(0).isNone()) {
          stack.reserve(p_node->num_inputs());
        } else {
          stack.reserve(p_node->num_inputs() + num_outputs);
          for (const auto& o : p_node->outputs()) {
            stack.emplace_back(o);
          }
        }
        for (auto i : c10::irange(p_node->num_inputs())) {
          stack.emplace_back(p_node->Input(i));
        }
        runTensorExprDynamicGroup(code, stack);
        if (p_node->Output(0).isNone()) {
          TORCH_INTERNAL_ASSERT(
              stack.size() == num_outputs,
              "Unexpected # of outputs on stack after executing TensorExprDynamicGroup");
          for (auto i : c10::irange(num_outputs)) {
            p_node->Output(i) = std::move(stack[i]);
          }
        }
      };
    });

REGISTER_OPERATOR_FUNCTOR(
    aten::sigmoid,
    aten_sigmoid,
    [](Node* n) -> SROperator {
      if (!n->matches(torch::schema("aten::sigmoid(Tensor self) -> Tensor"))) {
        LogAndDumpSchema(n);
        return nullptr;
      }
      auto te = createSigmoid();
      return [te](ProcessedNode* p_node) {
        const auto& in0_t = p_node->Input(0).toTensor();
        if (p_node->Output(0).isNone()) {
          p_node->Output(0) = create_empty_from(in0_t);
        }
        auto& out_t = p_node->Output(0).toTensor();
        if (!te->checkInput<float>(in0_t)) {
          fastResizeToZero(out_t);
          at::cpu::sigmoid_out(out_t, in0_t);
          return;
        }
        at::native::resize_(out_t, in0_t.sizes(), c10::nullopt);
        int64_t nn = in0_t.numel();
        te->call({out_t.data_ptr(), in0_t.data_ptr(), &nn});
      };
    });

REGISTER_OPERATOR_FUNCTOR(aten::logit, aten_logit, [](Node* n) -> SROperator {
  if (!n->matches(torch::schema(
          "aten::logit(Tensor self, float? eps=None) -> Tensor"))) {
    LogAndDumpSchema(n);
    return nullptr;
  }
  c10::optional<float> clamp = c10::nullopt;
  if (n->inputs()[1]->node()->kind() == prim::Constant) {
    auto clamp_d = toIValue(n->inputs()[1])->toOptional<double>();
    clamp = clamp_d
        ? c10::make_optional<float>(static_cast<float>(clamp_d.value()))
        : c10::nullopt;
  }
  auto te = clamp ? createLogit() : nullptr;
  float clamp_value = clamp ? *clamp : 0.0f;
  return [te, clamp_value](ProcessedNode* p_node) {
    const auto& in0_t = p_node->Input(0).toTensor();
    if (p_node->Output(0).isNone()) {
      p_node->Output(0) = create_empty_from(in0_t);
    }
    auto& out_t = p_node->Output(0).toTensor();
    if (!te || !te->checkInput<float>(in0_t)) {
      const auto& in0_t = p_node->Input(0).toTensor();
      const auto in1_d = p_node->Input(1).toOptional<double>();
      fastResizeToZero(out_t);
      at::native::logit_out(in0_t, in1_d, out_t);
      return;
    }
    at::native::resize_(out_t, in0_t.sizes(), c10::nullopt);
    int64_t nn = in0_t.numel();
    float c = clamp_value;
    te->call({out_t.data_ptr(), in0_t.data_ptr(), &nn, &c});
  };
});

// TODO(T98923825): Uncomment this once the bug in this gets fixed.
/*
REGISTER_OPERATOR_FUNCTOR(aten::clone, aten_clone, [](Node* n) -> SROperator {
  if (!n->matches(torch::schema(
          "aten::clone(Tensor self, *, MemoryFormat? memory_format=None) ->
Tensor"))) { LogAndDumpSchema(n); return nullptr;
  }
  return [](ProcessedNode* p_node) {
    const auto& src = p_node->Input(0).toTensor();
    const auto& optional_memory_format =
        p_node->Input(1).toOptional<c10::MemoryFormat>();
    auto memory_format =
        optional_memory_format.value_or(c10::MemoryFormat::Preserve);

    if (p_node->Output(0).isNone()) {
      if (memory_format == c10::MemoryFormat::Preserve &&
          src.is_non_overlapping_and_dense()) {
        // Copy all strides
        p_node->Output(0) =
            at::empty_strided(src.sizes(), src.strides(), src.options());
      } else {
        memory_format = src.suggest_memory_format();
        p_node->Output(0) = create_empty_from(src, memory_format);
      }
    }
    auto& out_t = p_node->Output(0).toTensor();
    at::native::resize_impl_cpu_(
        out_t.unsafeGetTensorImpl(), src.sizes(), src.strides());
    at::native::copy_(out_t, src, false);
  };
});
*/

REGISTER_OPERATOR_FUNCTOR(
    quantized::embedding_bag_byte_rowwise_offsets,
    quantized_embedding_bag_byte_rowwise_offsets,
    [](Node* n) -> SROperator {
      if (!n->matches(torch::schema(
              "quantized::embedding_bag_byte_rowwise_offsets(Tensor weight, Tensor indices, Tensor? offsets=None, bool scale_grad_by_freq=False, int mode=0, bool pruned_weights=False, Tensor? per_sample_weights=None, Tensor? compressed_indices_mapping=None, bool include_last_offset=False) -> Tensor"))) {
        LogAndDumpSchema(n);
        return nullptr;
      }
      return [](ProcessedNode* p_node) {
        const auto& weight = p_node->Input(0).toTensor();
        const auto& indices = p_node->Input(1).toTensor();
        const auto offsets = p_node->Input(2).toOptional<at::Tensor>();
        const auto pruned_weights = p_node->Input(5).toBool();
        const auto per_sample_weights =
            p_node->Input(6).toOptional<at::Tensor>();
        const auto compressed_indices_mapping =
            p_node->Input(7).toOptional<at::Tensor>();
        const auto include_last_offset = p_node->Input(8).toBool();
        if (p_node->Output(0).isNone()) {
          p_node->Output(0) = create_empty_from(weight, at::kFloat);
        }
        auto& out_t = p_node->Output(0).toTensor();
        fastResizeToZero(out_t);
        return at::native::embedding_bag_byte_rowwise_offsets_out(
            out_t,
            weight,
            indices,
            offsets,
            false, // unused scale_grad_by_freq
            0, // unused mode
            pruned_weights,
            per_sample_weights,
            compressed_indices_mapping,
            include_last_offset);
      };
    });

REGISTER_OPERATOR_FUNCTOR(
    quantized::embedding_bag_4bit_rowwise_offsets,
    embedding_bag_4bit_rowwise_offsets,
    [](Node* n) -> SROperator {
      if (!n->matches(torch::schema(
              "quantized::embedding_bag_4bit_rowwise_offsets(Tensor weight, Tensor indices, Tensor? offsets=None, bool scale_grad_by_freq=False, int mode=0, bool pruned_weights=False, Tensor? per_sample_weights=None, Tensor? compressed_indices_mapping=None, bool include_last_offset=False) -> Tensor"))) {
        LogAndDumpSchema(n);
        return nullptr;
      }
      return [](ProcessedNode* p_node) {
        const auto& weight = p_node->Input(0).toTensor();
        const auto& indices = p_node->Input(1).toTensor();
        const auto offsets = p_node->Input(2).toOptional<at::Tensor>();
        const auto pruned_weights = p_node->Input(5).toBool();
        const auto per_sample_weights =
            p_node->Input(6).toOptional<at::Tensor>();
        const auto compressed_indices_mapping =
            p_node->Input(7).toOptional<at::Tensor>();
        const auto include_last_offset = p_node->Input(8).toBool();
        if (p_node->Output(0).isNone()) {
          p_node->Output(0) = create_empty_from(weight, at::kFloat);
        }
        auto& out_t = p_node->Output(0).toTensor();
        fastResizeToZero(out_t);
        return at::native::embedding_bag_4bit_rowwise_offsets_out(
            out_t,
            weight,
            indices,
            offsets,
            false, // unused scale_grad_by_freq
            0, // unused mode
            pruned_weights,
            per_sample_weights,
            compressed_indices_mapping,
            include_last_offset);
      };
    });

REGISTER_OPERATOR_FUNCTOR(
    quantized::embedding_bag_byte_prepack,
    embedding_bag_byte_prepack,
    [](Node* n) -> SROperator {
      if (!n->matches(torch::schema(
              "quantized::embedding_bag_byte_prepack(Tensor weight) -> Tensor"))) {
        LogAndDumpSchema(n);
        return nullptr;
      }
      return [](ProcessedNode* p_node) {
        const auto& weight = p_node->Input(0).toTensor();
        if (p_node->Output(0).isNone()) {
          p_node->Output(0) = at::native::qembeddingbag_byte_prepack(weight);
          return;
        }
        auto& out_t = p_node->Output(0).toTensor();
        fastResizeToZero(out_t);
        at::native::qembeddingbag_byte_prepack_out(out_t, weight);
      };
    });

// The out variant takes precedence over native
REGISTER_OPERATOR_FUNCTOR(aten::narrow_copy, aten_narrow_copy, [](Node* n) -> SROperator {
  if (!n->matches(torch::schema(
          "aten::narrow_copy(Tensor self, int dim, int start, int length) -> Tensor"))) {
    LogAndDumpSchema(n);
    return nullptr;
  }
  return [](ProcessedNode* p_node) {
    const auto& self = p_node->Input(0).toTensor(); // self
    const auto dim = p_node->Input(1).toInt(); // dim
    int64_t start = 0;
    if (p_node->Input(2).isScalar()) {
      start = p_node->Input(2).toInt();
    } else {
      auto& t = p_node->Input(2).toTensor();
      start = t.item<int64_t>();
    }
    auto length = p_node->Input(3).toInt(); // length

    if (p_node->Output(0).isNone()) {
      p_node->Output(0) =
          at::native::narrow_copy_dense_cpu(self, dim, start, length);
      return;
    }
    auto& output = p_node->Output(0).toTensor();
    fastResizeToZero(output);
    at::native::narrow_copy_dense_cpu_out(self, dim, start, length, output);
  };
});
REGISTER_OPERATOR_FUNCTOR(aten::index, aten_index, [](Node* n) -> SROperator {
  if (!n->matches(torch::schema(
          "aten::index.Tensor(Tensor self, Tensor?[] indices) -> Tensor"))) {
    LogAndDumpSchema(n);
    return nullptr;
  }
  return [](ProcessedNode* p_node) {
    const auto& in0_t = p_node->Input(0).toTensor();
    const auto in1_l =
        at::native::toListOfOptionalTensors(p_node->Input(1).toListRef());
    if (p_node->Output(0).isNone()) {
      p_node->Output(0) = at::cpu::index(in0_t, in1_l);
      return;
    }
    auto& out_t = p_node->Output(0).toTensor();
    fastResizeToZero(out_t);
    at::cpu::index_out(out_t, in0_t, in1_l);
  };
});

REGISTER_OPERATOR_FUNCTOR(
    aten::index_select,
    aten_index_select,
    [](Node* n) -> SROperator {
      if (!n->matches(torch::schema(
              "aten::index_select(Tensor self, int dim, Tensor index) -> Tensor"))) {
        LogAndDumpSchema(n);
        return nullptr;
      }
      return [](ProcessedNode* p_node) {
        const auto& self = p_node->Input(0).toTensor();
        const auto dim = p_node->Input(1).toInt();
        const auto& index = p_node->Input(2).toTensor();
        if (p_node->Output(0).isNone()) {
          p_node->Output(0) = at::native::index_select_cpu_(self, dim, index);
          return;
        }
        auto& out = p_node->Output(0).toTensor();
        fastResizeToZero(out);
        at::native::index_select_out_cpu_(self, dim, index, out);
      };
    });

REGISTER_OPERATOR_FUNCTOR(aten::pow, aten_pow, [](Node* n) -> SROperator {
  if (n->matches(torch::schema(
          "aten::pow.Tensor_Tensor(Tensor self, Tensor exponent) -> Tensor"))) {
    return [](ProcessedNode* p_node) {
      if (p_node->Output(0).isNone()) {
        const auto& in0_t = p_node->Input(0).toTensor();
        auto dtype =
            at::native::result_type(in0_t, p_node->Input(1).toTensor());
        p_node->Output(0) = create_empty_from(in0_t, dtype);
      }
      auto& out_t = p_node->Output(0).toTensor();
      fastResizeToZero(out_t);
      at::cpu::pow_out(
          out_t, p_node->Input(0).toTensor(), p_node->Input(1).toTensor());
    };
  }
  if (n->matches(torch::schema(
          "aten::pow.Scalar(Scalar self, Tensor exponent) -> Tensor"))) {
    return [](ProcessedNode* p_node) {
      if (p_node->Output(0).isNone()) {
        const auto& in1_t = p_node->Input(1).toTensor();
        auto dtype =
            at::native::result_type(p_node->Input(0).toScalar(), in1_t);
        p_node->Output(0) = at::native::empty_like(
            in1_t,
            dtype,
            in1_t.options().layout_opt(),
            in1_t.options().device_opt(),
            in1_t.options().pinned_memory_opt(),
            at::MemoryFormat::Preserve);
      }
      auto& out_t = p_node->Output(0).toTensor();
      fastResizeToZero(out_t);
      at::cpu::pow_out(
          out_t, p_node->Input(0).toScalar(), p_node->Input(1).toTensor());
    };
  }
  if (n->matches(torch::schema(
          "aten::pow.Tensor_Scalar(Tensor self, Scalar exponent) -> Tensor"))) {
    return [](ProcessedNode* p_node) {
      if (p_node->Output(0).isNone()) {
        const auto& in0_t = p_node->Input(0).toTensor();
        auto dtype =
            at::native::result_type(in0_t, p_node->Input(1).toScalar());
        p_node->Output(0) = at::native::empty_like(
            in0_t,
            dtype,
            in0_t.options().layout_opt(),
            in0_t.options().device_opt(),
            in0_t.options().pinned_memory_opt(),
            at::MemoryFormat::Preserve);
      }
      auto& out_t = p_node->Output(0).toTensor();
      fastResizeToZero(out_t);
      at::cpu::pow_out(
          out_t, p_node->Input(0).toTensor(), p_node->Input(1).toScalar());
    };
  }
  LogAndDumpSchema(n);
  return nullptr;
});

namespace {

// NOLINTNEXTLINE(cppcoreguidelines-pro-type-member-init)
struct ToArgs {
  c10::optional<at::ScalarType> dtype;
  c10::Layout layout;
  bool know_to_will_alias = false;
  c10::optional<c10::MemoryFormat> memory_format;
};

template <bool has_constant_non_tensor_dtype_and_flags, bool has_memory_format>
ToArgs extract_to_args(ProcessedNode* p_node) {
  ToArgs result;
  if (!has_constant_non_tensor_dtype_and_flags && p_node->Input(1).isTensor()) {
    const auto& other = p_node->Input(1).toTensor();
    result.dtype = other.scalar_type();
    result.layout = other.layout();
    DCHECK_EQ(other.device().type(), c10::DeviceType::CPU);
  } else {
    const auto& self = p_node->Input(0).toTensor();
    result.dtype = p_node->Input(1).toOptional<at::ScalarType>();
    result.layout = self.layout();
    // Static runtime only works with CPU tensors; don't need to read this.
    DCHECK_EQ(self.device().type(), c10::DeviceType::CPU);
    result.know_to_will_alias = has_constant_non_tensor_dtype_and_flags &&
        (!result.dtype.has_value() ||
         result.dtype.value() == self.dtype().toScalarType());
  }
  if (has_memory_format) {
    DCHECK_EQ(p_node->num_inputs(), 5);
    result.memory_format = p_node->Input(4).toOptional<c10::MemoryFormat>();
    result.know_to_will_alias = result.know_to_will_alias &&
        (result.memory_format.value_or(c10::MemoryFormat::Preserve) ==
         c10::MemoryFormat::Preserve);
  }

  return result;
}

template <bool has_constant_non_tensor_dtype_and_flags, bool has_memory_format>
struct CheckToWillAlias {
  static bool call(
      ProcessedNode* p_node,
      const at::Tensor& self,
      const ToArgs& to_args) {
    // The to_maybe_copy_out operator functor should have detected a
    // constant true `copy` argument and used to_copy instead.
    bool copy = false;
    if (has_constant_non_tensor_dtype_and_flags) {
      DCHECK(!p_node->Input(3).toBool());
      copy = false;
    } else {
      copy = p_node->Input(3).toBool();
    }
    return !copy &&
        (to_args.know_to_will_alias ||
         at::native::to_will_alias(
             self,
             to_args.dtype,
             to_args.layout,
             c10::Device{c10::DeviceType::CPU},
             copy,
             has_memory_format ? to_args.memory_format
                               : c10::MemoryFormat::Preserve));
  }
};

template <>
struct CheckToWillAlias<true, false> {
  // Special case! First, there is no memory format to check. Second,
  // we know that the layout and device will match self, so we only
  // need to check the dtype.
  static bool call(ProcessedNode* p_node, const at::Tensor& self) {
    DCHECK(!p_node->Input(3).toBool()); // !copy
    const auto dtype_opt = p_node->Input(1).toOptional<at::ScalarType>();
    return !dtype_opt.has_value() || *dtype_opt == self.dtype().toScalarType();
  }
};

// Force inlining so we don't have to branch on whether args is null
// at runtime.
template <bool has_constant_non_tensor_dtype_and_flags, bool has_memory_format>
C10_ALWAYS_INLINE void to_copy_functor_impl(
    ProcessedNode* p_node,
    const ToArgs* args) {
  const auto& self = p_node->Input(0).toTensor();
  // ignore input 3 (copy)
  auto non_blocking = p_node->Input(2).toBool(); // non_blocking
  // handle memory format
  bool copy_strides = false;

  c10::optional<c10::MemoryFormat> memory_format = c10::MemoryFormat::Preserve;
  c10::optional<ToArgs> my_args;
  if (!args) {
    my_args = extract_to_args<
        has_constant_non_tensor_dtype_and_flags,
        has_memory_format>(p_node);
    args = &my_args.value();
  }
  if (has_memory_format) {
    memory_format = args->memory_format.value_or(c10::MemoryFormat::Preserve);
  }

  if (memory_format == c10::MemoryFormat::Preserve) {
    if (self.is_non_overlapping_and_dense()) {
      memory_format = c10::nullopt;
      copy_strides = true;
    } else {
      memory_format = self.suggest_memory_format();
    }
  }

  bool need_to_allocate_output = true;
  if (p_node->Output(0).isTensor()) {
    const auto& existing_output = p_node->Output(0).toTensor();
    if ((!has_constant_non_tensor_dtype_and_flags &&
         (existing_output.dtype() != args->dtype ||
          existing_output.layout() != args->layout ||
          existing_output.device() != self.device())) ||
        (has_memory_format &&
         !existing_output.is_contiguous(
             memory_format.value_or(c10::MemoryFormat::Contiguous)))) {
      need_to_allocate_output = true;
    } else {
      need_to_allocate_output = false;
    }
  }

  // See Note [Explicit nullopt MemoryFormat argument]
  // Can't use size {0} if memory_format is ChannelLast
  if (need_to_allocate_output) {
    p_node->Output(0) = at::detail::empty_cpu(
        self.sizes(),
        args->dtype,
        args->layout,
        self.device(),
        c10::nullopt,
        memory_format);
  } else {
    if (has_memory_format) {
      memory_format = p_node->Input(4).toOptional<c10::MemoryFormat>().value_or(
          c10::MemoryFormat::Preserve);
    } else {
      memory_format = c10::MemoryFormat::Preserve;
    }
  }

  copy_strides = copy_strides ||
      (memory_format == c10::MemoryFormat::Preserve &&
       self.is_non_overlapping_and_dense());

  auto& out_t = p_node->Output(0).toTensor();
  fastResizeToZero(out_t);
  at::native::to_copy_out(
      out_t, self, non_blocking, copy_strides, memory_format);
}

template <bool has_constant_non_tensor_dtype_and_flags, bool has_memory_format>
void to_copy_functor(ProcessedNode* p_node) {
  to_copy_functor_impl<
      has_constant_non_tensor_dtype_and_flags,
      has_memory_format>(p_node, nullptr);
}

template <bool has_constant_non_tensor_dtype_and_flags, bool has_memory_format>
void to_maybe_copy_out_functor(ProcessedNode* p_node) {
  // It would be great if we could avoid checking our arguments every
  // time. However, we need to make account for the possibility that
  // the dtype (and layout, memory format, etc.) of self changed
  // between iterations.
  ToArgs args = extract_to_args<
      has_constant_non_tensor_dtype_and_flags,
      has_memory_format>(p_node);
  const auto& self = p_node->Input(0).toTensor();
  if (CheckToWillAlias<
          has_constant_non_tensor_dtype_and_flags,
          has_memory_format>::call(p_node, self, args)) {
    // Don't write our Tensor output. This leaves it None if it
    // was never allocated (and there is a special case in the
    // memory planner to not start managing in this case), but
    // if we are oscillating between aliasing and needing to
    // copy, we should just leave our output in place so as not
    // to confuse the memory planner.
    p_node->Output(1) = false;
  } else {
    p_node->Output(1) = true;
    to_copy_functor_impl<
        has_constant_non_tensor_dtype_and_flags,
        has_memory_format>(p_node, &args);
  }
}

// Take advantage of CheckToWillAlias not requiring the args in this
// case.
template <>
void to_maybe_copy_out_functor<true, false>(ProcessedNode* p_node) {
  const auto& self = p_node->Input(0).toTensor();
  if (CheckToWillAlias<true, false>::call(p_node, self)) {
    p_node->Output(1) = false;
  } else {
    p_node->Output(1) = true;
    auto args = extract_to_args<true, false>(p_node);
    to_copy_functor_impl<true, false>(p_node, &args);
  }
}

bool node_has_constant_non_tensor_dtype_and_flags(Node* n) {
  const auto* input1 = n->inputs()[1];
  return input1->type()->kind() != TypeKind::TensorType &&
      input1->node()->kind() == prim::Constant &&
      n->inputs()[2]->node()->kind() == prim::Constant &&
      n->inputs()[3]->node()->kind() == prim::Constant;
}

auto get_to_copy_functor(
    bool has_constant_non_tensor_dtype_and_flags,
    bool has_memory_format) {
  if (has_constant_non_tensor_dtype_and_flags) {
    if (has_memory_format) {
      return to_copy_functor<true, true>;
    } else {
      return to_copy_functor<true, false>;
    }
  } else {
    if (has_memory_format) {
      return to_copy_functor<false, true>;
    } else {
      return to_copy_functor<false, false>;
    }
  }
}

} // namespace

REGISTER_OPERATOR_FUNCTOR(
    static_runtime::to_maybe_copy_out,
    aten_to_maybe_copy,
    [](Node* n) -> SROperator {
      // support 4- or 5-arg for adindexer/adfinder models
      // Keep TORCH_CHECK here because there is no alternative for fallback
      TORCH_CHECK(n->inputs().size() == 4 || n->inputs().size() == 5);
      const bool has_constant_non_tensor_dtype_and_flags =
          node_has_constant_non_tensor_dtype_and_flags(n);
      const bool has_memory_format = n->inputs().size() == 5;

      // If we are going to copy always, just use the to_copy path so
      // that the to_maybe_copy path can assume that won't happen.
      if (has_constant_non_tensor_dtype_and_flags) {
        const auto copyArg =
            torch::jit::constant_as<bool>(n->inputs()[3]->node()->output());
        DCHECK(copyArg.has_value());
        if (*copyArg) {
          return get_to_copy_functor(
              has_constant_non_tensor_dtype_and_flags, has_memory_format);
        }
      }
      if (has_constant_non_tensor_dtype_and_flags) {
        if (has_memory_format) {
          return to_maybe_copy_out_functor<true, true>;
        } else {
          return to_maybe_copy_out_functor<true, false>;
        }
      } else {
        if (has_memory_format) {
          return to_maybe_copy_out_functor<false, true>;
        } else {
          return to_maybe_copy_out_functor<false, false>;
        }
      }
    });

// out variant takes precedence over native
// NB: This impl doesn't work for cpu->cuda copy/cast or vice versa.
REGISTER_OPERATOR_FUNCTOR(
    static_runtime::to_copy,
    static_runtime_to_copy,
    [](Node* n) -> SROperator {
      // support 4- or 5-arg for adindexer/adfinder models
      // Keep TORCH_CHECK here because there is no alternative for fallback
      TORCH_CHECK(n->inputs().size() == 4 || n->inputs().size() == 5);
      const bool has_constant_non_tensor_dtype_and_flags =
          node_has_constant_non_tensor_dtype_and_flags(n);
      const bool has_memory_format = n->inputs().size() == 5;
      return get_to_copy_functor(
          has_constant_non_tensor_dtype_and_flags, has_memory_format);
    });

// NOLINTNEXTLINE(cppcoreguidelines-avoid-non-const-global-variables)
REGISTER_OPERATOR_FUNCTOR(
    static_runtime::dequantize_copy,
    aten_dequantize_copy,
    [](Node* n) -> SROperator {
      if (!n->matches(torch::schema(
              "static_runtime::dequantize_copy.self(Tensor self) -> Tensor"))) {
        // please implement static runtime support for aten::dequantize with
        // TensorList
        LogAndDumpSchema(n);
        return nullptr;
      }
      return [](ProcessedNode* p_node) {
        const auto& self = p_node->Input(0).toTensor();
        if (p_node->Output(0).isNone()) {
          p_node->Output(0) =
              create_empty_from(self, at::kFloat, self.suggest_memory_format());
        }

        auto& out_t = p_node->Output(0).toTensor();
        fastResizeToZero(out_t);
        at::native::dequantize_copy_out(out_t, self);
      };
    });

// Out variants for view ops are registered to a separate registry because
// their outputs (views) can't participate in memory reuse.
REGISTER_OPERATOR_FUNCTOR(
    static_runtime::reshape_copy,
    aten_reshape,
    [](Node* n) -> SROperator {
      TORCH_CHECK(n->inputs().size() == 2);
      return [](ProcessedNode* p_node) {
        const auto& self = p_node->Input(0).toTensor(); // self
        const auto proposed_shape = p_node->Input(1).toDimVector(); // shape

        if (p_node->Output(0).isNone()) {
          p_node->Output(0) = create_empty_from(self);
        }
        auto& out = p_node->Output(0).toTensor();
        at::native::reshape_copy_out(out, self, proposed_shape, true);
      };
    });

REGISTER_OPERATOR_FUNCTOR(
    static_runtime::flatten_copy,
    aten_flatten,
    [](Node* n) -> SROperator {
      TORCH_CHECK(n->inputs().size() == 3);
      return [](ProcessedNode* p_node) {
        const auto& self = p_node->Input(0).toTensor();
        const auto start_dim = p_node->Input(1).toInt();
        const auto end_dim = p_node->Input(2).toInt();

        if (p_node->Output(0).isNone()) {
          p_node->Output(0) = create_empty_from(self);
        }
        auto& out = p_node->Output(0).toTensor();
        at::native::flatten_copy_out(out, self, start_dim, end_dim);
      };
    });

REGISTER_OPERATOR_FUNCTOR(aten::sum, aten_sum, [](Node* n) -> SROperator {
  if (n->inputs().size() != 2 && n->inputs().size() != 4) {
    return nullptr;
  }
  if (n->matches(torch::schema(
          "aten::sum(Tensor self, *, ScalarType? dtype=None) -> Tensor"))) {
    return [](ProcessedNode* p_node) {
      const at::Tensor& self = p_node->Input(0).toTensor();
      auto dtype = p_node->Input(1).toOptional<at::ScalarType>();
      std::vector<int64_t> dim = {};
      bool keepdim = false;
      if (p_node->Output(0).isNone()) {
        p_node->Output(0) = at::cpu::sum(self, dim, keepdim, dtype);
      } else {
        auto& output = p_node->Output(0).toTensor();
        fastResizeToZero(output);
        at::cpu::sum_out(output, self, dim, keepdim, dtype);
      }
    };
  }
  if (n->matches(torch::schema(
          "aten::sum.dim_IntList(Tensor self, int[1] dim, bool keepdim=False, *, ScalarType? dtype=None) -> Tensor"))) {
    return [](ProcessedNode* p_node) {
      const at::Tensor& self = p_node->Input(0).toTensor();
      auto dim = p_node->Input(1).toIntList().vec();
      auto keepdim = p_node->Input(2).toBool();
      auto dtype = p_node->Input(3).toOptional<at::ScalarType>();
      if (p_node->Output(0).isNone()) {
        p_node->Output(0) = at::cpu::sum(self, dim, keepdim, dtype);
      } else {
        auto& output = p_node->Output(0).toTensor();
        fastResizeToZero(output);
        at::cpu::sum_out(output, self, dim, keepdim, dtype);
      }
    };
  }
  LogAndDumpSchema(n);
  return nullptr;
});

REGISTER_OPERATOR_FUNCTOR(aten::repeat, aten_repeat, [](Node* n) -> SROperator {
  if (!n->matches(torch::schema(
          "aten::repeat(Tensor self, int[] repeats) -> Tensor"))) {
    LogAndDumpSchema(n);
    return nullptr;
  }
  return [](ProcessedNode* p_node) {
    const auto& self = p_node->Input(0).toTensor();
    const auto repeats = p_node->Input(1).toDimVector();

    if (p_node->Output(0).isNone()) {
      p_node->Output(0) = at::native::repeat(self, repeats);
      return;
    }
    at::Tensor& output = p_node->Output(0).toTensor();
    at::native::repeat_out(output, self, repeats);
  };
});

REGISTER_OPERATOR_FUNCTOR(aten::sign, aten_sign, [](Node* n) -> SROperator {
  if (!n->matches(torch::schema("aten::sign.Tensor(Tensor input) -> Tensor"))) {
    LogAndDumpSchema(n);
    return nullptr;
  }
  return [](ProcessedNode* p_node) {
    const auto& in0_t = p_node->Input(0).toTensor();
    if (p_node->Output(0).isNone()) {
      p_node->Output(0) = at::cpu::sign(in0_t);
      return;
    }
    auto& out_t = p_node->Output(0).toTensor();
    fastResizeToZero(out_t);
    at::cpu::sign_out(out_t, in0_t);
  };
});

REGISTER_OPERATOR_FUNCTOR(aten::div, aten_div, [](Node* n) -> SROperator {
  if (!n->matches(torch::schema(
          "aten::div.Tensor(Tensor self, Tensor other) -> Tensor")) &&
      !n->matches(torch::schema(
          "aten::div.Tensor_mode(Tensor self, Tensor other, *, str? rounding_mode) -> Tensor")) &&
      !n->matches(torch::schema(
          "aten::div.Scalar(Tensor self, Scalar other) -> Tensor")) &&
      !n->matches(torch::schema(
          "aten::div.Scalar_mode(Tensor self, Scalar other, *, str? rounding_mode) -> Tensor"))) {
    LogAndDumpSchema(n);
    return nullptr;
  }
  return [](ProcessedNode* p_node) {
    const auto& in0_t = p_node->Input(0).toTensor();
    c10::optional<c10::string_view> rounding_mode = c10::nullopt;
    if (p_node->num_inputs() > 2) {
      rounding_mode = p_node->Input(2).toOptional<c10::string_view>();
    }
    const auto& in1_t = p_node->Input(1).isTensor()
        ? p_node->Input(1).toTensor()
        : at::native::wrapped_scalar_tensor(p_node->Input(1).toScalar());

    if (p_node->Output(0).isNone()) {
      p_node->Output(0) = at::cpu::div(in0_t, in1_t, rounding_mode);
      return;
    }
    auto& out_t = p_node->Output(0).toTensor();
    fastResizeToZero(out_t);
    at::cpu::div_out(out_t, in0_t, in1_t, rounding_mode);
  };
});

REGISTER_OPERATOR_FUNCTOR(aten::log, aten_log, [](Node* n) -> SROperator {
  if (!n->matches(torch::schema("aten::log.Tensor(Tensor input) -> Tensor"))) {
    LogAndDumpSchema(n);
    return nullptr;
  }
  return [](ProcessedNode* p_node) {
    const auto& in0_t = p_node->Input(0).toTensor();
    if (p_node->Output(0).isNone()) {
      p_node->Output(0) = at::cpu::log(in0_t);
      return;
    }
    auto& out_t = p_node->Output(0).toTensor();
    fastResizeToZero(out_t);
    at::cpu::log_out(out_t, in0_t);
  };
});

REGISTER_OPERATOR_FUNCTOR(aten::sub, aten_sub, [](Node* n) -> SROperator {
  if (n->matches(torch::schema(
          "aten::sub.Tensor(Tensor self, Tensor other, *, Scalar alpha=1) -> Tensor"))) {
    return [](ProcessedNode* p_node) {
      const auto& in0_t = p_node->Input(0).toTensor();
      const auto& in1_t = p_node->Input(1).toTensor();
      const auto alpha = p_node->Input(2).toScalar();
      if (p_node->Output(0).isNone()) {
        p_node->Output(0) = at::cpu::sub(in0_t, in1_t, alpha);
        return;
      }
      auto& out_t = p_node->Output(0).toTensor();
      fastResizeToZero(out_t);
      at::cpu::sub_out(out_t, in0_t, in1_t, alpha);
    };
  }
  if (n->matches(torch::schema(
          "aten::sub.Scalar(Tensor self, Scalar other, Scalar alpha=1) -> Tensor"))) {
    return [](ProcessedNode* p_node) {
      const auto& in0_t = p_node->Input(0).toTensor();
      const auto& in1_t =
          at::native::wrapped_scalar_tensor(p_node->Input(1).toScalar());
      const auto alpha = p_node->Input(2).toScalar();
      if (p_node->Output(0).isNone()) {
        p_node->Output(0) = at::cpu::sub(in0_t, in1_t, alpha);
        return;
      }
      auto& out_t = p_node->Output(0).toTensor();
      fastResizeToZero(out_t);
      at::cpu::sub_out(out_t, in0_t, in1_t, alpha);
    };
  }
  LogAndDumpSchema(n);
  return nullptr;
});

// TODO: support clamp_min.Tensor(Tensor self, Tensor min) -> Tensor
REGISTER_OPERATOR_FUNCTOR(
    aten::clamp_min,
    aten_clamp_min,
    [](Node* n) -> SROperator {
      if (!n->matches(torch::schema(
              "aten::clamp_min(Tensor self, Scalar min) -> Tensor"))) {
        LogAndDumpSchema(n);
        return nullptr;
      }
      return [](ProcessedNode* p_node) {
        const auto& in0_t = p_node->Input(0).toTensor();
        const auto in1_s = p_node->Input(1).toScalar();
        if (p_node->Output(0).isNone()) {
          p_node->Output(0) = at::cpu::clamp_min(in0_t, in1_s);
          return;
        }
        auto& out_t = p_node->Output(0).toTensor();
        fastResizeToZero(out_t);
        at::cpu::clamp_min_out(out_t, in0_t, in1_s);
      };
    });

REGISTER_OPERATOR_FUNCTOR(aten::argmin, aten_argmin, [](Node* n) -> SROperator {
  if (!n->matches(torch::schema(
          "aten::argmin(Tensor self, int? dim=None, bool keepdim=False) -> Tensor"))) {
    LogAndDumpSchema(n);
    return nullptr;
  }
  return [](ProcessedNode* p_node) {
    const auto& in0_t = p_node->Input(0).toTensor();
    const auto dim = p_node->Input(1).toOptional<int64_t>();
    const auto keepdim = p_node->Input(2).toBool();
    if (p_node->Output(0).isNone()) {
      p_node->Output(0) = at::cpu::argmin(in0_t, dim, keepdim);
      return;
    }
    auto& out_t = p_node->Output(0).toTensor();
    fastResizeToZero(out_t);
    if (in0_t.is_contiguous() && dim.has_value()) {
      at::native::c2_argmin_out(out_t, in0_t, dim.value(), keepdim);
      return;
    }
    at::cpu::argmin_out(out_t, in0_t, dim, keepdim);
  };
});

REGISTER_OPERATOR_FUNCTOR(aten::softmax, aten_softmax, [](Node* n) -> SROperator {
  if (!n->matches(torch::schema(
          "aten::softmax(Tensor self, int dim, ScalarType? dtype=None) -> Tensor"))) {
    LogAndDumpSchema(n);
    return nullptr;
  }
  return [](ProcessedNode* p_node) {
    const auto& in_t = p_node->Input(0).toTensor();
    const auto& dim = p_node->Input(1).toInt();
    const auto& dtype = p_node->Input(2).toOptional<c10::ScalarType>();
    if (p_node->Output(0).isNone()) {
      p_node->Output(0) = at::native::softmax(in_t, dim, dtype);
      return;
    }
    auto& out_t = p_node->Output(0).toTensor();
    fastResizeToZero(out_t);
    auto half_to_float = in_t.scalar_type() == at::ScalarType::Half &&
        dtype == at::ScalarType::Float;
    at::cpu::_softmax_out(out_t, in_t, dim, half_to_float);
  };
});

namespace {

c10::MaybeOwned<at::Tensor> borrow_from_optional_tensor_ivalue(
    const IValue& iv) {
  if (iv.isNone()) {
    return c10::MaybeOwned<at::Tensor>::owned(c10::in_place);
  }
  return c10::MaybeOwned<at::Tensor>::borrowed(iv.toTensor());
}

} // namespace

REGISTER_OPERATOR_FUNCTOR(
    aten::layer_norm,
    aten_layer_norm,
    [](Node*) -> SROperator {
      return [](ProcessedNode* p_node) {
        // ignore Input(5): `bool cudnn_enable=True`
        const auto& input = p_node->Input(0).toTensor();
        const auto normalized_shape = p_node->Input(1).toDimVector();
        float eps = p_node->Input(4).toDouble();

        c10::MaybeOwned<at::Tensor> weight_maybe_owned =
            borrow_from_optional_tensor_ivalue(p_node->Input(2));
        const at::Tensor& weight = *weight_maybe_owned;
        c10::MaybeOwned<at::Tensor> bias_maybe_owned =
            borrow_from_optional_tensor_ivalue(p_node->Input(3));
        const at::Tensor& bias = *bias_maybe_owned;

        auto M_N = at::native::_check_layer_norm_inputs(
            input, normalized_shape, weight, bias);
        auto M = M_N.first;
        auto N = M_N.second;
        auto X = input.expect_contiguous();
        auto gamma = weight.expect_contiguous();
        auto beta = bias.expect_contiguous();

        if (p_node->Output(0).isNone()) {
          p_node->Output(0) = at::native::empty_like(
              *X,
              c10::nullopt /* dtype */,
              c10::nullopt /* layout */,
              c10::nullopt /* device */,
              c10::nullopt /* pin_memory */,
              at::MemoryFormat::Contiguous);
        } else {
          at::native::resize_(
              p_node->Output(0).toTensor(), X->sizes(), c10::nullopt);
        }
        at::Tensor& output = p_node->Output(0).toTensor();
        at::native::layer_norm_cpu_out(output, input, *gamma, *beta, eps, M, N);
      };
    });

REGISTER_OPERATOR_FUNCTOR(aten::norm, aten_norm, [](Node* n) -> SROperator {
  if (n->matches(torch::schema(
          "aten::norm.ScalarOpt_dtype(Tensor self, Scalar? p, *, ScalarType dtype) -> Tensor"))) {
    return [](ProcessedNode* p_node) {
      const auto& in0_t = p_node->Input(0).toTensor();
      if (p_node->Output(0).isNone()) {
        p_node->Output(0) = create_empty_from(in0_t);
      }
      auto& out_t = p_node->Output(0).toTensor();
      fastResizeToZero(out_t);
      const auto in1_s = p_node->Input(1).toOptional<at::Scalar>();
      at::cpu::norm_outf(
          in0_t,
          in1_s,
          c10::IntArrayRef{},
          false,
          p_node->Input(2).toScalarType(),
          out_t);
    };
  }
  if (n->matches(torch::schema(
          "aten::norm.ScalarOpt_dim_dtype(Tensor self, Scalar? p, int[1] dim, bool keepdim, *, ScalarType dtype) -> Tensor"))) {
    return [](ProcessedNode* p_node) {
      const auto& in0_t = p_node->Input(0).toTensor();

      if (p_node->Output(0).isNone()) {
        p_node->Output(0) = create_empty_from(in0_t);
      }
      auto& out_t = p_node->Output(0).toTensor();
      fastResizeToZero(out_t);

      const auto in1_s = p_node->Input(1).toOptional<at::Scalar>();
      at::cpu::norm_outf(
          in0_t,
          in1_s,
          p_node->Input(2).toDimVector(), // dim
          p_node->Input(3).toBool(), // keepdim
          p_node->Input(4).toScalarType(), // dtype
          out_t);
    };
  }
  if (n->matches(torch::schema(
          "aten::norm.ScalarOpt_dim(Tensor self, Scalar? p, int[1] dim, bool keepdim=False) -> Tensor"))) {
    return [](ProcessedNode* p_node) {
      const auto& in0_t = p_node->Input(0).toTensor();

      if (p_node->Output(0).isNone()) {
        p_node->Output(0) = create_empty_from(in0_t);
      }
      auto& out_t = p_node->Output(0).toTensor();
      fastResizeToZero(out_t);

      const auto in1_s = p_node->Input(1).toOptional<at::Scalar>();
      at::cpu::norm_outf(
          in0_t,
          in1_s,
          p_node->Input(2).toDimVector(), // dim
          p_node->Input(3).toBool(), // keepdim
          out_t);
    };
  }
  LogAndDumpSchema(n);
  return nullptr;
});

REGISTER_OPERATOR_FUNCTOR(aten::matmul, aten_matmul, [](Node* n) -> SROperator {
  if (!n->matches(
          torch::schema("aten::matmul(Tensor self, Tensor other) -> Tensor"))) {
=======
namespace {

void varStackSerialOut(
    at::Tensor& result,
    int64_t dim,
    const ProcessedNodeInputWrapper& inputs) {
  auto result_sizes = inputs[0].sizes().vec();
  result_sizes.insert(result_sizes.begin() + dim, inputs.size());
  at::native::resize_(result, result_sizes);

  AT_DISPATCH_FLOATING_TYPES(
      result.scalar_type(), "varstack_serial_kernel", [&]() {
        at::native::detail::
            stack_serial_kernel_impl<scalar_t, ProcessedNodeInputWrapper>(
                result, inputs, dim);
      });
}

std::vector<at::Tensor> unsqueezeVarStackInputs(
    const ProcessedNodeInputWrapper& inputs,
    const int64_t dim) {
  std::vector<at::Tensor> result;
  result.reserve(inputs.size());
  for (const auto i : c10::irange(inputs.size())) {
    result.push_back(at::native::unsqueeze(inputs[i], dim));
  }
  return result;
}

void varstackNonserialOut(
    at::Tensor& result,
    const int64_t dim,
    const ProcessedNodeInputWrapper& inputs) {
  std::vector<at::Tensor> inputs_unsqueezed =
      unsqueezeVarStackInputs(inputs, dim);
  fastResizeToZero(result);
  at::cpu::cat_outf(inputs_unsqueezed, dim, result);
}

void varStackFastOut(
    at::Tensor& out,
    int64_t dim,
    const ProcessedNodeInputWrapper& inputs) {
  DCHECK(out.is_contiguous());
  const auto num_inputs = static_cast<int64_t>(inputs.size());
  TORCH_CHECK(num_inputs > 0, "stack expects a non-empty list of tensors");

  const auto first_tensor_shape = inputs[0].sizes();
  for (const auto i : c10::irange(1, num_inputs)) {
    const auto shape = inputs[i].sizes();
    TORCH_CHECK(
        shape == first_tensor_shape,
        "Stack expects each tensor to be the same size, but got ",
        first_tensor_shape,
        " at position 0 and ",
        shape,
        " at position ",
        i);
  }

  const std::array<int64_t, 2> output_size = (dim == 0 || dim == -2)
      ? std::array<int64_t, 2>{num_inputs, 1}
      : std::array<int64_t, 2>{1, num_inputs};

  at::native::resize_(out, output_size, c10::nullopt);

  AT_DISPATCH_ALL_TYPES(out.scalar_type(), "varStackFastOut", [&]() {
    auto* out_data = out.data_ptr<scalar_t>();
    for (const auto i : c10::irange(num_inputs)) {
      auto& tensor = inputs[i];
      auto* input_ptr = tensor.data_ptr<scalar_t>();
      out_data[i] = *input_ptr;
    }
  });
}

bool inputsAreScalars(const ProcessedNodeInputWrapper& inputs) {
  // All stack inputs should have the same size, so we only check
  // the first one. If this isn't true, an exception will be thrown
  // in the VarStack implementation
  const auto& first_tensor = inputs[0];
  return first_tensor.sizes()[0] == 1 && first_tensor.dim() == 1;
}

void varStackOut(ProcessedNode& pnode, int64_t dim) {
  const auto num_inputs = pnode.num_inputs();
  TORCH_CHECK(num_inputs > 1, "stack expects a non-empty list of tensors");
  dim = c10::maybe_wrap_dim(dim, pnode.Input(0).toTensor().dim() + 1);

  auto inputs = ProcessedNodeInputWrapper(pnode);
  auto& output = pnode.Output(0).toTensor();

  if (output.is_contiguous() && inputsAreScalars(inputs)) {
    varStackFastOut(output, dim, inputs);
    return;
  }

  bool can_use_serial = at::native::detail::CanUseNativeSerialStack<
      ProcessedNodeInputWrapper,
      /*skip_overlap_check*/ true>::call(output, inputs, dim);

  if (can_use_serial) {
    varStackSerialOut(output, dim, inputs);
    return;
  }
  varstackNonserialOut(output, dim, inputs);
}

} // namespace

// Split out into a function to appease MSVC's pre-processor
SROperator aten_stack(Node* n) {
  if (!n->matches(torch::schema(
          "aten::stack(Tensor[] tensors, int dim=0) -> Tensor"))) {
>>>>>>> 8d93f6b4
    LogAndDumpSchema(n);
    return nullptr;
  }
  return [](ProcessedNode* p_node) {
<<<<<<< HEAD
    const auto& in0_t = p_node->Input(0).toTensor();
    const auto& in1_t = p_node->Input(1).toTensor();

    if (p_node->Output(0).isNone()) {
      p_node->Output(0) = at::native::matmul(in0_t, in1_t);
=======
    const auto inputs = p_node->Input(0).toTensorVector();
    TORCH_CHECK(inputs.size() > 0, "stack expects non-empty tensor list");
    const auto dim = p_node->Input(1).toInt();
    if (p_node->Output(0).isNone()) {
      p_node->Output(0) = at::native::_stack_cpu(inputs, dim);
>>>>>>> 8d93f6b4
      return;
    }
    auto& out_t = p_node->Output(0).toTensor();
    fastResizeToZero(out_t);
<<<<<<< HEAD
    at::native::matmul_out(in0_t, in1_t, out_t);
  };
});

REGISTER_OPERATOR_FUNCTOR(quantized::linear, quantized_linear, [](Node* n) -> SROperator {
  if (!n->matches(torch::schema(
          "quantized::linear(Tensor X, __torch__.torch.classes.quantized.LinearPackedParamsBase W_prepack, float Y_scale_i, int Y_zero_point_i) -> Tensor Y"))) {
    LogAndDumpSchema(n);
    return nullptr;
  }
  const auto w = toIValue(n->inputs()[1]);
  c10::intrusive_ptr<LinearPackedParamsBase> packed_weight;
  if (w) {
    packed_weight = w->toCustomClass<LinearPackedParamsBase>();
  }
  return [packed_weight](ProcessedNode* p_node) {
    const auto& input = p_node->Input(0).toTensor();
    const auto output_scale = p_node->Input(2).toDouble();
    const auto output_zero_point = p_node->Input(3).toInt();

    if (p_node->Output(0).isNone()) {
      p_node->Output(0) = at::native::empty_affine_quantized(
          {0},
          c10::kQUInt8,
          c10::nullopt,
          c10::kCPU,
          false,
          output_scale,
          output_zero_point,
          c10::nullopt);
    }
    auto& out_t = p_node->Output(0).toTensor();
    fastResizeToZero(out_t);

    if (packed_weight) {
      packed_weight->apply_out(input, output_scale, output_zero_point, out_t);
    } else {
      // Weights could be quantized on the fly
      auto packed_weight_tmp =
          p_node->Input(1).toCustomClass<LinearPackedParamsBase>();
      packed_weight_tmp->apply_out(
          input, output_scale, output_zero_point, out_t);
    }
  };
});

REGISTER_OPERATOR_FUNCTOR(
    fb::quantized_linear,
    fb_quantized_linear,
    [](Node* n) -> SROperator {
      if (!n->matches(torch::schema(
              "fb::quantized_linear(Tensor X, __torch__.torch.classes.quantized.LinearPackedParamsBase w_prepack, Tensor Y_scale_i, Tensor Y_zero_point_i) -> Tensor"))) {
        LogAndDumpSchema(n);
        return nullptr;
      }
      const auto w = toIValue(n->inputs()[1]);
      c10::intrusive_ptr<LinearPackedParamsBase> packed_weight;
      if (w) {
        packed_weight = w->toCustomClass<LinearPackedParamsBase>();
      }
      return [packed_weight](ProcessedNode* p_node) {
        const auto& input = p_node->Input(0).toTensor();
        const auto output_scale = p_node->Input(2).toTensor().item().toFloat();
        const auto output_zero_point =
            p_node->Input(3).toTensor().item().toLong();

        if (p_node->Output(0).isNone()) {
          p_node->Output(0) = at::native::empty_affine_quantized(
              {0},
              c10::kQUInt8,
              c10::nullopt,
              c10::kCPU,
              false,
              output_scale,
              output_zero_point,
              c10::nullopt);
        }
        auto& out_t = p_node->Output(0).toTensor();
        fastResizeToZero(out_t);

        if (packed_weight) {
          packed_weight->apply_out(
              input, output_scale, output_zero_point, out_t);
        } else {
          // Weights could be quantized on the fly
          auto packed_weight_tmp =
              p_node->Input(1).toCustomClass<LinearPackedParamsBase>();
          packed_weight_tmp->apply_out(
              input, output_scale, output_zero_point, out_t);
        }
      };
    });

namespace {

template <bool has_relu>
void apply_dynamic_out_functor(
    c10::intrusive_ptr<LinearPackedParamsBase> packed_weight,
    const at::Tensor& input,
    at::Tensor& out,
    bool reduce_range);

template <>
void apply_dynamic_out_functor<false>(
    c10::intrusive_ptr<LinearPackedParamsBase> packed_weight,
    const at::Tensor& input,
    at::Tensor& out,
    bool reduce_range) {
  packed_weight->apply_dynamic_out(input, out, reduce_range);
}

template <>
void apply_dynamic_out_functor<true>(
    c10::intrusive_ptr<LinearPackedParamsBase> packed_weight,
    const at::Tensor& input,
    at::Tensor& out,
    bool reduce_range) {
  // The implementation of PackedLinearWeightFp16::apply_dynamic_impl does not
  // handle relu. Currently, it ignores the `ReluFused` template parameter.
  // So, we explicitly do the relu here.
  packed_weight->apply_dynamic_out(input, out, reduce_range);
  out.relu_();
}

template <bool has_relu>
SROperator quantized_linear_dynamic_fp16_impl(Node* n) {
  const auto weight = toIValue(n->inputs()[1]);
  c10::intrusive_ptr<LinearPackedParamsBase> packed_weight;
  if (weight) {
    packed_weight = weight->toCustomClass<LinearPackedParamsBase>();
  }
  if (packed_weight) {
    return [packed_weight](ProcessedNode* p_node) {
      const auto& input = p_node->Input(0).toTensor();
      if (p_node->Output(0).isNone()) {
        p_node->Output(0) = create_empty_from(input, at::kFloat);
      }
      auto& out_t = p_node->Output(0).toTensor();
      fastResizeToZero(out_t);
      apply_dynamic_out_functor<has_relu>(packed_weight, input, out_t, false);
    };
  } else {
    return [](ProcessedNode* p_node) {
      const auto& input = p_node->Input(0).toTensor();
      if (p_node->Output(0).isNone()) {
        p_node->Output(0) = create_empty_from(input, at::kFloat);
      }
      auto& out_t = p_node->Output(0).toTensor();
      fastResizeToZero(out_t);
      // Weights could be quantized on the fly
      auto packed_weight_tmp =
          p_node->Input(1).toCustomClass<LinearPackedParamsBase>();
      apply_dynamic_out_functor<has_relu>(
          packed_weight_tmp, input, out_t, false);
    };
  }
}

=======
    at::native::_stack_out_cpu(inputs, dim, out_t);
  };
}

REGISTER_OPERATOR_FUNCTOR(aten::stack, aten_stack, aten_stack);

REGISTER_OPERATOR_FUNCTOR(
    prim::VarStack,
    prim_VarStack,
    [](Node* n) -> SROperator {
      return [](ProcessedNode* p_node) {
        const size_t num_inputs = p_node->num_inputs();
        const auto dim = p_node->Input(num_inputs - 1).toInt();

        if (p_node->Output(0).isNone()) {
          p_node->Output(0) = create_empty_from(p_node->Input(0).toTensor());
        }
        varStackOut(*p_node, dim);
      };
    });

REGISTER_OPERATOR_FUNCTOR(aten::leaky_relu, aten_leaky_relu, [](Node* n) -> SROperator {
  if (!n->matches(torch::schema(
          "aten::leaky_relu(Tensor self, Scalar negative_slope=0.01) -> Tensor"))) {
    LogAndDumpSchema(n);
    return nullptr;
  }
  return [](ProcessedNode* p_node) {
    const auto& in0_t = p_node->Input(0).toTensor();
    const auto in1_s = p_node->Input(1).toScalar();
    if (p_node->Output(0).isNone()) {
      p_node->Output(0) = at::cpu::leaky_relu(in0_t, in1_s);
      return;
    }
    auto& out_t = p_node->Output(0).toTensor();
    at::cpu::leaky_relu_out(out_t, in0_t, in1_s);
  };
});

REGISTER_OPERATOR_FUNCTOR(aten::relu, aten_relu, [](Node* n) -> SROperator {
  if (!n->matches(torch::schema("aten::relu(Tensor self) -> Tensor"))) {
    LogAndDumpSchema(n);
    return nullptr;
  }
  auto te = createRelu();
  return [te](ProcessedNode* p_node) {
    const auto& in0_t = p_node->Input(0).toTensor();
    if (p_node->Output(0).isNone()) {
      p_node->Output(0) = create_empty_from(in0_t);
    }
    auto& out_t = p_node->Output(0).toTensor();
    if (!te->checkInput<float>(in0_t)) {
      fastResizeToZero(out_t);
      at::cpu::threshold_out(out_t, in0_t, 0, 0);
      return;
    }
    at::native::resize_(out_t, in0_t.sizes(), c10::nullopt);
    int64_t nn = in0_t.numel();
    te->call({out_t.data_ptr(), in0_t.data_ptr(), &nn});
  };
});

REGISTER_OPERATOR_FUNCTOR(aten::tanh, aten_tanh, [](Node* n) -> SROperator {
  if (!n->matches(torch::schema("aten::tanh(Tensor self) -> Tensor"))) {
    LogAndDumpSchema(n);
    return nullptr;
  }
  auto te = createTanh();
  return [te](ProcessedNode* p_node) {
    const auto& in0_t = p_node->Input(0).toTensor();
    if (p_node->Output(0).isNone()) {
      p_node->Output(0) = create_empty_from(in0_t);
    }
    auto& out_t = p_node->Output(0).toTensor();
    if (!te->checkInput<float>(in0_t)) {
      fastResizeToZero(out_t);
      at::cpu::tanh_out(out_t, in0_t);
      return;
    }
    at::native::resize_(out_t, in0_t.sizes(), c10::nullopt);
    int64_t nn = in0_t.numel();
    te->call({out_t.data_ptr(), in0_t.data_ptr(), &nn});
  };
});

REGISTER_OPERATOR_FUNCTOR(
    prim::TensorExprDynamicGroup,
    prim_TensorExprDynamicGroup,
    [](Node* n) -> SROperator {
      auto graph = n->g(attr::Subgraph);
      Code code(graph, "");
      return [code](ProcessedNode* p_node) {
        auto num_outputs = p_node->num_outputs();
        Stack stack;
        if (p_node->Output(0).isNone()) {
          stack.reserve(p_node->num_inputs());
        } else {
          stack.reserve(p_node->num_inputs() + num_outputs);
          for (const auto& o : p_node->outputs()) {
            stack.emplace_back(o);
          }
        }
        for (auto i : c10::irange(p_node->num_inputs())) {
          stack.emplace_back(p_node->Input(i));
        }
        runTensorExprDynamicGroup(code, stack);
        if (p_node->Output(0).isNone()) {
          TORCH_INTERNAL_ASSERT(
              stack.size() == num_outputs,
              "Unexpected # of outputs on stack after executing TensorExprDynamicGroup");
          for (auto i : c10::irange(num_outputs)) {
            p_node->Output(i) = std::move(stack[i]);
          }
        }
      };
    });

REGISTER_OPERATOR_FUNCTOR(
    aten::sigmoid,
    aten_sigmoid,
    [](Node* n) -> SROperator {
      if (!n->matches(torch::schema("aten::sigmoid(Tensor self) -> Tensor"))) {
        LogAndDumpSchema(n);
        return nullptr;
      }
      auto te = createSigmoid();
      return [te](ProcessedNode* p_node) {
        const auto& in0_t = p_node->Input(0).toTensor();
        if (p_node->Output(0).isNone()) {
          p_node->Output(0) = create_empty_from(in0_t);
        }
        auto& out_t = p_node->Output(0).toTensor();
        if (!te->checkInput<float>(in0_t)) {
          fastResizeToZero(out_t);
          at::cpu::sigmoid_out(out_t, in0_t);
          return;
        }
        at::native::resize_(out_t, in0_t.sizes(), c10::nullopt);
        int64_t nn = in0_t.numel();
        te->call({out_t.data_ptr(), in0_t.data_ptr(), &nn});
      };
    });

REGISTER_OPERATOR_FUNCTOR(aten::logit, aten_logit, [](Node* n) -> SROperator {
  if (!n->matches(torch::schema(
          "aten::logit(Tensor self, float? eps=None) -> Tensor"))) {
    LogAndDumpSchema(n);
    return nullptr;
  }
  c10::optional<float> clamp = c10::nullopt;
  if (n->inputs()[1]->node()->kind() == prim::Constant) {
    auto clamp_d = toIValue(n->inputs()[1])->toOptional<double>();
    clamp = clamp_d
        ? c10::make_optional<float>(static_cast<float>(clamp_d.value()))
        : c10::nullopt;
  }
  auto te = clamp ? createLogit() : nullptr;
  float clamp_value = clamp ? *clamp : 0.0f;
  return [te, clamp_value](ProcessedNode* p_node) {
    const auto& in0_t = p_node->Input(0).toTensor();
    if (p_node->Output(0).isNone()) {
      p_node->Output(0) = create_empty_from(in0_t);
    }
    auto& out_t = p_node->Output(0).toTensor();
    if (!te || !te->checkInput<float>(in0_t)) {
      const auto& in0_t = p_node->Input(0).toTensor();
      const auto in1_d = p_node->Input(1).toOptional<double>();
      fastResizeToZero(out_t);
      at::native::logit_out(in0_t, in1_d, out_t);
      return;
    }
    at::native::resize_(out_t, in0_t.sizes(), c10::nullopt);
    int64_t nn = in0_t.numel();
    float c = clamp_value;
    te->call({out_t.data_ptr(), in0_t.data_ptr(), &nn, &c});
  };
});

// TODO(T98923825): Uncomment this once the bug in this gets fixed.
/*
REGISTER_OPERATOR_FUNCTOR(aten::clone, aten_clone, [](Node* n) -> SROperator {
  if (!n->matches(torch::schema(
          "aten::clone(Tensor self, *, MemoryFormat? memory_format=None) ->
Tensor"))) { LogAndDumpSchema(n); return nullptr;
  }
  return [](ProcessedNode* p_node) {
    const auto& src = p_node->Input(0).toTensor();
    const auto& optional_memory_format =
        p_node->Input(1).toOptional<c10::MemoryFormat>();
    auto memory_format =
        optional_memory_format.value_or(c10::MemoryFormat::Preserve);

    if (p_node->Output(0).isNone()) {
      if (memory_format == c10::MemoryFormat::Preserve &&
          src.is_non_overlapping_and_dense()) {
        // Copy all strides
        p_node->Output(0) =
            at::empty_strided(src.sizes(), src.strides(), src.options());
      } else {
        memory_format = src.suggest_memory_format();
        p_node->Output(0) = create_empty_from(src, memory_format);
      }
    }
    auto& out_t = p_node->Output(0).toTensor();
    at::native::resize_impl_cpu_(
        out_t.unsafeGetTensorImpl(), src.sizes(), src.strides());
    at::native::copy_(out_t, src, false);
  };
});
*/

REGISTER_OPERATOR_FUNCTOR(
    quantized::embedding_bag_byte_rowwise_offsets,
    quantized_embedding_bag_byte_rowwise_offsets,
    [](Node* n) -> SROperator {
      if (!n->matches(torch::schema(
              "quantized::embedding_bag_byte_rowwise_offsets(Tensor weight, Tensor indices, Tensor? offsets=None, bool scale_grad_by_freq=False, int mode=0, bool pruned_weights=False, Tensor? per_sample_weights=None, Tensor? compressed_indices_mapping=None, bool include_last_offset=False) -> Tensor"))) {
        LogAndDumpSchema(n);
        return nullptr;
      }
      return [](ProcessedNode* p_node) {
        const auto& weight = p_node->Input(0).toTensor();
        const auto& indices = p_node->Input(1).toTensor();
        const auto offsets = p_node->Input(2).toOptional<at::Tensor>();
        const auto pruned_weights = p_node->Input(5).toBool();
        const auto per_sample_weights =
            p_node->Input(6).toOptional<at::Tensor>();
        const auto compressed_indices_mapping =
            p_node->Input(7).toOptional<at::Tensor>();
        const auto include_last_offset = p_node->Input(8).toBool();
        if (p_node->Output(0).isNone()) {
          p_node->Output(0) = create_empty_from(weight, at::kFloat);
        }
        auto& out_t = p_node->Output(0).toTensor();
        fastResizeToZero(out_t);
        return at::native::embedding_bag_byte_rowwise_offsets_out(
            out_t,
            weight,
            indices,
            offsets,
            false, // unused scale_grad_by_freq
            0, // unused mode
            pruned_weights,
            per_sample_weights,
            compressed_indices_mapping,
            include_last_offset);
      };
    });

REGISTER_OPERATOR_FUNCTOR(
    quantized::embedding_bag_4bit_rowwise_offsets,
    embedding_bag_4bit_rowwise_offsets,
    [](Node* n) -> SROperator {
      if (!n->matches(torch::schema(
              "quantized::embedding_bag_4bit_rowwise_offsets(Tensor weight, Tensor indices, Tensor? offsets=None, bool scale_grad_by_freq=False, int mode=0, bool pruned_weights=False, Tensor? per_sample_weights=None, Tensor? compressed_indices_mapping=None, bool include_last_offset=False) -> Tensor"))) {
        LogAndDumpSchema(n);
        return nullptr;
      }
      return [](ProcessedNode* p_node) {
        const auto& weight = p_node->Input(0).toTensor();
        const auto& indices = p_node->Input(1).toTensor();
        const auto offsets = p_node->Input(2).toOptional<at::Tensor>();
        const auto pruned_weights = p_node->Input(5).toBool();
        const auto per_sample_weights =
            p_node->Input(6).toOptional<at::Tensor>();
        const auto compressed_indices_mapping =
            p_node->Input(7).toOptional<at::Tensor>();
        const auto include_last_offset = p_node->Input(8).toBool();
        if (p_node->Output(0).isNone()) {
          p_node->Output(0) = create_empty_from(weight, at::kFloat);
        }
        auto& out_t = p_node->Output(0).toTensor();
        fastResizeToZero(out_t);
        return at::native::embedding_bag_4bit_rowwise_offsets_out(
            out_t,
            weight,
            indices,
            offsets,
            false, // unused scale_grad_by_freq
            0, // unused mode
            pruned_weights,
            per_sample_weights,
            compressed_indices_mapping,
            include_last_offset);
      };
    });

REGISTER_OPERATOR_FUNCTOR(
    quantized::embedding_bag_byte_prepack,
    embedding_bag_byte_prepack,
    [](Node* n) -> SROperator {
      if (!n->matches(torch::schema(
              "quantized::embedding_bag_byte_prepack(Tensor weight) -> Tensor"))) {
        LogAndDumpSchema(n);
        return nullptr;
      }
      return [](ProcessedNode* p_node) {
        const auto& weight = p_node->Input(0).toTensor();
        if (p_node->Output(0).isNone()) {
          p_node->Output(0) = at::native::qembeddingbag_byte_prepack(weight);
          return;
        }
        auto& out_t = p_node->Output(0).toTensor();
        fastResizeToZero(out_t);
        at::native::qembeddingbag_byte_prepack_out(out_t, weight);
      };
    });

// The out variant takes precedence over native
REGISTER_OPERATOR_FUNCTOR(aten::narrow_copy, aten_narrow_copy, [](Node* n) -> SROperator {
  if (!n->matches(torch::schema(
          "aten::narrow_copy(Tensor self, int dim, int start, int length) -> Tensor"))) {
    LogAndDumpSchema(n);
    return nullptr;
  }
  return [](ProcessedNode* p_node) {
    const auto& self = p_node->Input(0).toTensor(); // self
    const auto dim = p_node->Input(1).toInt(); // dim
    int64_t start = 0;
    if (p_node->Input(2).isScalar()) {
      start = p_node->Input(2).toInt();
    } else {
      auto& t = p_node->Input(2).toTensor();
      start = t.item<int64_t>();
    }
    auto length = p_node->Input(3).toInt(); // length

    if (p_node->Output(0).isNone()) {
      p_node->Output(0) =
          at::native::narrow_copy_dense_cpu(self, dim, start, length);
      return;
    }
    auto& output = p_node->Output(0).toTensor();
    fastResizeToZero(output);
    at::native::narrow_copy_dense_cpu_out(self, dim, start, length, output);
  };
});
REGISTER_OPERATOR_FUNCTOR(aten::index, aten_index, [](Node* n) -> SROperator {
  if (!n->matches(torch::schema(
          "aten::index.Tensor(Tensor self, Tensor?[] indices) -> Tensor"))) {
    LogAndDumpSchema(n);
    return nullptr;
  }
  return [](ProcessedNode* p_node) {
    const auto& in0_t = p_node->Input(0).toTensor();
    const auto in1_l =
        at::native::toListOfOptionalTensors(p_node->Input(1).toListRef());
    if (p_node->Output(0).isNone()) {
      p_node->Output(0) = at::native::index(in0_t, in1_l);
      return;
    }
    auto& out_t = p_node->Output(0).toTensor();
    fastResizeToZero(out_t);
    at::native::index_out(out_t, in0_t, in1_l);
  };
});

REGISTER_OPERATOR_FUNCTOR(
    aten::index_select,
    aten_index_select,
    [](Node* n) -> SROperator {
      if (!n->matches(torch::schema(
              "aten::index_select(Tensor self, int dim, Tensor index) -> Tensor"))) {
        LogAndDumpSchema(n);
        return nullptr;
      }
      return [](ProcessedNode* p_node) {
        const auto& self = p_node->Input(0).toTensor();
        const auto dim = p_node->Input(1).toInt();
        const auto& index = p_node->Input(2).toTensor();
        if (p_node->Output(0).isNone()) {
          p_node->Output(0) = at::native::index_select_cpu_(self, dim, index);
          return;
        }
        auto& out = p_node->Output(0).toTensor();
        fastResizeToZero(out);
        at::native::index_select_out_cpu_(self, dim, index, out);
      };
    });

REGISTER_OPERATOR_FUNCTOR(aten::pow, aten_pow, [](Node* n) -> SROperator {
  if (n->matches(torch::schema(
          "aten::pow.Tensor_Tensor(Tensor self, Tensor exponent) -> Tensor"))) {
    return [](ProcessedNode* p_node) {
      if (p_node->Output(0).isNone()) {
        const auto& in0_t = p_node->Input(0).toTensor();
        auto dtype =
            at::native::result_type(in0_t, p_node->Input(1).toTensor());
        p_node->Output(0) = create_empty_from(in0_t, dtype);
      }
      auto& out_t = p_node->Output(0).toTensor();
      fastResizeToZero(out_t);
      at::cpu::pow_out(
          out_t, p_node->Input(0).toTensor(), p_node->Input(1).toTensor());
    };
  }
  if (n->matches(torch::schema(
          "aten::pow.Scalar(Scalar self, Tensor exponent) -> Tensor"))) {
    return [](ProcessedNode* p_node) {
      if (p_node->Output(0).isNone()) {
        const auto& in1_t = p_node->Input(1).toTensor();
        auto dtype =
            at::native::result_type(p_node->Input(0).toScalar(), in1_t);
        p_node->Output(0) = at::native::empty_like(
            in1_t,
            dtype,
            in1_t.options().layout_opt(),
            in1_t.options().device_opt(),
            in1_t.options().pinned_memory_opt(),
            at::MemoryFormat::Preserve);
      }
      auto& out_t = p_node->Output(0).toTensor();
      fastResizeToZero(out_t);
      at::cpu::pow_out(
          out_t, p_node->Input(0).toScalar(), p_node->Input(1).toTensor());
    };
  }
  if (n->matches(torch::schema(
          "aten::pow.Tensor_Scalar(Tensor self, Scalar exponent) -> Tensor"))) {
    return [](ProcessedNode* p_node) {
      if (p_node->Output(0).isNone()) {
        const auto& in0_t = p_node->Input(0).toTensor();
        auto dtype =
            at::native::result_type(in0_t, p_node->Input(1).toScalar());
        p_node->Output(0) = at::native::empty_like(
            in0_t,
            dtype,
            in0_t.options().layout_opt(),
            in0_t.options().device_opt(),
            in0_t.options().pinned_memory_opt(),
            at::MemoryFormat::Preserve);
      }
      auto& out_t = p_node->Output(0).toTensor();
      fastResizeToZero(out_t);
      at::cpu::pow_out(
          out_t, p_node->Input(0).toTensor(), p_node->Input(1).toScalar());
    };
  }
  LogAndDumpSchema(n);
  return nullptr;
});

namespace {

// NOLINTNEXTLINE(cppcoreguidelines-pro-type-member-init)
struct ToArgs {
  c10::optional<at::ScalarType> dtype;
  c10::Layout layout;
  bool know_to_will_alias = false;
  c10::optional<c10::MemoryFormat> memory_format;
};

template <bool has_constant_non_tensor_dtype_and_flags, bool has_memory_format>
ToArgs extract_to_args(ProcessedNode* p_node) {
  ToArgs result;
  if (!has_constant_non_tensor_dtype_and_flags && p_node->Input(1).isTensor()) {
    const auto& other = p_node->Input(1).toTensor();
    result.dtype = other.scalar_type();
    result.layout = other.layout();
    DCHECK_EQ(other.device().type(), c10::DeviceType::CPU);
  } else {
    const auto& self = p_node->Input(0).toTensor();
    result.dtype = p_node->Input(1).toOptional<at::ScalarType>();
    result.layout = self.layout();
    // Static runtime only works with CPU tensors; don't need to read this.
    DCHECK_EQ(self.device().type(), c10::DeviceType::CPU);
    result.know_to_will_alias = has_constant_non_tensor_dtype_and_flags &&
        (!result.dtype.has_value() ||
         result.dtype.value() == self.dtype().toScalarType());
  }
  if (has_memory_format) {
    DCHECK_EQ(p_node->num_inputs(), 5);
    result.memory_format = p_node->Input(4).toOptional<c10::MemoryFormat>();
    result.know_to_will_alias = result.know_to_will_alias &&
        (result.memory_format.value_or(c10::MemoryFormat::Preserve) ==
         c10::MemoryFormat::Preserve);
  }

  return result;
}

template <bool has_constant_non_tensor_dtype_and_flags, bool has_memory_format>
struct CheckToWillAlias {
  static bool call(
      ProcessedNode* p_node,
      const at::Tensor& self,
      const ToArgs& to_args) {
    // The to_maybe_copy_out operator functor should have detected a
    // constant true `copy` argument and used to_copy instead.
    bool copy = false;
    if (has_constant_non_tensor_dtype_and_flags) {
      DCHECK(!p_node->Input(3).toBool());
      copy = false;
    } else {
      copy = p_node->Input(3).toBool();
    }
    return !copy &&
        (to_args.know_to_will_alias ||
         at::native::to_will_alias(
             self,
             to_args.dtype,
             to_args.layout,
             c10::Device{c10::DeviceType::CPU},
             copy,
             has_memory_format ? to_args.memory_format
                               : c10::MemoryFormat::Preserve));
  }
};

template <>
struct CheckToWillAlias<true, false> {
  // Special case! First, there is no memory format to check. Second,
  // we know that the layout and device will match self, so we only
  // need to check the dtype.
  static bool call(ProcessedNode* p_node, const at::Tensor& self) {
    DCHECK(!p_node->Input(3).toBool()); // !copy
    const auto dtype_opt = p_node->Input(1).toOptional<at::ScalarType>();
    return !dtype_opt.has_value() || *dtype_opt == self.dtype().toScalarType();
  }
};

// Force inlining so we don't have to branch on whether args is null
// at runtime.
template <bool has_constant_non_tensor_dtype_and_flags, bool has_memory_format>
C10_ALWAYS_INLINE void to_copy_functor_impl(
    ProcessedNode* p_node,
    const ToArgs* args) {
  const auto& self = p_node->Input(0).toTensor();
  // ignore input 3 (copy)
  auto non_blocking = p_node->Input(2).toBool(); // non_blocking
  // handle memory format
  bool copy_strides = false;

  c10::optional<c10::MemoryFormat> memory_format = c10::MemoryFormat::Preserve;
  c10::optional<ToArgs> my_args;
  if (!args) {
    my_args = extract_to_args<
        has_constant_non_tensor_dtype_and_flags,
        has_memory_format>(p_node);
    args = &my_args.value();
  }
  if (has_memory_format) {
    memory_format = args->memory_format.value_or(c10::MemoryFormat::Preserve);
  }

  if (memory_format == c10::MemoryFormat::Preserve) {
    if (self.is_non_overlapping_and_dense()) {
      memory_format = c10::nullopt;
      copy_strides = true;
    } else {
      memory_format = self.suggest_memory_format();
    }
  }

  bool need_to_allocate_output = true;
  if (p_node->Output(0).isTensor()) {
    const auto& existing_output = p_node->Output(0).toTensor();
    if ((!has_constant_non_tensor_dtype_and_flags &&
         (existing_output.dtype() != args->dtype ||
          existing_output.layout() != args->layout ||
          existing_output.device() != self.device())) ||
        (has_memory_format &&
         !existing_output.is_contiguous(
             memory_format.value_or(c10::MemoryFormat::Contiguous)))) {
      need_to_allocate_output = true;
    } else {
      need_to_allocate_output = false;
    }
  }

  // See Note [Explicit nullopt MemoryFormat argument]
  // Can't use size {0} if memory_format is ChannelLast
  if (need_to_allocate_output) {
    p_node->Output(0) = at::detail::empty_cpu(
        self.sizes(),
        args->dtype,
        args->layout,
        self.device(),
        c10::nullopt,
        memory_format);
  } else {
    if (has_memory_format) {
      memory_format = p_node->Input(4).toOptional<c10::MemoryFormat>().value_or(
          c10::MemoryFormat::Preserve);
    } else {
      memory_format = c10::MemoryFormat::Preserve;
    }
  }

  copy_strides = copy_strides ||
      (memory_format == c10::MemoryFormat::Preserve &&
       self.is_non_overlapping_and_dense());

  auto& out_t = p_node->Output(0).toTensor();
  fastResizeToZero(out_t);
  at::native::to_copy_out(
      out_t, self, non_blocking, copy_strides, memory_format);
}

template <bool has_constant_non_tensor_dtype_and_flags, bool has_memory_format>
void to_copy_functor(ProcessedNode* p_node) {
  to_copy_functor_impl<
      has_constant_non_tensor_dtype_and_flags,
      has_memory_format>(p_node, nullptr);
}

template <bool has_constant_non_tensor_dtype_and_flags, bool has_memory_format>
void to_maybe_copy_out_functor(ProcessedNode* p_node) {
  // It would be great if we could avoid checking our arguments every
  // time. However, we need to make account for the possibility that
  // the dtype (and layout, memory format, etc.) of self changed
  // between iterations.
  ToArgs args = extract_to_args<
      has_constant_non_tensor_dtype_and_flags,
      has_memory_format>(p_node);
  const auto& self = p_node->Input(0).toTensor();
  if (CheckToWillAlias<
          has_constant_non_tensor_dtype_and_flags,
          has_memory_format>::call(p_node, self, args)) {
    // Don't write our Tensor output. This leaves it None if it
    // was never allocated (and there is a special case in the
    // memory planner to not start managing in this case), but
    // if we are oscillating between aliasing and needing to
    // copy, we should just leave our output in place so as not
    // to confuse the memory planner.
    p_node->Output(1) = false;
  } else {
    p_node->Output(1) = true;
    to_copy_functor_impl<
        has_constant_non_tensor_dtype_and_flags,
        has_memory_format>(p_node, &args);
  }
}

// Take advantage of CheckToWillAlias not requiring the args in this
// case.
template <>
void to_maybe_copy_out_functor<true, false>(ProcessedNode* p_node) {
  const auto& self = p_node->Input(0).toTensor();
  if (CheckToWillAlias<true, false>::call(p_node, self)) {
    p_node->Output(1) = false;
  } else {
    p_node->Output(1) = true;
    auto args = extract_to_args<true, false>(p_node);
    to_copy_functor_impl<true, false>(p_node, &args);
  }
}

bool node_has_constant_non_tensor_dtype_and_flags(Node* n) {
  const auto* input1 = n->inputs()[1];
  return input1->type()->kind() != TypeKind::TensorType &&
      input1->node()->kind() == prim::Constant &&
      n->inputs()[2]->node()->kind() == prim::Constant &&
      n->inputs()[3]->node()->kind() == prim::Constant;
}

auto get_to_copy_functor(
    bool has_constant_non_tensor_dtype_and_flags,
    bool has_memory_format) {
  if (has_constant_non_tensor_dtype_and_flags) {
    if (has_memory_format) {
      return to_copy_functor<true, true>;
    } else {
      return to_copy_functor<true, false>;
    }
  } else {
    if (has_memory_format) {
      return to_copy_functor<false, true>;
    } else {
      return to_copy_functor<false, false>;
    }
  }
}

} // namespace

REGISTER_OPERATOR_FUNCTOR(
    static_runtime::to_maybe_copy_out,
    aten_to_maybe_copy,
    [](Node* n) -> SROperator {
      // support 4- or 5-arg for adindexer/adfinder models
      // Keep TORCH_CHECK here because there is no alternative for fallback
      TORCH_CHECK(n->inputs().size() == 4 || n->inputs().size() == 5);
      const bool has_constant_non_tensor_dtype_and_flags =
          node_has_constant_non_tensor_dtype_and_flags(n);
      const bool has_memory_format = n->inputs().size() == 5;

      // If we are going to copy always, just use the to_copy path so
      // that the to_maybe_copy path can assume that won't happen.
      if (has_constant_non_tensor_dtype_and_flags) {
        const auto copyArg =
            torch::jit::constant_as<bool>(n->inputs()[3]->node()->output());
        DCHECK(copyArg.has_value());
        if (*copyArg) {
          return get_to_copy_functor(
              has_constant_non_tensor_dtype_and_flags, has_memory_format);
        }
      }
      if (has_constant_non_tensor_dtype_and_flags) {
        if (has_memory_format) {
          return to_maybe_copy_out_functor<true, true>;
        } else {
          return to_maybe_copy_out_functor<true, false>;
        }
      } else {
        if (has_memory_format) {
          return to_maybe_copy_out_functor<false, true>;
        } else {
          return to_maybe_copy_out_functor<false, false>;
        }
      }
    });

// out variant takes precedence over native
// NB: This impl doesn't work for cpu->cuda copy/cast or vice versa.
REGISTER_OPERATOR_FUNCTOR(
    static_runtime::to_copy,
    static_runtime_to_copy,
    [](Node* n) -> SROperator {
      // support 4- or 5-arg for adindexer/adfinder models
      // Keep TORCH_CHECK here because there is no alternative for fallback
      TORCH_CHECK(n->inputs().size() == 4 || n->inputs().size() == 5);
      const bool has_constant_non_tensor_dtype_and_flags =
          node_has_constant_non_tensor_dtype_and_flags(n);
      const bool has_memory_format = n->inputs().size() == 5;
      return get_to_copy_functor(
          has_constant_non_tensor_dtype_and_flags, has_memory_format);
    });

// NOLINTNEXTLINE(cppcoreguidelines-avoid-non-const-global-variables)
REGISTER_OPERATOR_FUNCTOR(
    static_runtime::dequantize_copy,
    aten_dequantize_copy,
    [](Node* n) -> SROperator {
      if (!n->matches(torch::schema(
              "static_runtime::dequantize_copy.self(Tensor self) -> Tensor"))) {
        // please implement static runtime support for aten::dequantize with
        // TensorList
        LogAndDumpSchema(n);
        return nullptr;
      }
      return [](ProcessedNode* p_node) {
        const auto& self = p_node->Input(0).toTensor();
        if (p_node->Output(0).isNone()) {
          p_node->Output(0) =
              create_empty_from(self, at::kFloat, self.suggest_memory_format());
        }

        auto& out_t = p_node->Output(0).toTensor();
        fastResizeToZero(out_t);
        at::native::dequantize_copy_out(out_t, self);
      };
    });

// Out variants for view ops are registered to a separate registry because
// their outputs (views) can't participate in memory reuse.
REGISTER_OPERATOR_FUNCTOR(
    static_runtime::reshape_copy,
    aten_reshape,
    [](Node* n) -> SROperator {
      TORCH_CHECK(n->inputs().size() == 2);
      return [](ProcessedNode* p_node) {
        const auto& self = p_node->Input(0).toTensor(); // self
        const auto proposed_shape = p_node->Input(1).toDimVector(); // shape

        if (p_node->Output(0).isNone()) {
          p_node->Output(0) = create_empty_from(self);
        }
        auto& out = p_node->Output(0).toTensor();
        at::native::reshape_copy_out(out, self, proposed_shape, true);
      };
    });

REGISTER_OPERATOR_FUNCTOR(
    static_runtime::flatten_copy,
    aten_flatten,
    [](Node* n) -> SROperator {
      TORCH_CHECK(n->inputs().size() == 3);
      return [](ProcessedNode* p_node) {
        const auto& self = p_node->Input(0).toTensor();
        const auto start_dim = p_node->Input(1).toInt();
        const auto end_dim = p_node->Input(2).toInt();

        if (p_node->Output(0).isNone()) {
          p_node->Output(0) = create_empty_from(self);
        }
        auto& out = p_node->Output(0).toTensor();
        at::native::flatten_copy_out(out, self, start_dim, end_dim);
      };
    });

REGISTER_OPERATOR_FUNCTOR(aten::sum, aten_sum, [](Node* n) -> SROperator {
  if (n->inputs().size() != 2 && n->inputs().size() != 4) {
    return nullptr;
  }
  if (n->matches(torch::schema(
          "aten::sum(Tensor self, *, ScalarType? dtype=None) -> Tensor"))) {
    return [](ProcessedNode* p_node) {
      const at::Tensor& self = p_node->Input(0).toTensor();
      auto dtype = p_node->Input(1).toOptional<at::ScalarType>();
      std::vector<int64_t> dim = {};
      bool keepdim = false;
      if (p_node->Output(0).isNone()) {
        p_node->Output(0) = at::cpu::sum(self, dim, keepdim, dtype);
      } else {
        auto& output = p_node->Output(0).toTensor();
        fastResizeToZero(output);
        at::cpu::sum_out(output, self, dim, keepdim, dtype);
      }
    };
  }
  if (n->matches(torch::schema(
          "aten::sum.dim_IntList(Tensor self, int[1] dim, bool keepdim=False, *, ScalarType? dtype=None) -> Tensor"))) {
    return [](ProcessedNode* p_node) {
      const at::Tensor& self = p_node->Input(0).toTensor();
      auto dim = p_node->Input(1).toIntList().vec();
      auto keepdim = p_node->Input(2).toBool();
      auto dtype = p_node->Input(3).toOptional<at::ScalarType>();
      if (p_node->Output(0).isNone()) {
        p_node->Output(0) = at::cpu::sum(self, dim, keepdim, dtype);
      } else {
        auto& output = p_node->Output(0).toTensor();
        fastResizeToZero(output);
        at::cpu::sum_out(output, self, dim, keepdim, dtype);
      }
    };
  }
  LogAndDumpSchema(n);
  return nullptr;
});

REGISTER_OPERATOR_FUNCTOR(aten::repeat, aten_repeat, [](Node* n) -> SROperator {
  if (!n->matches(torch::schema(
          "aten::repeat(Tensor self, int[] repeats) -> Tensor"))) {
    LogAndDumpSchema(n);
    return nullptr;
  }
  return [](ProcessedNode* p_node) {
    const auto& self = p_node->Input(0).toTensor();
    const auto repeats = p_node->Input(1).toDimVector();

    if (p_node->Output(0).isNone()) {
      p_node->Output(0) = at::native::repeat(self, repeats);
      return;
    }
    at::Tensor& output = p_node->Output(0).toTensor();
    at::native::repeat_out(output, self, repeats);
  };
});

REGISTER_OPERATOR_FUNCTOR(aten::sign, aten_sign, [](Node* n) -> SROperator {
  if (!n->matches(torch::schema("aten::sign.Tensor(Tensor input) -> Tensor"))) {
    LogAndDumpSchema(n);
    return nullptr;
  }
  return [](ProcessedNode* p_node) {
    const auto& in0_t = p_node->Input(0).toTensor();
    if (p_node->Output(0).isNone()) {
      p_node->Output(0) = at::cpu::sign(in0_t);
      return;
    }
    auto& out_t = p_node->Output(0).toTensor();
    fastResizeToZero(out_t);
    at::cpu::sign_out(out_t, in0_t);
  };
});

REGISTER_OPERATOR_FUNCTOR(aten::div, aten_div, [](Node* n) -> SROperator {
  if (!n->matches(torch::schema(
          "aten::div.Tensor(Tensor self, Tensor other) -> Tensor")) &&
      !n->matches(torch::schema(
          "aten::div.Tensor_mode(Tensor self, Tensor other, *, str? rounding_mode) -> Tensor")) &&
      !n->matches(torch::schema(
          "aten::div.Scalar(Tensor self, Scalar other) -> Tensor")) &&
      !n->matches(torch::schema(
          "aten::div.Scalar_mode(Tensor self, Scalar other, *, str? rounding_mode) -> Tensor"))) {
    LogAndDumpSchema(n);
    return nullptr;
  }
  return [](ProcessedNode* p_node) {
    const auto& in0_t = p_node->Input(0).toTensor();
    c10::optional<c10::string_view> rounding_mode = c10::nullopt;
    if (p_node->num_inputs() > 2) {
      rounding_mode = p_node->Input(2).toOptional<c10::string_view>();
    }
    const auto& in1_t = p_node->Input(1).isTensor()
        ? p_node->Input(1).toTensor()
        : at::native::wrapped_scalar_tensor(p_node->Input(1).toScalar());

    if (p_node->Output(0).isNone()) {
      p_node->Output(0) = at::cpu::div(in0_t, in1_t, rounding_mode);
      return;
    }
    auto& out_t = p_node->Output(0).toTensor();
    fastResizeToZero(out_t);
    at::cpu::div_out(out_t, in0_t, in1_t, rounding_mode);
  };
});

REGISTER_OPERATOR_FUNCTOR(aten::log, aten_log, [](Node* n) -> SROperator {
  if (!n->matches(torch::schema("aten::log.Tensor(Tensor input) -> Tensor"))) {
    LogAndDumpSchema(n);
    return nullptr;
  }
  return [](ProcessedNode* p_node) {
    const auto& in0_t = p_node->Input(0).toTensor();
    if (p_node->Output(0).isNone()) {
      p_node->Output(0) = at::cpu::log(in0_t);
      return;
    }
    auto& out_t = p_node->Output(0).toTensor();
    fastResizeToZero(out_t);
    at::cpu::log_out(out_t, in0_t);
  };
});

REGISTER_OPERATOR_FUNCTOR(aten::sub, aten_sub, [](Node* n) -> SROperator {
  if (n->matches(torch::schema(
          "aten::sub.Tensor(Tensor self, Tensor other, *, Scalar alpha=1) -> Tensor"))) {
    return [](ProcessedNode* p_node) {
      const auto& in0_t = p_node->Input(0).toTensor();
      const auto& in1_t = p_node->Input(1).toTensor();
      const auto alpha = p_node->Input(2).toScalar();
      if (p_node->Output(0).isNone()) {
        p_node->Output(0) = at::cpu::sub(in0_t, in1_t, alpha);
        return;
      }
      auto& out_t = p_node->Output(0).toTensor();
      fastResizeToZero(out_t);
      at::cpu::sub_out(out_t, in0_t, in1_t, alpha);
    };
  }
  if (n->matches(torch::schema(
          "aten::sub.Scalar(Tensor self, Scalar other, Scalar alpha=1) -> Tensor"))) {
    return [](ProcessedNode* p_node) {
      const auto& in0_t = p_node->Input(0).toTensor();
      const auto& in1_t =
          at::native::wrapped_scalar_tensor(p_node->Input(1).toScalar());
      const auto alpha = p_node->Input(2).toScalar();
      if (p_node->Output(0).isNone()) {
        p_node->Output(0) = at::cpu::sub(in0_t, in1_t, alpha);
        return;
      }
      auto& out_t = p_node->Output(0).toTensor();
      fastResizeToZero(out_t);
      at::cpu::sub_out(out_t, in0_t, in1_t, alpha);
    };
  }
  LogAndDumpSchema(n);
  return nullptr;
});

// TODO: support clamp_min.Tensor(Tensor self, Tensor min) -> Tensor
REGISTER_OPERATOR_FUNCTOR(
    aten::clamp_min,
    aten_clamp_min,
    [](Node* n) -> SROperator {
      if (!n->matches(torch::schema(
              "aten::clamp_min(Tensor self, Scalar min) -> Tensor"))) {
        LogAndDumpSchema(n);
        return nullptr;
      }
      return [](ProcessedNode* p_node) {
        const auto& in0_t = p_node->Input(0).toTensor();
        const auto in1_s = p_node->Input(1).toScalar();
        if (p_node->Output(0).isNone()) {
          p_node->Output(0) = at::cpu::clamp_min(in0_t, in1_s);
          return;
        }
        auto& out_t = p_node->Output(0).toTensor();
        fastResizeToZero(out_t);
        at::cpu::clamp_min_out(out_t, in0_t, in1_s);
      };
    });

REGISTER_OPERATOR_FUNCTOR(aten::argmin, aten_argmin, [](Node* n) -> SROperator {
  if (!n->matches(torch::schema(
          "aten::argmin(Tensor self, int? dim=None, bool keepdim=False) -> Tensor"))) {
    LogAndDumpSchema(n);
    return nullptr;
  }
  return [](ProcessedNode* p_node) {
    const auto& in0_t = p_node->Input(0).toTensor();
    const auto dim = p_node->Input(1).toOptional<int64_t>();
    const auto keepdim = p_node->Input(2).toBool();
    if (p_node->Output(0).isNone()) {
      p_node->Output(0) = at::cpu::argmin(in0_t, dim, keepdim);
      return;
    }
    auto& out_t = p_node->Output(0).toTensor();
    fastResizeToZero(out_t);
    if (in0_t.is_contiguous() && dim.has_value()) {
      at::native::c2_argmin_out(out_t, in0_t, dim.value(), keepdim);
      return;
    }
    at::cpu::argmin_out(out_t, in0_t, dim, keepdim);
  };
});

REGISTER_OPERATOR_FUNCTOR(aten::softmax, aten_softmax, [](Node* n) -> SROperator {
  if (!n->matches(torch::schema(
          "aten::softmax(Tensor self, int dim, ScalarType? dtype=None) -> Tensor"))) {
    LogAndDumpSchema(n);
    return nullptr;
  }
  return [](ProcessedNode* p_node) {
    const auto& in_t = p_node->Input(0).toTensor();
    const auto& dim = p_node->Input(1).toInt();
    const auto& dtype = p_node->Input(2).toOptional<c10::ScalarType>();
    if (p_node->Output(0).isNone()) {
      p_node->Output(0) = at::native::softmax(in_t, dim, dtype);
      return;
    }
    auto& out_t = p_node->Output(0).toTensor();
    fastResizeToZero(out_t);
    auto half_to_float = in_t.scalar_type() == at::ScalarType::Half &&
        dtype == at::ScalarType::Float;
    at::cpu::_softmax_out(out_t, in_t, dim, half_to_float);
  };
});

namespace {

c10::MaybeOwned<at::Tensor> borrow_from_optional_tensor_ivalue(
    const IValue& iv) {
  if (iv.isNone()) {
    return c10::MaybeOwned<at::Tensor>::owned(c10::in_place);
  }
  return c10::MaybeOwned<at::Tensor>::borrowed(iv.toTensor());
}

} // namespace

REGISTER_OPERATOR_FUNCTOR(
    aten::layer_norm,
    aten_layer_norm,
    [](Node*) -> SROperator {
      return [](ProcessedNode* p_node) {
        // ignore Input(5): `bool cudnn_enable=True`
        const auto& input = p_node->Input(0).toTensor();
        const auto normalized_shape = p_node->Input(1).toDimVector();
        float eps = p_node->Input(4).toDouble();

        c10::MaybeOwned<at::Tensor> weight_maybe_owned =
            borrow_from_optional_tensor_ivalue(p_node->Input(2));
        const at::Tensor& weight = *weight_maybe_owned;
        c10::MaybeOwned<at::Tensor> bias_maybe_owned =
            borrow_from_optional_tensor_ivalue(p_node->Input(3));
        const at::Tensor& bias = *bias_maybe_owned;

        auto M_N = at::native::_check_layer_norm_inputs(
            input, normalized_shape, weight, bias);
        auto M = M_N.first;
        auto N = M_N.second;
        auto X = input.expect_contiguous();
        auto gamma = weight.expect_contiguous();
        auto beta = bias.expect_contiguous();

        if (p_node->Output(0).isNone()) {
          p_node->Output(0) = at::native::empty_like(
              *X,
              c10::nullopt /* dtype */,
              c10::nullopt /* layout */,
              c10::nullopt /* device */,
              c10::nullopt /* pin_memory */,
              at::MemoryFormat::Contiguous);
        } else {
          at::native::resize_(
              p_node->Output(0).toTensor(), X->sizes(), c10::nullopt);
        }
        at::Tensor& output = p_node->Output(0).toTensor();
        at::native::layer_norm_cpu_out(output, input, *gamma, *beta, eps, M, N);
      };
    });

REGISTER_OPERATOR_FUNCTOR(aten::norm, aten_norm, [](Node* n) -> SROperator {
  if (n->matches(torch::schema(
          "aten::norm.ScalarOpt_dtype(Tensor self, Scalar? p, *, ScalarType dtype) -> Tensor"))) {
    return [](ProcessedNode* p_node) {
      const auto& in0_t = p_node->Input(0).toTensor();
      if (p_node->Output(0).isNone()) {
        p_node->Output(0) = create_empty_from(in0_t);
      }
      auto& out_t = p_node->Output(0).toTensor();
      fastResizeToZero(out_t);
      const auto in1_s = p_node->Input(1).toOptional<at::Scalar>();
      at::cpu::norm_outf(
          in0_t,
          in1_s,
          c10::IntArrayRef{},
          false,
          p_node->Input(2).toScalarType(),
          out_t);
    };
  }
  if (n->matches(torch::schema(
          "aten::norm.ScalarOpt_dim_dtype(Tensor self, Scalar? p, int[1] dim, bool keepdim, *, ScalarType dtype) -> Tensor"))) {
    return [](ProcessedNode* p_node) {
      const auto& in0_t = p_node->Input(0).toTensor();

      if (p_node->Output(0).isNone()) {
        p_node->Output(0) = create_empty_from(in0_t);
      }
      auto& out_t = p_node->Output(0).toTensor();
      fastResizeToZero(out_t);

      const auto in1_s = p_node->Input(1).toOptional<at::Scalar>();
      at::cpu::norm_outf(
          in0_t,
          in1_s,
          p_node->Input(2).toDimVector(), // dim
          p_node->Input(3).toBool(), // keepdim
          p_node->Input(4).toScalarType(), // dtype
          out_t);
    };
  }
  if (n->matches(torch::schema(
          "aten::norm.ScalarOpt_dim(Tensor self, Scalar? p, int[1] dim, bool keepdim=False) -> Tensor"))) {
    return [](ProcessedNode* p_node) {
      const auto& in0_t = p_node->Input(0).toTensor();

      if (p_node->Output(0).isNone()) {
        p_node->Output(0) = create_empty_from(in0_t);
      }
      auto& out_t = p_node->Output(0).toTensor();
      fastResizeToZero(out_t);

      const auto in1_s = p_node->Input(1).toOptional<at::Scalar>();
      at::cpu::norm_outf(
          in0_t,
          in1_s,
          p_node->Input(2).toDimVector(), // dim
          p_node->Input(3).toBool(), // keepdim
          out_t);
    };
  }
  LogAndDumpSchema(n);
  return nullptr;
});

REGISTER_OPERATOR_FUNCTOR(aten::matmul, aten_matmul, [](Node* n) -> SROperator {
  if (!n->matches(
          torch::schema("aten::matmul(Tensor self, Tensor other) -> Tensor"))) {
    LogAndDumpSchema(n);
    return nullptr;
  }
  return [](ProcessedNode* p_node) {
    const auto& in0_t = p_node->Input(0).toTensor();
    const auto& in1_t = p_node->Input(1).toTensor();

    if (p_node->Output(0).isNone()) {
      p_node->Output(0) = at::native::matmul(in0_t, in1_t);
      return;
    }
    auto& out_t = p_node->Output(0).toTensor();
    fastResizeToZero(out_t);
    at::native::matmul_out(in0_t, in1_t, out_t);
  };
});

REGISTER_OPERATOR_FUNCTOR(quantized::linear, quantized_linear, [](Node* n) -> SROperator {
  if (!n->matches(torch::schema(
          "quantized::linear(Tensor X, __torch__.torch.classes.quantized.LinearPackedParamsBase W_prepack, float Y_scale_i, int Y_zero_point_i) -> Tensor Y"))) {
    LogAndDumpSchema(n);
    return nullptr;
  }
  const auto w = toIValue(n->inputs()[1]);
  c10::intrusive_ptr<LinearPackedParamsBase> packed_weight;
  if (w) {
    packed_weight = w->toCustomClass<LinearPackedParamsBase>();
  }
  return [packed_weight](ProcessedNode* p_node) {
    const auto& input = p_node->Input(0).toTensor();
    const auto output_scale = p_node->Input(2).toDouble();
    const auto output_zero_point = p_node->Input(3).toInt();

    if (p_node->Output(0).isNone()) {
      p_node->Output(0) = at::native::empty_affine_quantized(
          {0},
          c10::kQUInt8,
          c10::nullopt,
          c10::kCPU,
          false,
          output_scale,
          output_zero_point,
          c10::nullopt);
    }
    auto& out_t = p_node->Output(0).toTensor();
    fastResizeToZero(out_t);

    if (packed_weight) {
      packed_weight->apply_out(input, output_scale, output_zero_point, out_t);
    } else {
      // Weights could be quantized on the fly
      auto packed_weight_tmp =
          p_node->Input(1).toCustomClass<LinearPackedParamsBase>();
      packed_weight_tmp->apply_out(
          input, output_scale, output_zero_point, out_t);
    }
  };
});

REGISTER_OPERATOR_FUNCTOR(
    fb::quantized_linear,
    fb_quantized_linear,
    [](Node* n) -> SROperator {
      if (!n->matches(torch::schema(
              "fb::quantized_linear(Tensor X, __torch__.torch.classes.quantized.LinearPackedParamsBase w_prepack, Tensor Y_scale_i, Tensor Y_zero_point_i) -> Tensor"))) {
        LogAndDumpSchema(n);
        return nullptr;
      }
      const auto w = toIValue(n->inputs()[1]);
      c10::intrusive_ptr<LinearPackedParamsBase> packed_weight;
      if (w) {
        packed_weight = w->toCustomClass<LinearPackedParamsBase>();
      }
      return [packed_weight](ProcessedNode* p_node) {
        const auto& input = p_node->Input(0).toTensor();
        const auto output_scale = p_node->Input(2).toTensor().item().toFloat();
        const auto output_zero_point =
            p_node->Input(3).toTensor().item().toLong();

        if (p_node->Output(0).isNone()) {
          p_node->Output(0) = at::native::empty_affine_quantized(
              {0},
              c10::kQUInt8,
              c10::nullopt,
              c10::kCPU,
              false,
              output_scale,
              output_zero_point,
              c10::nullopt);
        }
        auto& out_t = p_node->Output(0).toTensor();
        fastResizeToZero(out_t);

        if (packed_weight) {
          packed_weight->apply_out(
              input, output_scale, output_zero_point, out_t);
        } else {
          // Weights could be quantized on the fly
          auto packed_weight_tmp =
              p_node->Input(1).toCustomClass<LinearPackedParamsBase>();
          packed_weight_tmp->apply_out(
              input, output_scale, output_zero_point, out_t);
        }
      };
    });

namespace {

template <bool has_relu>
void apply_dynamic_out_functor(
    c10::intrusive_ptr<LinearPackedParamsBase> packed_weight,
    const at::Tensor& input,
    at::Tensor& out,
    bool reduce_range);

template <>
void apply_dynamic_out_functor<false>(
    c10::intrusive_ptr<LinearPackedParamsBase> packed_weight,
    const at::Tensor& input,
    at::Tensor& out,
    bool reduce_range) {
  packed_weight->apply_dynamic_out(input, out, reduce_range);
}

template <>
void apply_dynamic_out_functor<true>(
    c10::intrusive_ptr<LinearPackedParamsBase> packed_weight,
    const at::Tensor& input,
    at::Tensor& out,
    bool reduce_range) {
  // The implementation of PackedLinearWeightFp16::apply_dynamic_impl does not
  // handle relu. Currently, it ignores the `ReluFused` template parameter.
  // So, we explicitly do the relu here.
  packed_weight->apply_dynamic_out(input, out, reduce_range);
  out.relu_();
}

template <bool has_relu>
SROperator quantized_linear_dynamic_fp16_impl(Node* n) {
  const auto weight = toIValue(n->inputs()[1]);
  c10::intrusive_ptr<LinearPackedParamsBase> packed_weight;
  if (weight) {
    packed_weight = weight->toCustomClass<LinearPackedParamsBase>();
  }
  if (packed_weight) {
    return [packed_weight](ProcessedNode* p_node) {
      const auto& input = p_node->Input(0).toTensor();
      if (p_node->Output(0).isNone()) {
        p_node->Output(0) = create_empty_from(input, at::kFloat);
      }
      auto& out_t = p_node->Output(0).toTensor();
      fastResizeToZero(out_t);
      apply_dynamic_out_functor<has_relu>(packed_weight, input, out_t, false);
    };
  } else {
    return [](ProcessedNode* p_node) {
      const auto& input = p_node->Input(0).toTensor();
      if (p_node->Output(0).isNone()) {
        p_node->Output(0) = create_empty_from(input, at::kFloat);
      }
      auto& out_t = p_node->Output(0).toTensor();
      fastResizeToZero(out_t);
      // Weights could be quantized on the fly
      auto packed_weight_tmp =
          p_node->Input(1).toCustomClass<LinearPackedParamsBase>();
      apply_dynamic_out_functor<has_relu>(
          packed_weight_tmp, input, out_t, false);
    };
  }
}

>>>>>>> 8d93f6b4
} // namespace

REGISTER_OPERATOR_FUNCTOR(
    quantized::linear_dynamic_fp16,
    quantized_linear_dynamic_fp16,
    [](Node* n) -> SROperator {
      if (!n->matches(torch::schema(
              "quantized::linear_dynamic_fp16(Tensor X, __torch__.torch.classes."
              "quantized.LinearPackedParamsBase W_prepack) -> Tensor Y"))) {
        LogAndDumpSchema(n);
        return nullptr;
      }
      return quantized_linear_dynamic_fp16_impl<false>(n);
    });

REGISTER_OPERATOR_FUNCTOR(
    quantized::linear_relu_dynamic_fp16,
    quantized_linear_relu_dynamic_fp16,
    [](Node* n) -> SROperator {
      if (!n->matches(torch::schema(
              "quantized::linear_relu_dynamic_fp16(Tensor X, __torch__.torch.classes."
              "quantized.LinearPackedParamsBase W_prepack) -> Tensor Y"))) {
        LogAndDumpSchema(n);
        return nullptr;
      }
      return quantized_linear_dynamic_fp16_impl<true>(n);
    });

// device & pin_memory matter only when CUDA is enabled.
static bool hasTensorWithOptions(
    const IValue& ivalue,
    c10::optional<c10::ScalarType> dtype,
    c10::optional<c10::Layout> layout) {
  if (!ivalue.isTensor()) {
    return false;
  }
  const auto& tensor = ivalue.toTensor();
  if (dtype == tensor.dtype().toScalarType() &&
      layout == tensor.options().layout_opt()) {
    return true;
  }
  VLOG(1) << "tensor exists, but tensor options were different";
  return false;
}

static bool hasTensorWithOptions(
    const IValue& ivalue,
    c10::optional<c10::ScalarType> dtype,
    c10::optional<c10::Layout> layout,
    c10::optional<c10::MemoryFormat> memory_format) {
  return hasTensorWithOptions(ivalue, dtype, layout) &&
      (memory_format == ivalue.toTensor().options().memory_format_opt());
}

REGISTER_OPERATOR_FUNCTOR(aten::full, aten_full, [](Node* n) -> SROperator {
  if (!n->matches(torch::schema(
          "aten::full(int[] size, Scalar fill_value, *, ScalarType? dtype=None, Layout? layout=None, Device? device=None, bool? pin_memory=None) -> Tensor"))) {
    LogAndDumpSchema(n);
    return nullptr;
  }
  return [](ProcessedNode* p_node) {
    const auto& size = p_node->Input(0).toDimVector();
    const auto fill_value = p_node->Input(1).toScalar();
    const auto dtype = p_node->Input(2).toOptional<c10::ScalarType>();
    const auto layout = p_node->Input(3).toOptional<c10::Layout>();
    if (!hasTensorWithOptions(p_node->Output(0), dtype, layout)) {
      const auto device = p_node->Input(4).toOptional<c10::Device>();
      const auto pin_memory = p_node->Input(5).toOptional<bool>();
      p_node->Output(0) =
          at::native::full(size, fill_value, dtype, layout, device, pin_memory);
      return;
    }
    p_node->Output(0) =
        at::native::full_out(size, fill_value, p_node->Output(0).toTensor());
  };
});

REGISTER_OPERATOR_FUNCTOR(aten::full_like, aten_full_like, [](Node* n) -> SROperator {
  if (!n->matches(torch::schema(
          "aten::full_like(Tensor self, Scalar fill_value, *, ScalarType? dtype=None, Layout? layout=None, Device? device=None, bool? pin_memory=None, MemoryFormat? memory_format=None) -> Tensor"))) {
    LogAndDumpSchema(n);
    return nullptr;
  }
  return [](ProcessedNode* p_node) {
    const auto in1_s = p_node->Input(1).toScalar();
    const auto& in0_t = p_node->Input(0).toTensor();
    const auto dtype = p_node->Input(2).toOptional<c10::ScalarType>();
    const auto layout = p_node->Input(3).toOptional<c10::Layout>();
    if (!hasTensorWithOptions(p_node->Output(0), dtype, layout)) {
      const auto device = p_node->Input(4).toOptional<c10::Device>();
      const auto pin_memory = p_node->Input(5).toOptional<bool>();
      const auto memory_format =
          p_node->Input(6).toOptional<c10::MemoryFormat>();

      p_node->Output(0) = at::native::empty_like(
          in0_t, dtype, layout, device, pin_memory, memory_format);
    }
    auto& out_t = p_node->Output(0).toTensor();
    at::native::resize_(out_t, in0_t.sizes(), c10::nullopt);
    at::native::fill_out(out_t, in1_s);
  };
});

REGISTER_OPERATOR_FUNCTOR(aten::ones, aten_ones, [](Node* n) -> SROperator {
  if (!n->matches(torch::schema(
          "aten::ones(int[] size, *, ScalarType? dtype=None, Layout? layout=None, Device? device=None, bool? pin_memory=None) -> Tensor"))) {
    LogAndDumpSchema(n);
    return nullptr;
  }
  return [](ProcessedNode* p_node) {
    const auto size = p_node->Input(0).toDimVector();
    if (p_node->Output(0).isNone()) {
      const auto dtype = p_node->Input(1).toOptional<c10::ScalarType>();
      const auto layout = p_node->Input(2).toOptional<c10::Layout>();
      const auto device = p_node->Input(3).toOptional<c10::Device>();
      const auto pin_memory = p_node->Input(4).toOptional<bool>();
      p_node->Output(0) =
          at::native::ones(size, dtype, layout, device, pin_memory);
      return;
    }
    auto& out_t = p_node->Output(0).toTensor();
    fastResizeToZero(out_t);
    at::native::ones_out(size, out_t);
  };
});

REGISTER_OPERATOR_FUNCTOR(aten::ones_like, aten_ones_like, [](Node* n) -> SROperator {
  if (!n->matches(torch::schema(
          "aten::ones_like(Tensor self, *, ScalarType? dtype=None, Layout? layout=None, Device? device=None, bool? pin_memory=None, MemoryFormat? memory_format=None) -> Tensor"))) {
    LogAndDumpSchema(n);
    return nullptr;
  }
  return [](ProcessedNode* p_node) {
    const auto& self = p_node->Input(0).toTensor();
    const auto dtype = p_node->Input(1).toOptional<c10::ScalarType>();
    const auto layout = p_node->Input(2).toOptional<c10::Layout>();
    const auto device = p_node->Input(3).toOptional<c10::Device>();
    const auto pin_memory = p_node->Input(4).toOptional<bool>();
    const auto memory_format = p_node->Input(5).toOptional<c10::MemoryFormat>();
    if (!hasTensorWithOptions(
            p_node->Output(0), dtype, layout, memory_format)) {
      p_node->Output(0) = at::native::ones_like(
          self, dtype, layout, device, pin_memory, memory_format);
      return;
    }
    auto& out_t = p_node->Output(0).toTensor();
    fastResizeToZero(out_t);
    at::native::ones_out(self.sizes(), out_t);
  };
});

REGISTER_OPERATOR_FUNCTOR(aten::zeros, aten_zeros, [](Node* n) -> SROperator {
  if (!n->matches(torch::schema(
          "aten::zeros(int[] size, *, ScalarType? dtype=None, Layout? layout=None, Device? device=None, bool? pin_memory=None) -> Tensor"))) {
    LogAndDumpSchema(n);
    return nullptr;
  }
  return [](ProcessedNode* p_node) {
    const auto size = p_node->Input(0).toDimVector();
    const auto dtype = p_node->Input(1).toOptional<c10::ScalarType>();
    const auto layout = p_node->Input(2).toOptional<c10::Layout>();
    if (!hasTensorWithOptions(p_node->Output(0), dtype, layout)) {
      p_node->Output(0) = at::native::zeros(size, dtype, layout);
      return;
    }
    auto& out_t = p_node->Output(0).toTensor();
    fastResizeToZero(out_t);
    at::native::zeros_out(size, out_t);
  };
});

REGISTER_OPERATOR_FUNCTOR(aten::linear, aten_linear, [](Node* n) -> SROperator {
  if (!n->matches(torch::schema(
          "aten::linear(Tensor input, Tensor weight, Tensor? bias=None) -> Tensor"))) {
    LogAndDumpSchema(n);
    return nullptr;
  }

  return [](ProcessedNode* p_node) {
    const auto& in0_t = p_node->Input(0).toTensor();
    const auto& in1_t = p_node->Input(1).toTensor();
    auto in2_t = p_node->Input(2).toOptional<at::Tensor>();

    if (p_node->Output(0).isNone()) {
      p_node->Output(0) = at::native::linear(in0_t, in1_t, in2_t);
      return;
    }
    auto& out_t = p_node->Output(0).toTensor();
    fastResizeToZero(out_t);
    at::native::linear_out(out_t, in0_t, in1_t, in2_t);
  };
});

REGISTER_OPERATOR_FUNCTOR(aten::linalg_norm, aten_linalg_norm, [](Node* n) -> SROperator {
  if (n->matches(torch::schema(
          "aten::linalg_norm(Tensor self, Scalar? ord=None, int[1]? dim=None, bool keepdim=False, *, ScalarType? dtype=None) -> Tensor"))) {
    return [](ProcessedNode* p_node) {
      const auto& input = p_node->Input(0).toTensor();
      const auto dim = p_node->Input(2).toDimVector();
      const auto keepdim = p_node->Input(3).toBool();
      const auto dtype = p_node->Input(4).toOptional<c10::ScalarType>();
      if (p_node->Output(0).isNone()) {
        p_node->Output(0) = at::native::linalg_norm(
            input,
            p_node->Input(1).toOptional<at::Scalar>(),
            dim,
            keepdim,
            dtype);
        return;
      }
      auto& output = p_node->Output(0).toTensor();
      fastResizeToZero(output);
      at::native::linalg_norm_out(
          input,
          p_node->Input(1).toOptional<at::Scalar>(),
          dim,
          keepdim,
          dtype,
          output);
    };
  }
  if (n->matches(torch::schema(
          "aten::linalg_norm.ord_str(Tensor self, str ord, int[1]? dim=None, bool keepdim=False, *, ScalarType? dtype=None) -> Tensor"))) {
    return [](ProcessedNode* p_node) {
      const auto& input = p_node->Input(0).toTensor();
      const auto dim = p_node->Input(2).toDimVector();
      const auto keepdim = p_node->Input(3).toBool();
      const auto dtype = p_node->Input(4).toOptional<c10::ScalarType>();
      if (p_node->Output(0).isNone()) {
        p_node->Output(0) = at::native::linalg_norm(
            input, p_node->Input(1).toStringView(), dim, keepdim, dtype);
        return;
      }
      auto& output = p_node->Output(0).toTensor();
      fastResizeToZero(output);
      at::native::linalg_norm_out(
          input, p_node->Input(1).toStringRef(), dim, keepdim, dtype, output);
    };
  }
  LogAndDumpSchema(n);
  return nullptr;
});

REGISTER_OPERATOR_FUNCTOR(aten::cat, aten_cat, [](Node* n) -> SROperator {
  if (!n->matches(
          torch::schema("aten::cat(Tensor[] tensors, int dim=0) -> Tensor"))) {
    LogAndDumpSchema(n);
    return nullptr;
  }
  return [](ProcessedNode* p_node) {
    const auto inputs = p_node->Input(0).toTensorVector();
    TORCH_CHECK(inputs.size() > 0, "concat expects non-empty tensor list");
    const auto dim = p_node->Input(1).toInt();
    if (p_node->Output(0).isNone()) {
      p_node->Output(0) = at::cpu::cat(inputs, dim);
      return;
    }
    auto& output = p_node->Output(0).toTensor();
    fastResizeToZero(output);
    at::cpu::cat_outf(inputs, dim, output);
  };
});

REGISTER_OPERATOR_FUNCTOR(aten::cumsum, aten_cumsum, [](Node* n) -> SROperator {
  if (!n->matches(torch::schema(
          "aten::cumsum(Tensor self, int dim, ScalarType? dtype=None) -> Tensor"))) {
    LogAndDumpSchema(n);
    return nullptr;
  }
  return [](ProcessedNode* p_node) {
    const auto& input = p_node->Input(0).toTensor();
    const auto dim = p_node->Input(1).toInt();
    const auto dtype = p_node->Input(2).toOptional<c10::ScalarType>();
    if (p_node->Output(0).isNone()) {
      p_node->Output(0) = at::cpu::cumsum(input, dim, dtype);
      return;
    }
    auto& output = p_node->Output(0).toTensor();
    fastResizeToZero(output);
    at::cpu::cumsum_out(output, input, dim, dtype);
  };
});

REGISTER_OPERATOR_FUNCTOR(
    aten::nonzero,
    aten_nonzero,
    [](Node* n) -> SROperator {
      if (!n->matches(torch::schema("aten::nonzero(Tensor self) -> Tensor"))) {
        LogAndDumpSchema(n);
        return nullptr;
      }
      return [](ProcessedNode* p_node) {
        const auto& input = p_node->Input(0).toTensor();
        if (p_node->Output(0).isNone()) {
          p_node->Output(0) = at::native::nonzero_cpu(input);
          return;
        }
        auto& output = p_node->Output(0).toTensor();
        fastResizeToZero(output);
        at::native::nonzero_out_cpu(input, output);
      };
    });

// NOLINTNEXTLINE(cppcoreguidelines-avoid-non-const-global-variables)
REGISTER_OPERATOR_FUNCTOR(
    prim::VarConcat,
    prim_VarConcat,
    [](Node* n) -> SROperator {
      return [](ProcessedNode* p_node) {
        const size_t num_inputs = p_node->num_inputs();
        std::vector<at::Tensor> inputs(num_inputs - 1);
        for (const auto i : c10::irange(num_inputs - 1)) {
          inputs[i] = p_node->Input(i).toTensor();
        }
        auto dim = p_node->Input(num_inputs - 1).toInt();
        if (p_node->Output(0).isNone()) {
          p_node->Output(0) = at::cpu::cat(inputs, dim);
          return;
        }
        auto& out_t = p_node->Output(0).toTensor();
        fastResizeToZero(out_t);
        at::cpu::cat_outf(inputs, dim, out_t);
      };
    });

namespace {
// This template and its specialization help us avoid compiler warnings
// about taking the absolute value of an unsigned type in signed_log1p
template <class T>
T abs_if_signed(T val) {
  return std::abs(val);
}

template <>
unsigned char abs_if_signed<unsigned char>(unsigned char val) {
  return val;
}

// Computes f(x) = sign(x) * ln(|1 + x|) for each x in the input tensor
void signed_log1p_out(at::Tensor& out, const at::Tensor& input) {
  at::native::resize_(out, input.sizes(), c10::nullopt);

  const auto input_contig = input.expect_contiguous();
  auto output_contig = out.expect_contiguous();

  AT_DISPATCH_ALL_TYPES(input.scalar_type(), "signed_log1p_kernel", [&]() {
    const auto input_data = input_contig->data_ptr<scalar_t>();
    auto output_data = output_contig->data_ptr<float>();
    const auto N = input.numel();

    for (const auto i : c10::irange(N)) {
      const int sign = input_data[i] < 0 ? -1 : 1;
      output_data[i] = std::log1p(abs_if_signed(input_data[i])) * sign;
    }
  });
}

at::Tensor signed_log1p(const at::Tensor& input) {
  auto out = create_empty_from(input);
  signed_log1p_out(out, input);
  return out;
}

} // namespace

// NOLINTNEXTLINE(cppcoreguidelines-avoid-non-const-global-variables)
REGISTER_OPERATOR_FUNCTOR(
    static_runtime::signed_log1p,
    static_runtime_signed_log1p,
    [](Node* n) -> SROperator {
      if (!n->matches(torch::schema(
              "static_runtime::signed_log1p(Tensor x) -> Tensor"))) {
        LogAndDumpSchema(n);
        return nullptr;
      }
      auto te = createSignedLog1p();
      return [te](ProcessedNode* p_node) {
        const auto& input = p_node->Input(0).toTensor();
        if (p_node->Output(0).isNone()) {
          p_node->Output(0) = create_empty_from(input);
        }
        auto& out = p_node->Output(0).toTensor();
        if (!te || !te->checkInput<float>(input)) {
          fastResizeToZero(out);
          signed_log1p_out(out, input);
          return;
        }
        at::native::resize_(out, input.sizes(), c10::nullopt);
        int64_t nn = input.numel();
        te->call({out.data_ptr(), input.data_ptr(), &nn});
      };
    });

REGISTER_OPERATOR_FUNCTOR(
    aten::remainder,
    aten_remainder,
    [](Node* n) -> SROperator {
      if (n->matches(torch::schema(
              "aten::remainder.Tensor(Tensor self, Tensor other) -> Tensor"))) {
        return [](ProcessedNode* p_node) {
          const auto& self = p_node->Input(0).toTensor();
          if (p_node->Output(0).isNone()) {
            p_node->Output(0) =
                at::cpu::remainder(self, p_node->Input(1).toTensor());
            return;
          }
          auto& out = p_node->Output(0).toTensor();
          fastResizeToZero(out);
          at::cpu::remainder_out(out, self, p_node->Input(1).toTensor());
        };
      }
      if (n->matches(torch::schema(
              "aten::remainder.Scalar(Tensor self, Scalar other) -> Tensor"))) {
        return [](ProcessedNode* p_node) {
          const auto& self = p_node->Input(0).toTensor();
          if (p_node->Output(0).isNone()) {
            p_node->Output(0) =
                at::native::remainder(self, p_node->Input(1).toScalar());
            return;
          }
          auto& out = p_node->Output(0).toTensor();
          fastResizeToZero(out);
          at::native::remainder_out(self, p_node->Input(1).toScalar(), out);
        };
      }

      // Unrecognized overload
      LogAndDumpSchema(n);
      return nullptr;
    });

REGISTER_OPERATOR_FUNCTOR(aten::where, aten_where, [](Node* n) -> SROperator {
  if (n->matches(torch::schema(
          "aten::where.self(Tensor condition, Tensor self, Tensor other) -> Tensor"))) {
    return [](ProcessedNode* p_node) {
      const auto& cond = p_node->Input(0).toTensor();
      const auto& self = p_node->Input(1).toTensor();
      const auto& other = p_node->Input(2).toTensor();

      if (p_node->Output(0).isNone()) {
        p_node->Output(0) = create_empty_from(self);
      }
      auto& out = p_node->Output(0).toTensor();
      fastResizeToZero(out);
      at::native::where_self_out(cond, self, other, out);
    };
  }

  LogAndDumpSchema(n);
  return nullptr;
});

REGISTER_OPERATOR_FUNCTOR(
    prim::NumToTensor,
    prim_NumToTensor,
    [](Node* n) -> SROperator {
      if (n->matches(
              torch::schema("prim::NumToTensor.Scalar(Scalar s) -> Tensor")) ||
          n->matches(
              torch::schema("prim::NumToTensor.bool(bool a) -> Tensor"))) {
        return [](ProcessedNode* pnode) {
          const auto scalar = pnode->Input(0).toScalar();
          if (pnode->Output(0).isNone()) {
            pnode->Output(0) = at::scalar_to_tensor(scalar);
            return;
          }
          auto& out = pnode->Output(0).toTensor();
          at::detail::scalar_fill(out, scalar);
        };
      }
      LogAndDumpSchema(n);
      return nullptr;
    });

<<<<<<< HEAD
REGISTER_OPERATOR_FUNCTOR(
    quantized::embedding_bag_byte_unpack,
    quantized_embedding_bag_byte_unpack,
    [](Node*) -> SROperator {
      return [](ProcessedNode* pnode) {
        auto& weight = pnode->Input(0).toTensor();
        if (pnode->Output(0).isNone()) {
          pnode->Output(0) = at::empty(
              {},
              weight.options().dtype(at::kFloat),
              weight.suggest_memory_format());
        }
        auto& out = pnode->Output(0).toTensor();
        at::native::qembeddingbag_byte_unpack_out(out, weight);
      };
    });

=======
>>>>>>> 8d93f6b4
} // namespace jit
} // namespace torch<|MERGE_RESOLUTION|>--- conflicted
+++ resolved
@@ -744,7 +744,6 @@
   };
 });
 
-<<<<<<< HEAD
 namespace {
 
 void varStackSerialOut(
@@ -2015,144 +2014,19 @@
 REGISTER_OPERATOR_FUNCTOR(aten::matmul, aten_matmul, [](Node* n) -> SROperator {
   if (!n->matches(
           torch::schema("aten::matmul(Tensor self, Tensor other) -> Tensor"))) {
-=======
-namespace {
-
-void varStackSerialOut(
-    at::Tensor& result,
-    int64_t dim,
-    const ProcessedNodeInputWrapper& inputs) {
-  auto result_sizes = inputs[0].sizes().vec();
-  result_sizes.insert(result_sizes.begin() + dim, inputs.size());
-  at::native::resize_(result, result_sizes);
-
-  AT_DISPATCH_FLOATING_TYPES(
-      result.scalar_type(), "varstack_serial_kernel", [&]() {
-        at::native::detail::
-            stack_serial_kernel_impl<scalar_t, ProcessedNodeInputWrapper>(
-                result, inputs, dim);
-      });
-}
-
-std::vector<at::Tensor> unsqueezeVarStackInputs(
-    const ProcessedNodeInputWrapper& inputs,
-    const int64_t dim) {
-  std::vector<at::Tensor> result;
-  result.reserve(inputs.size());
-  for (const auto i : c10::irange(inputs.size())) {
-    result.push_back(at::native::unsqueeze(inputs[i], dim));
-  }
-  return result;
-}
-
-void varstackNonserialOut(
-    at::Tensor& result,
-    const int64_t dim,
-    const ProcessedNodeInputWrapper& inputs) {
-  std::vector<at::Tensor> inputs_unsqueezed =
-      unsqueezeVarStackInputs(inputs, dim);
-  fastResizeToZero(result);
-  at::cpu::cat_outf(inputs_unsqueezed, dim, result);
-}
-
-void varStackFastOut(
-    at::Tensor& out,
-    int64_t dim,
-    const ProcessedNodeInputWrapper& inputs) {
-  DCHECK(out.is_contiguous());
-  const auto num_inputs = static_cast<int64_t>(inputs.size());
-  TORCH_CHECK(num_inputs > 0, "stack expects a non-empty list of tensors");
-
-  const auto first_tensor_shape = inputs[0].sizes();
-  for (const auto i : c10::irange(1, num_inputs)) {
-    const auto shape = inputs[i].sizes();
-    TORCH_CHECK(
-        shape == first_tensor_shape,
-        "Stack expects each tensor to be the same size, but got ",
-        first_tensor_shape,
-        " at position 0 and ",
-        shape,
-        " at position ",
-        i);
-  }
-
-  const std::array<int64_t, 2> output_size = (dim == 0 || dim == -2)
-      ? std::array<int64_t, 2>{num_inputs, 1}
-      : std::array<int64_t, 2>{1, num_inputs};
-
-  at::native::resize_(out, output_size, c10::nullopt);
-
-  AT_DISPATCH_ALL_TYPES(out.scalar_type(), "varStackFastOut", [&]() {
-    auto* out_data = out.data_ptr<scalar_t>();
-    for (const auto i : c10::irange(num_inputs)) {
-      auto& tensor = inputs[i];
-      auto* input_ptr = tensor.data_ptr<scalar_t>();
-      out_data[i] = *input_ptr;
-    }
-  });
-}
-
-bool inputsAreScalars(const ProcessedNodeInputWrapper& inputs) {
-  // All stack inputs should have the same size, so we only check
-  // the first one. If this isn't true, an exception will be thrown
-  // in the VarStack implementation
-  const auto& first_tensor = inputs[0];
-  return first_tensor.sizes()[0] == 1 && first_tensor.dim() == 1;
-}
-
-void varStackOut(ProcessedNode& pnode, int64_t dim) {
-  const auto num_inputs = pnode.num_inputs();
-  TORCH_CHECK(num_inputs > 1, "stack expects a non-empty list of tensors");
-  dim = c10::maybe_wrap_dim(dim, pnode.Input(0).toTensor().dim() + 1);
-
-  auto inputs = ProcessedNodeInputWrapper(pnode);
-  auto& output = pnode.Output(0).toTensor();
-
-  if (output.is_contiguous() && inputsAreScalars(inputs)) {
-    varStackFastOut(output, dim, inputs);
-    return;
-  }
-
-  bool can_use_serial = at::native::detail::CanUseNativeSerialStack<
-      ProcessedNodeInputWrapper,
-      /*skip_overlap_check*/ true>::call(output, inputs, dim);
-
-  if (can_use_serial) {
-    varStackSerialOut(output, dim, inputs);
-    return;
-  }
-  varstackNonserialOut(output, dim, inputs);
-}
-
-} // namespace
-
-// Split out into a function to appease MSVC's pre-processor
-SROperator aten_stack(Node* n) {
-  if (!n->matches(torch::schema(
-          "aten::stack(Tensor[] tensors, int dim=0) -> Tensor"))) {
->>>>>>> 8d93f6b4
     LogAndDumpSchema(n);
     return nullptr;
   }
   return [](ProcessedNode* p_node) {
-<<<<<<< HEAD
     const auto& in0_t = p_node->Input(0).toTensor();
     const auto& in1_t = p_node->Input(1).toTensor();
 
     if (p_node->Output(0).isNone()) {
       p_node->Output(0) = at::native::matmul(in0_t, in1_t);
-=======
-    const auto inputs = p_node->Input(0).toTensorVector();
-    TORCH_CHECK(inputs.size() > 0, "stack expects non-empty tensor list");
-    const auto dim = p_node->Input(1).toInt();
-    if (p_node->Output(0).isNone()) {
-      p_node->Output(0) = at::native::_stack_cpu(inputs, dim);
->>>>>>> 8d93f6b4
       return;
     }
     auto& out_t = p_node->Output(0).toTensor();
     fastResizeToZero(out_t);
-<<<<<<< HEAD
     at::native::matmul_out(in0_t, in1_t, out_t);
   };
 });
@@ -2311,1322 +2185,6 @@
   }
 }
 
-=======
-    at::native::_stack_out_cpu(inputs, dim, out_t);
-  };
-}
-
-REGISTER_OPERATOR_FUNCTOR(aten::stack, aten_stack, aten_stack);
-
-REGISTER_OPERATOR_FUNCTOR(
-    prim::VarStack,
-    prim_VarStack,
-    [](Node* n) -> SROperator {
-      return [](ProcessedNode* p_node) {
-        const size_t num_inputs = p_node->num_inputs();
-        const auto dim = p_node->Input(num_inputs - 1).toInt();
-
-        if (p_node->Output(0).isNone()) {
-          p_node->Output(0) = create_empty_from(p_node->Input(0).toTensor());
-        }
-        varStackOut(*p_node, dim);
-      };
-    });
-
-REGISTER_OPERATOR_FUNCTOR(aten::leaky_relu, aten_leaky_relu, [](Node* n) -> SROperator {
-  if (!n->matches(torch::schema(
-          "aten::leaky_relu(Tensor self, Scalar negative_slope=0.01) -> Tensor"))) {
-    LogAndDumpSchema(n);
-    return nullptr;
-  }
-  return [](ProcessedNode* p_node) {
-    const auto& in0_t = p_node->Input(0).toTensor();
-    const auto in1_s = p_node->Input(1).toScalar();
-    if (p_node->Output(0).isNone()) {
-      p_node->Output(0) = at::cpu::leaky_relu(in0_t, in1_s);
-      return;
-    }
-    auto& out_t = p_node->Output(0).toTensor();
-    at::cpu::leaky_relu_out(out_t, in0_t, in1_s);
-  };
-});
-
-REGISTER_OPERATOR_FUNCTOR(aten::relu, aten_relu, [](Node* n) -> SROperator {
-  if (!n->matches(torch::schema("aten::relu(Tensor self) -> Tensor"))) {
-    LogAndDumpSchema(n);
-    return nullptr;
-  }
-  auto te = createRelu();
-  return [te](ProcessedNode* p_node) {
-    const auto& in0_t = p_node->Input(0).toTensor();
-    if (p_node->Output(0).isNone()) {
-      p_node->Output(0) = create_empty_from(in0_t);
-    }
-    auto& out_t = p_node->Output(0).toTensor();
-    if (!te->checkInput<float>(in0_t)) {
-      fastResizeToZero(out_t);
-      at::cpu::threshold_out(out_t, in0_t, 0, 0);
-      return;
-    }
-    at::native::resize_(out_t, in0_t.sizes(), c10::nullopt);
-    int64_t nn = in0_t.numel();
-    te->call({out_t.data_ptr(), in0_t.data_ptr(), &nn});
-  };
-});
-
-REGISTER_OPERATOR_FUNCTOR(aten::tanh, aten_tanh, [](Node* n) -> SROperator {
-  if (!n->matches(torch::schema("aten::tanh(Tensor self) -> Tensor"))) {
-    LogAndDumpSchema(n);
-    return nullptr;
-  }
-  auto te = createTanh();
-  return [te](ProcessedNode* p_node) {
-    const auto& in0_t = p_node->Input(0).toTensor();
-    if (p_node->Output(0).isNone()) {
-      p_node->Output(0) = create_empty_from(in0_t);
-    }
-    auto& out_t = p_node->Output(0).toTensor();
-    if (!te->checkInput<float>(in0_t)) {
-      fastResizeToZero(out_t);
-      at::cpu::tanh_out(out_t, in0_t);
-      return;
-    }
-    at::native::resize_(out_t, in0_t.sizes(), c10::nullopt);
-    int64_t nn = in0_t.numel();
-    te->call({out_t.data_ptr(), in0_t.data_ptr(), &nn});
-  };
-});
-
-REGISTER_OPERATOR_FUNCTOR(
-    prim::TensorExprDynamicGroup,
-    prim_TensorExprDynamicGroup,
-    [](Node* n) -> SROperator {
-      auto graph = n->g(attr::Subgraph);
-      Code code(graph, "");
-      return [code](ProcessedNode* p_node) {
-        auto num_outputs = p_node->num_outputs();
-        Stack stack;
-        if (p_node->Output(0).isNone()) {
-          stack.reserve(p_node->num_inputs());
-        } else {
-          stack.reserve(p_node->num_inputs() + num_outputs);
-          for (const auto& o : p_node->outputs()) {
-            stack.emplace_back(o);
-          }
-        }
-        for (auto i : c10::irange(p_node->num_inputs())) {
-          stack.emplace_back(p_node->Input(i));
-        }
-        runTensorExprDynamicGroup(code, stack);
-        if (p_node->Output(0).isNone()) {
-          TORCH_INTERNAL_ASSERT(
-              stack.size() == num_outputs,
-              "Unexpected # of outputs on stack after executing TensorExprDynamicGroup");
-          for (auto i : c10::irange(num_outputs)) {
-            p_node->Output(i) = std::move(stack[i]);
-          }
-        }
-      };
-    });
-
-REGISTER_OPERATOR_FUNCTOR(
-    aten::sigmoid,
-    aten_sigmoid,
-    [](Node* n) -> SROperator {
-      if (!n->matches(torch::schema("aten::sigmoid(Tensor self) -> Tensor"))) {
-        LogAndDumpSchema(n);
-        return nullptr;
-      }
-      auto te = createSigmoid();
-      return [te](ProcessedNode* p_node) {
-        const auto& in0_t = p_node->Input(0).toTensor();
-        if (p_node->Output(0).isNone()) {
-          p_node->Output(0) = create_empty_from(in0_t);
-        }
-        auto& out_t = p_node->Output(0).toTensor();
-        if (!te->checkInput<float>(in0_t)) {
-          fastResizeToZero(out_t);
-          at::cpu::sigmoid_out(out_t, in0_t);
-          return;
-        }
-        at::native::resize_(out_t, in0_t.sizes(), c10::nullopt);
-        int64_t nn = in0_t.numel();
-        te->call({out_t.data_ptr(), in0_t.data_ptr(), &nn});
-      };
-    });
-
-REGISTER_OPERATOR_FUNCTOR(aten::logit, aten_logit, [](Node* n) -> SROperator {
-  if (!n->matches(torch::schema(
-          "aten::logit(Tensor self, float? eps=None) -> Tensor"))) {
-    LogAndDumpSchema(n);
-    return nullptr;
-  }
-  c10::optional<float> clamp = c10::nullopt;
-  if (n->inputs()[1]->node()->kind() == prim::Constant) {
-    auto clamp_d = toIValue(n->inputs()[1])->toOptional<double>();
-    clamp = clamp_d
-        ? c10::make_optional<float>(static_cast<float>(clamp_d.value()))
-        : c10::nullopt;
-  }
-  auto te = clamp ? createLogit() : nullptr;
-  float clamp_value = clamp ? *clamp : 0.0f;
-  return [te, clamp_value](ProcessedNode* p_node) {
-    const auto& in0_t = p_node->Input(0).toTensor();
-    if (p_node->Output(0).isNone()) {
-      p_node->Output(0) = create_empty_from(in0_t);
-    }
-    auto& out_t = p_node->Output(0).toTensor();
-    if (!te || !te->checkInput<float>(in0_t)) {
-      const auto& in0_t = p_node->Input(0).toTensor();
-      const auto in1_d = p_node->Input(1).toOptional<double>();
-      fastResizeToZero(out_t);
-      at::native::logit_out(in0_t, in1_d, out_t);
-      return;
-    }
-    at::native::resize_(out_t, in0_t.sizes(), c10::nullopt);
-    int64_t nn = in0_t.numel();
-    float c = clamp_value;
-    te->call({out_t.data_ptr(), in0_t.data_ptr(), &nn, &c});
-  };
-});
-
-// TODO(T98923825): Uncomment this once the bug in this gets fixed.
-/*
-REGISTER_OPERATOR_FUNCTOR(aten::clone, aten_clone, [](Node* n) -> SROperator {
-  if (!n->matches(torch::schema(
-          "aten::clone(Tensor self, *, MemoryFormat? memory_format=None) ->
-Tensor"))) { LogAndDumpSchema(n); return nullptr;
-  }
-  return [](ProcessedNode* p_node) {
-    const auto& src = p_node->Input(0).toTensor();
-    const auto& optional_memory_format =
-        p_node->Input(1).toOptional<c10::MemoryFormat>();
-    auto memory_format =
-        optional_memory_format.value_or(c10::MemoryFormat::Preserve);
-
-    if (p_node->Output(0).isNone()) {
-      if (memory_format == c10::MemoryFormat::Preserve &&
-          src.is_non_overlapping_and_dense()) {
-        // Copy all strides
-        p_node->Output(0) =
-            at::empty_strided(src.sizes(), src.strides(), src.options());
-      } else {
-        memory_format = src.suggest_memory_format();
-        p_node->Output(0) = create_empty_from(src, memory_format);
-      }
-    }
-    auto& out_t = p_node->Output(0).toTensor();
-    at::native::resize_impl_cpu_(
-        out_t.unsafeGetTensorImpl(), src.sizes(), src.strides());
-    at::native::copy_(out_t, src, false);
-  };
-});
-*/
-
-REGISTER_OPERATOR_FUNCTOR(
-    quantized::embedding_bag_byte_rowwise_offsets,
-    quantized_embedding_bag_byte_rowwise_offsets,
-    [](Node* n) -> SROperator {
-      if (!n->matches(torch::schema(
-              "quantized::embedding_bag_byte_rowwise_offsets(Tensor weight, Tensor indices, Tensor? offsets=None, bool scale_grad_by_freq=False, int mode=0, bool pruned_weights=False, Tensor? per_sample_weights=None, Tensor? compressed_indices_mapping=None, bool include_last_offset=False) -> Tensor"))) {
-        LogAndDumpSchema(n);
-        return nullptr;
-      }
-      return [](ProcessedNode* p_node) {
-        const auto& weight = p_node->Input(0).toTensor();
-        const auto& indices = p_node->Input(1).toTensor();
-        const auto offsets = p_node->Input(2).toOptional<at::Tensor>();
-        const auto pruned_weights = p_node->Input(5).toBool();
-        const auto per_sample_weights =
-            p_node->Input(6).toOptional<at::Tensor>();
-        const auto compressed_indices_mapping =
-            p_node->Input(7).toOptional<at::Tensor>();
-        const auto include_last_offset = p_node->Input(8).toBool();
-        if (p_node->Output(0).isNone()) {
-          p_node->Output(0) = create_empty_from(weight, at::kFloat);
-        }
-        auto& out_t = p_node->Output(0).toTensor();
-        fastResizeToZero(out_t);
-        return at::native::embedding_bag_byte_rowwise_offsets_out(
-            out_t,
-            weight,
-            indices,
-            offsets,
-            false, // unused scale_grad_by_freq
-            0, // unused mode
-            pruned_weights,
-            per_sample_weights,
-            compressed_indices_mapping,
-            include_last_offset);
-      };
-    });
-
-REGISTER_OPERATOR_FUNCTOR(
-    quantized::embedding_bag_4bit_rowwise_offsets,
-    embedding_bag_4bit_rowwise_offsets,
-    [](Node* n) -> SROperator {
-      if (!n->matches(torch::schema(
-              "quantized::embedding_bag_4bit_rowwise_offsets(Tensor weight, Tensor indices, Tensor? offsets=None, bool scale_grad_by_freq=False, int mode=0, bool pruned_weights=False, Tensor? per_sample_weights=None, Tensor? compressed_indices_mapping=None, bool include_last_offset=False) -> Tensor"))) {
-        LogAndDumpSchema(n);
-        return nullptr;
-      }
-      return [](ProcessedNode* p_node) {
-        const auto& weight = p_node->Input(0).toTensor();
-        const auto& indices = p_node->Input(1).toTensor();
-        const auto offsets = p_node->Input(2).toOptional<at::Tensor>();
-        const auto pruned_weights = p_node->Input(5).toBool();
-        const auto per_sample_weights =
-            p_node->Input(6).toOptional<at::Tensor>();
-        const auto compressed_indices_mapping =
-            p_node->Input(7).toOptional<at::Tensor>();
-        const auto include_last_offset = p_node->Input(8).toBool();
-        if (p_node->Output(0).isNone()) {
-          p_node->Output(0) = create_empty_from(weight, at::kFloat);
-        }
-        auto& out_t = p_node->Output(0).toTensor();
-        fastResizeToZero(out_t);
-        return at::native::embedding_bag_4bit_rowwise_offsets_out(
-            out_t,
-            weight,
-            indices,
-            offsets,
-            false, // unused scale_grad_by_freq
-            0, // unused mode
-            pruned_weights,
-            per_sample_weights,
-            compressed_indices_mapping,
-            include_last_offset);
-      };
-    });
-
-REGISTER_OPERATOR_FUNCTOR(
-    quantized::embedding_bag_byte_prepack,
-    embedding_bag_byte_prepack,
-    [](Node* n) -> SROperator {
-      if (!n->matches(torch::schema(
-              "quantized::embedding_bag_byte_prepack(Tensor weight) -> Tensor"))) {
-        LogAndDumpSchema(n);
-        return nullptr;
-      }
-      return [](ProcessedNode* p_node) {
-        const auto& weight = p_node->Input(0).toTensor();
-        if (p_node->Output(0).isNone()) {
-          p_node->Output(0) = at::native::qembeddingbag_byte_prepack(weight);
-          return;
-        }
-        auto& out_t = p_node->Output(0).toTensor();
-        fastResizeToZero(out_t);
-        at::native::qembeddingbag_byte_prepack_out(out_t, weight);
-      };
-    });
-
-// The out variant takes precedence over native
-REGISTER_OPERATOR_FUNCTOR(aten::narrow_copy, aten_narrow_copy, [](Node* n) -> SROperator {
-  if (!n->matches(torch::schema(
-          "aten::narrow_copy(Tensor self, int dim, int start, int length) -> Tensor"))) {
-    LogAndDumpSchema(n);
-    return nullptr;
-  }
-  return [](ProcessedNode* p_node) {
-    const auto& self = p_node->Input(0).toTensor(); // self
-    const auto dim = p_node->Input(1).toInt(); // dim
-    int64_t start = 0;
-    if (p_node->Input(2).isScalar()) {
-      start = p_node->Input(2).toInt();
-    } else {
-      auto& t = p_node->Input(2).toTensor();
-      start = t.item<int64_t>();
-    }
-    auto length = p_node->Input(3).toInt(); // length
-
-    if (p_node->Output(0).isNone()) {
-      p_node->Output(0) =
-          at::native::narrow_copy_dense_cpu(self, dim, start, length);
-      return;
-    }
-    auto& output = p_node->Output(0).toTensor();
-    fastResizeToZero(output);
-    at::native::narrow_copy_dense_cpu_out(self, dim, start, length, output);
-  };
-});
-REGISTER_OPERATOR_FUNCTOR(aten::index, aten_index, [](Node* n) -> SROperator {
-  if (!n->matches(torch::schema(
-          "aten::index.Tensor(Tensor self, Tensor?[] indices) -> Tensor"))) {
-    LogAndDumpSchema(n);
-    return nullptr;
-  }
-  return [](ProcessedNode* p_node) {
-    const auto& in0_t = p_node->Input(0).toTensor();
-    const auto in1_l =
-        at::native::toListOfOptionalTensors(p_node->Input(1).toListRef());
-    if (p_node->Output(0).isNone()) {
-      p_node->Output(0) = at::native::index(in0_t, in1_l);
-      return;
-    }
-    auto& out_t = p_node->Output(0).toTensor();
-    fastResizeToZero(out_t);
-    at::native::index_out(out_t, in0_t, in1_l);
-  };
-});
-
-REGISTER_OPERATOR_FUNCTOR(
-    aten::index_select,
-    aten_index_select,
-    [](Node* n) -> SROperator {
-      if (!n->matches(torch::schema(
-              "aten::index_select(Tensor self, int dim, Tensor index) -> Tensor"))) {
-        LogAndDumpSchema(n);
-        return nullptr;
-      }
-      return [](ProcessedNode* p_node) {
-        const auto& self = p_node->Input(0).toTensor();
-        const auto dim = p_node->Input(1).toInt();
-        const auto& index = p_node->Input(2).toTensor();
-        if (p_node->Output(0).isNone()) {
-          p_node->Output(0) = at::native::index_select_cpu_(self, dim, index);
-          return;
-        }
-        auto& out = p_node->Output(0).toTensor();
-        fastResizeToZero(out);
-        at::native::index_select_out_cpu_(self, dim, index, out);
-      };
-    });
-
-REGISTER_OPERATOR_FUNCTOR(aten::pow, aten_pow, [](Node* n) -> SROperator {
-  if (n->matches(torch::schema(
-          "aten::pow.Tensor_Tensor(Tensor self, Tensor exponent) -> Tensor"))) {
-    return [](ProcessedNode* p_node) {
-      if (p_node->Output(0).isNone()) {
-        const auto& in0_t = p_node->Input(0).toTensor();
-        auto dtype =
-            at::native::result_type(in0_t, p_node->Input(1).toTensor());
-        p_node->Output(0) = create_empty_from(in0_t, dtype);
-      }
-      auto& out_t = p_node->Output(0).toTensor();
-      fastResizeToZero(out_t);
-      at::cpu::pow_out(
-          out_t, p_node->Input(0).toTensor(), p_node->Input(1).toTensor());
-    };
-  }
-  if (n->matches(torch::schema(
-          "aten::pow.Scalar(Scalar self, Tensor exponent) -> Tensor"))) {
-    return [](ProcessedNode* p_node) {
-      if (p_node->Output(0).isNone()) {
-        const auto& in1_t = p_node->Input(1).toTensor();
-        auto dtype =
-            at::native::result_type(p_node->Input(0).toScalar(), in1_t);
-        p_node->Output(0) = at::native::empty_like(
-            in1_t,
-            dtype,
-            in1_t.options().layout_opt(),
-            in1_t.options().device_opt(),
-            in1_t.options().pinned_memory_opt(),
-            at::MemoryFormat::Preserve);
-      }
-      auto& out_t = p_node->Output(0).toTensor();
-      fastResizeToZero(out_t);
-      at::cpu::pow_out(
-          out_t, p_node->Input(0).toScalar(), p_node->Input(1).toTensor());
-    };
-  }
-  if (n->matches(torch::schema(
-          "aten::pow.Tensor_Scalar(Tensor self, Scalar exponent) -> Tensor"))) {
-    return [](ProcessedNode* p_node) {
-      if (p_node->Output(0).isNone()) {
-        const auto& in0_t = p_node->Input(0).toTensor();
-        auto dtype =
-            at::native::result_type(in0_t, p_node->Input(1).toScalar());
-        p_node->Output(0) = at::native::empty_like(
-            in0_t,
-            dtype,
-            in0_t.options().layout_opt(),
-            in0_t.options().device_opt(),
-            in0_t.options().pinned_memory_opt(),
-            at::MemoryFormat::Preserve);
-      }
-      auto& out_t = p_node->Output(0).toTensor();
-      fastResizeToZero(out_t);
-      at::cpu::pow_out(
-          out_t, p_node->Input(0).toTensor(), p_node->Input(1).toScalar());
-    };
-  }
-  LogAndDumpSchema(n);
-  return nullptr;
-});
-
-namespace {
-
-// NOLINTNEXTLINE(cppcoreguidelines-pro-type-member-init)
-struct ToArgs {
-  c10::optional<at::ScalarType> dtype;
-  c10::Layout layout;
-  bool know_to_will_alias = false;
-  c10::optional<c10::MemoryFormat> memory_format;
-};
-
-template <bool has_constant_non_tensor_dtype_and_flags, bool has_memory_format>
-ToArgs extract_to_args(ProcessedNode* p_node) {
-  ToArgs result;
-  if (!has_constant_non_tensor_dtype_and_flags && p_node->Input(1).isTensor()) {
-    const auto& other = p_node->Input(1).toTensor();
-    result.dtype = other.scalar_type();
-    result.layout = other.layout();
-    DCHECK_EQ(other.device().type(), c10::DeviceType::CPU);
-  } else {
-    const auto& self = p_node->Input(0).toTensor();
-    result.dtype = p_node->Input(1).toOptional<at::ScalarType>();
-    result.layout = self.layout();
-    // Static runtime only works with CPU tensors; don't need to read this.
-    DCHECK_EQ(self.device().type(), c10::DeviceType::CPU);
-    result.know_to_will_alias = has_constant_non_tensor_dtype_and_flags &&
-        (!result.dtype.has_value() ||
-         result.dtype.value() == self.dtype().toScalarType());
-  }
-  if (has_memory_format) {
-    DCHECK_EQ(p_node->num_inputs(), 5);
-    result.memory_format = p_node->Input(4).toOptional<c10::MemoryFormat>();
-    result.know_to_will_alias = result.know_to_will_alias &&
-        (result.memory_format.value_or(c10::MemoryFormat::Preserve) ==
-         c10::MemoryFormat::Preserve);
-  }
-
-  return result;
-}
-
-template <bool has_constant_non_tensor_dtype_and_flags, bool has_memory_format>
-struct CheckToWillAlias {
-  static bool call(
-      ProcessedNode* p_node,
-      const at::Tensor& self,
-      const ToArgs& to_args) {
-    // The to_maybe_copy_out operator functor should have detected a
-    // constant true `copy` argument and used to_copy instead.
-    bool copy = false;
-    if (has_constant_non_tensor_dtype_and_flags) {
-      DCHECK(!p_node->Input(3).toBool());
-      copy = false;
-    } else {
-      copy = p_node->Input(3).toBool();
-    }
-    return !copy &&
-        (to_args.know_to_will_alias ||
-         at::native::to_will_alias(
-             self,
-             to_args.dtype,
-             to_args.layout,
-             c10::Device{c10::DeviceType::CPU},
-             copy,
-             has_memory_format ? to_args.memory_format
-                               : c10::MemoryFormat::Preserve));
-  }
-};
-
-template <>
-struct CheckToWillAlias<true, false> {
-  // Special case! First, there is no memory format to check. Second,
-  // we know that the layout and device will match self, so we only
-  // need to check the dtype.
-  static bool call(ProcessedNode* p_node, const at::Tensor& self) {
-    DCHECK(!p_node->Input(3).toBool()); // !copy
-    const auto dtype_opt = p_node->Input(1).toOptional<at::ScalarType>();
-    return !dtype_opt.has_value() || *dtype_opt == self.dtype().toScalarType();
-  }
-};
-
-// Force inlining so we don't have to branch on whether args is null
-// at runtime.
-template <bool has_constant_non_tensor_dtype_and_flags, bool has_memory_format>
-C10_ALWAYS_INLINE void to_copy_functor_impl(
-    ProcessedNode* p_node,
-    const ToArgs* args) {
-  const auto& self = p_node->Input(0).toTensor();
-  // ignore input 3 (copy)
-  auto non_blocking = p_node->Input(2).toBool(); // non_blocking
-  // handle memory format
-  bool copy_strides = false;
-
-  c10::optional<c10::MemoryFormat> memory_format = c10::MemoryFormat::Preserve;
-  c10::optional<ToArgs> my_args;
-  if (!args) {
-    my_args = extract_to_args<
-        has_constant_non_tensor_dtype_and_flags,
-        has_memory_format>(p_node);
-    args = &my_args.value();
-  }
-  if (has_memory_format) {
-    memory_format = args->memory_format.value_or(c10::MemoryFormat::Preserve);
-  }
-
-  if (memory_format == c10::MemoryFormat::Preserve) {
-    if (self.is_non_overlapping_and_dense()) {
-      memory_format = c10::nullopt;
-      copy_strides = true;
-    } else {
-      memory_format = self.suggest_memory_format();
-    }
-  }
-
-  bool need_to_allocate_output = true;
-  if (p_node->Output(0).isTensor()) {
-    const auto& existing_output = p_node->Output(0).toTensor();
-    if ((!has_constant_non_tensor_dtype_and_flags &&
-         (existing_output.dtype() != args->dtype ||
-          existing_output.layout() != args->layout ||
-          existing_output.device() != self.device())) ||
-        (has_memory_format &&
-         !existing_output.is_contiguous(
-             memory_format.value_or(c10::MemoryFormat::Contiguous)))) {
-      need_to_allocate_output = true;
-    } else {
-      need_to_allocate_output = false;
-    }
-  }
-
-  // See Note [Explicit nullopt MemoryFormat argument]
-  // Can't use size {0} if memory_format is ChannelLast
-  if (need_to_allocate_output) {
-    p_node->Output(0) = at::detail::empty_cpu(
-        self.sizes(),
-        args->dtype,
-        args->layout,
-        self.device(),
-        c10::nullopt,
-        memory_format);
-  } else {
-    if (has_memory_format) {
-      memory_format = p_node->Input(4).toOptional<c10::MemoryFormat>().value_or(
-          c10::MemoryFormat::Preserve);
-    } else {
-      memory_format = c10::MemoryFormat::Preserve;
-    }
-  }
-
-  copy_strides = copy_strides ||
-      (memory_format == c10::MemoryFormat::Preserve &&
-       self.is_non_overlapping_and_dense());
-
-  auto& out_t = p_node->Output(0).toTensor();
-  fastResizeToZero(out_t);
-  at::native::to_copy_out(
-      out_t, self, non_blocking, copy_strides, memory_format);
-}
-
-template <bool has_constant_non_tensor_dtype_and_flags, bool has_memory_format>
-void to_copy_functor(ProcessedNode* p_node) {
-  to_copy_functor_impl<
-      has_constant_non_tensor_dtype_and_flags,
-      has_memory_format>(p_node, nullptr);
-}
-
-template <bool has_constant_non_tensor_dtype_and_flags, bool has_memory_format>
-void to_maybe_copy_out_functor(ProcessedNode* p_node) {
-  // It would be great if we could avoid checking our arguments every
-  // time. However, we need to make account for the possibility that
-  // the dtype (and layout, memory format, etc.) of self changed
-  // between iterations.
-  ToArgs args = extract_to_args<
-      has_constant_non_tensor_dtype_and_flags,
-      has_memory_format>(p_node);
-  const auto& self = p_node->Input(0).toTensor();
-  if (CheckToWillAlias<
-          has_constant_non_tensor_dtype_and_flags,
-          has_memory_format>::call(p_node, self, args)) {
-    // Don't write our Tensor output. This leaves it None if it
-    // was never allocated (and there is a special case in the
-    // memory planner to not start managing in this case), but
-    // if we are oscillating between aliasing and needing to
-    // copy, we should just leave our output in place so as not
-    // to confuse the memory planner.
-    p_node->Output(1) = false;
-  } else {
-    p_node->Output(1) = true;
-    to_copy_functor_impl<
-        has_constant_non_tensor_dtype_and_flags,
-        has_memory_format>(p_node, &args);
-  }
-}
-
-// Take advantage of CheckToWillAlias not requiring the args in this
-// case.
-template <>
-void to_maybe_copy_out_functor<true, false>(ProcessedNode* p_node) {
-  const auto& self = p_node->Input(0).toTensor();
-  if (CheckToWillAlias<true, false>::call(p_node, self)) {
-    p_node->Output(1) = false;
-  } else {
-    p_node->Output(1) = true;
-    auto args = extract_to_args<true, false>(p_node);
-    to_copy_functor_impl<true, false>(p_node, &args);
-  }
-}
-
-bool node_has_constant_non_tensor_dtype_and_flags(Node* n) {
-  const auto* input1 = n->inputs()[1];
-  return input1->type()->kind() != TypeKind::TensorType &&
-      input1->node()->kind() == prim::Constant &&
-      n->inputs()[2]->node()->kind() == prim::Constant &&
-      n->inputs()[3]->node()->kind() == prim::Constant;
-}
-
-auto get_to_copy_functor(
-    bool has_constant_non_tensor_dtype_and_flags,
-    bool has_memory_format) {
-  if (has_constant_non_tensor_dtype_and_flags) {
-    if (has_memory_format) {
-      return to_copy_functor<true, true>;
-    } else {
-      return to_copy_functor<true, false>;
-    }
-  } else {
-    if (has_memory_format) {
-      return to_copy_functor<false, true>;
-    } else {
-      return to_copy_functor<false, false>;
-    }
-  }
-}
-
-} // namespace
-
-REGISTER_OPERATOR_FUNCTOR(
-    static_runtime::to_maybe_copy_out,
-    aten_to_maybe_copy,
-    [](Node* n) -> SROperator {
-      // support 4- or 5-arg for adindexer/adfinder models
-      // Keep TORCH_CHECK here because there is no alternative for fallback
-      TORCH_CHECK(n->inputs().size() == 4 || n->inputs().size() == 5);
-      const bool has_constant_non_tensor_dtype_and_flags =
-          node_has_constant_non_tensor_dtype_and_flags(n);
-      const bool has_memory_format = n->inputs().size() == 5;
-
-      // If we are going to copy always, just use the to_copy path so
-      // that the to_maybe_copy path can assume that won't happen.
-      if (has_constant_non_tensor_dtype_and_flags) {
-        const auto copyArg =
-            torch::jit::constant_as<bool>(n->inputs()[3]->node()->output());
-        DCHECK(copyArg.has_value());
-        if (*copyArg) {
-          return get_to_copy_functor(
-              has_constant_non_tensor_dtype_and_flags, has_memory_format);
-        }
-      }
-      if (has_constant_non_tensor_dtype_and_flags) {
-        if (has_memory_format) {
-          return to_maybe_copy_out_functor<true, true>;
-        } else {
-          return to_maybe_copy_out_functor<true, false>;
-        }
-      } else {
-        if (has_memory_format) {
-          return to_maybe_copy_out_functor<false, true>;
-        } else {
-          return to_maybe_copy_out_functor<false, false>;
-        }
-      }
-    });
-
-// out variant takes precedence over native
-// NB: This impl doesn't work for cpu->cuda copy/cast or vice versa.
-REGISTER_OPERATOR_FUNCTOR(
-    static_runtime::to_copy,
-    static_runtime_to_copy,
-    [](Node* n) -> SROperator {
-      // support 4- or 5-arg for adindexer/adfinder models
-      // Keep TORCH_CHECK here because there is no alternative for fallback
-      TORCH_CHECK(n->inputs().size() == 4 || n->inputs().size() == 5);
-      const bool has_constant_non_tensor_dtype_and_flags =
-          node_has_constant_non_tensor_dtype_and_flags(n);
-      const bool has_memory_format = n->inputs().size() == 5;
-      return get_to_copy_functor(
-          has_constant_non_tensor_dtype_and_flags, has_memory_format);
-    });
-
-// NOLINTNEXTLINE(cppcoreguidelines-avoid-non-const-global-variables)
-REGISTER_OPERATOR_FUNCTOR(
-    static_runtime::dequantize_copy,
-    aten_dequantize_copy,
-    [](Node* n) -> SROperator {
-      if (!n->matches(torch::schema(
-              "static_runtime::dequantize_copy.self(Tensor self) -> Tensor"))) {
-        // please implement static runtime support for aten::dequantize with
-        // TensorList
-        LogAndDumpSchema(n);
-        return nullptr;
-      }
-      return [](ProcessedNode* p_node) {
-        const auto& self = p_node->Input(0).toTensor();
-        if (p_node->Output(0).isNone()) {
-          p_node->Output(0) =
-              create_empty_from(self, at::kFloat, self.suggest_memory_format());
-        }
-
-        auto& out_t = p_node->Output(0).toTensor();
-        fastResizeToZero(out_t);
-        at::native::dequantize_copy_out(out_t, self);
-      };
-    });
-
-// Out variants for view ops are registered to a separate registry because
-// their outputs (views) can't participate in memory reuse.
-REGISTER_OPERATOR_FUNCTOR(
-    static_runtime::reshape_copy,
-    aten_reshape,
-    [](Node* n) -> SROperator {
-      TORCH_CHECK(n->inputs().size() == 2);
-      return [](ProcessedNode* p_node) {
-        const auto& self = p_node->Input(0).toTensor(); // self
-        const auto proposed_shape = p_node->Input(1).toDimVector(); // shape
-
-        if (p_node->Output(0).isNone()) {
-          p_node->Output(0) = create_empty_from(self);
-        }
-        auto& out = p_node->Output(0).toTensor();
-        at::native::reshape_copy_out(out, self, proposed_shape, true);
-      };
-    });
-
-REGISTER_OPERATOR_FUNCTOR(
-    static_runtime::flatten_copy,
-    aten_flatten,
-    [](Node* n) -> SROperator {
-      TORCH_CHECK(n->inputs().size() == 3);
-      return [](ProcessedNode* p_node) {
-        const auto& self = p_node->Input(0).toTensor();
-        const auto start_dim = p_node->Input(1).toInt();
-        const auto end_dim = p_node->Input(2).toInt();
-
-        if (p_node->Output(0).isNone()) {
-          p_node->Output(0) = create_empty_from(self);
-        }
-        auto& out = p_node->Output(0).toTensor();
-        at::native::flatten_copy_out(out, self, start_dim, end_dim);
-      };
-    });
-
-REGISTER_OPERATOR_FUNCTOR(aten::sum, aten_sum, [](Node* n) -> SROperator {
-  if (n->inputs().size() != 2 && n->inputs().size() != 4) {
-    return nullptr;
-  }
-  if (n->matches(torch::schema(
-          "aten::sum(Tensor self, *, ScalarType? dtype=None) -> Tensor"))) {
-    return [](ProcessedNode* p_node) {
-      const at::Tensor& self = p_node->Input(0).toTensor();
-      auto dtype = p_node->Input(1).toOptional<at::ScalarType>();
-      std::vector<int64_t> dim = {};
-      bool keepdim = false;
-      if (p_node->Output(0).isNone()) {
-        p_node->Output(0) = at::cpu::sum(self, dim, keepdim, dtype);
-      } else {
-        auto& output = p_node->Output(0).toTensor();
-        fastResizeToZero(output);
-        at::cpu::sum_out(output, self, dim, keepdim, dtype);
-      }
-    };
-  }
-  if (n->matches(torch::schema(
-          "aten::sum.dim_IntList(Tensor self, int[1] dim, bool keepdim=False, *, ScalarType? dtype=None) -> Tensor"))) {
-    return [](ProcessedNode* p_node) {
-      const at::Tensor& self = p_node->Input(0).toTensor();
-      auto dim = p_node->Input(1).toIntList().vec();
-      auto keepdim = p_node->Input(2).toBool();
-      auto dtype = p_node->Input(3).toOptional<at::ScalarType>();
-      if (p_node->Output(0).isNone()) {
-        p_node->Output(0) = at::cpu::sum(self, dim, keepdim, dtype);
-      } else {
-        auto& output = p_node->Output(0).toTensor();
-        fastResizeToZero(output);
-        at::cpu::sum_out(output, self, dim, keepdim, dtype);
-      }
-    };
-  }
-  LogAndDumpSchema(n);
-  return nullptr;
-});
-
-REGISTER_OPERATOR_FUNCTOR(aten::repeat, aten_repeat, [](Node* n) -> SROperator {
-  if (!n->matches(torch::schema(
-          "aten::repeat(Tensor self, int[] repeats) -> Tensor"))) {
-    LogAndDumpSchema(n);
-    return nullptr;
-  }
-  return [](ProcessedNode* p_node) {
-    const auto& self = p_node->Input(0).toTensor();
-    const auto repeats = p_node->Input(1).toDimVector();
-
-    if (p_node->Output(0).isNone()) {
-      p_node->Output(0) = at::native::repeat(self, repeats);
-      return;
-    }
-    at::Tensor& output = p_node->Output(0).toTensor();
-    at::native::repeat_out(output, self, repeats);
-  };
-});
-
-REGISTER_OPERATOR_FUNCTOR(aten::sign, aten_sign, [](Node* n) -> SROperator {
-  if (!n->matches(torch::schema("aten::sign.Tensor(Tensor input) -> Tensor"))) {
-    LogAndDumpSchema(n);
-    return nullptr;
-  }
-  return [](ProcessedNode* p_node) {
-    const auto& in0_t = p_node->Input(0).toTensor();
-    if (p_node->Output(0).isNone()) {
-      p_node->Output(0) = at::cpu::sign(in0_t);
-      return;
-    }
-    auto& out_t = p_node->Output(0).toTensor();
-    fastResizeToZero(out_t);
-    at::cpu::sign_out(out_t, in0_t);
-  };
-});
-
-REGISTER_OPERATOR_FUNCTOR(aten::div, aten_div, [](Node* n) -> SROperator {
-  if (!n->matches(torch::schema(
-          "aten::div.Tensor(Tensor self, Tensor other) -> Tensor")) &&
-      !n->matches(torch::schema(
-          "aten::div.Tensor_mode(Tensor self, Tensor other, *, str? rounding_mode) -> Tensor")) &&
-      !n->matches(torch::schema(
-          "aten::div.Scalar(Tensor self, Scalar other) -> Tensor")) &&
-      !n->matches(torch::schema(
-          "aten::div.Scalar_mode(Tensor self, Scalar other, *, str? rounding_mode) -> Tensor"))) {
-    LogAndDumpSchema(n);
-    return nullptr;
-  }
-  return [](ProcessedNode* p_node) {
-    const auto& in0_t = p_node->Input(0).toTensor();
-    c10::optional<c10::string_view> rounding_mode = c10::nullopt;
-    if (p_node->num_inputs() > 2) {
-      rounding_mode = p_node->Input(2).toOptional<c10::string_view>();
-    }
-    const auto& in1_t = p_node->Input(1).isTensor()
-        ? p_node->Input(1).toTensor()
-        : at::native::wrapped_scalar_tensor(p_node->Input(1).toScalar());
-
-    if (p_node->Output(0).isNone()) {
-      p_node->Output(0) = at::cpu::div(in0_t, in1_t, rounding_mode);
-      return;
-    }
-    auto& out_t = p_node->Output(0).toTensor();
-    fastResizeToZero(out_t);
-    at::cpu::div_out(out_t, in0_t, in1_t, rounding_mode);
-  };
-});
-
-REGISTER_OPERATOR_FUNCTOR(aten::log, aten_log, [](Node* n) -> SROperator {
-  if (!n->matches(torch::schema("aten::log.Tensor(Tensor input) -> Tensor"))) {
-    LogAndDumpSchema(n);
-    return nullptr;
-  }
-  return [](ProcessedNode* p_node) {
-    const auto& in0_t = p_node->Input(0).toTensor();
-    if (p_node->Output(0).isNone()) {
-      p_node->Output(0) = at::cpu::log(in0_t);
-      return;
-    }
-    auto& out_t = p_node->Output(0).toTensor();
-    fastResizeToZero(out_t);
-    at::cpu::log_out(out_t, in0_t);
-  };
-});
-
-REGISTER_OPERATOR_FUNCTOR(aten::sub, aten_sub, [](Node* n) -> SROperator {
-  if (n->matches(torch::schema(
-          "aten::sub.Tensor(Tensor self, Tensor other, *, Scalar alpha=1) -> Tensor"))) {
-    return [](ProcessedNode* p_node) {
-      const auto& in0_t = p_node->Input(0).toTensor();
-      const auto& in1_t = p_node->Input(1).toTensor();
-      const auto alpha = p_node->Input(2).toScalar();
-      if (p_node->Output(0).isNone()) {
-        p_node->Output(0) = at::cpu::sub(in0_t, in1_t, alpha);
-        return;
-      }
-      auto& out_t = p_node->Output(0).toTensor();
-      fastResizeToZero(out_t);
-      at::cpu::sub_out(out_t, in0_t, in1_t, alpha);
-    };
-  }
-  if (n->matches(torch::schema(
-          "aten::sub.Scalar(Tensor self, Scalar other, Scalar alpha=1) -> Tensor"))) {
-    return [](ProcessedNode* p_node) {
-      const auto& in0_t = p_node->Input(0).toTensor();
-      const auto& in1_t =
-          at::native::wrapped_scalar_tensor(p_node->Input(1).toScalar());
-      const auto alpha = p_node->Input(2).toScalar();
-      if (p_node->Output(0).isNone()) {
-        p_node->Output(0) = at::cpu::sub(in0_t, in1_t, alpha);
-        return;
-      }
-      auto& out_t = p_node->Output(0).toTensor();
-      fastResizeToZero(out_t);
-      at::cpu::sub_out(out_t, in0_t, in1_t, alpha);
-    };
-  }
-  LogAndDumpSchema(n);
-  return nullptr;
-});
-
-// TODO: support clamp_min.Tensor(Tensor self, Tensor min) -> Tensor
-REGISTER_OPERATOR_FUNCTOR(
-    aten::clamp_min,
-    aten_clamp_min,
-    [](Node* n) -> SROperator {
-      if (!n->matches(torch::schema(
-              "aten::clamp_min(Tensor self, Scalar min) -> Tensor"))) {
-        LogAndDumpSchema(n);
-        return nullptr;
-      }
-      return [](ProcessedNode* p_node) {
-        const auto& in0_t = p_node->Input(0).toTensor();
-        const auto in1_s = p_node->Input(1).toScalar();
-        if (p_node->Output(0).isNone()) {
-          p_node->Output(0) = at::cpu::clamp_min(in0_t, in1_s);
-          return;
-        }
-        auto& out_t = p_node->Output(0).toTensor();
-        fastResizeToZero(out_t);
-        at::cpu::clamp_min_out(out_t, in0_t, in1_s);
-      };
-    });
-
-REGISTER_OPERATOR_FUNCTOR(aten::argmin, aten_argmin, [](Node* n) -> SROperator {
-  if (!n->matches(torch::schema(
-          "aten::argmin(Tensor self, int? dim=None, bool keepdim=False) -> Tensor"))) {
-    LogAndDumpSchema(n);
-    return nullptr;
-  }
-  return [](ProcessedNode* p_node) {
-    const auto& in0_t = p_node->Input(0).toTensor();
-    const auto dim = p_node->Input(1).toOptional<int64_t>();
-    const auto keepdim = p_node->Input(2).toBool();
-    if (p_node->Output(0).isNone()) {
-      p_node->Output(0) = at::cpu::argmin(in0_t, dim, keepdim);
-      return;
-    }
-    auto& out_t = p_node->Output(0).toTensor();
-    fastResizeToZero(out_t);
-    if (in0_t.is_contiguous() && dim.has_value()) {
-      at::native::c2_argmin_out(out_t, in0_t, dim.value(), keepdim);
-      return;
-    }
-    at::cpu::argmin_out(out_t, in0_t, dim, keepdim);
-  };
-});
-
-REGISTER_OPERATOR_FUNCTOR(aten::softmax, aten_softmax, [](Node* n) -> SROperator {
-  if (!n->matches(torch::schema(
-          "aten::softmax(Tensor self, int dim, ScalarType? dtype=None) -> Tensor"))) {
-    LogAndDumpSchema(n);
-    return nullptr;
-  }
-  return [](ProcessedNode* p_node) {
-    const auto& in_t = p_node->Input(0).toTensor();
-    const auto& dim = p_node->Input(1).toInt();
-    const auto& dtype = p_node->Input(2).toOptional<c10::ScalarType>();
-    if (p_node->Output(0).isNone()) {
-      p_node->Output(0) = at::native::softmax(in_t, dim, dtype);
-      return;
-    }
-    auto& out_t = p_node->Output(0).toTensor();
-    fastResizeToZero(out_t);
-    auto half_to_float = in_t.scalar_type() == at::ScalarType::Half &&
-        dtype == at::ScalarType::Float;
-    at::cpu::_softmax_out(out_t, in_t, dim, half_to_float);
-  };
-});
-
-namespace {
-
-c10::MaybeOwned<at::Tensor> borrow_from_optional_tensor_ivalue(
-    const IValue& iv) {
-  if (iv.isNone()) {
-    return c10::MaybeOwned<at::Tensor>::owned(c10::in_place);
-  }
-  return c10::MaybeOwned<at::Tensor>::borrowed(iv.toTensor());
-}
-
-} // namespace
-
-REGISTER_OPERATOR_FUNCTOR(
-    aten::layer_norm,
-    aten_layer_norm,
-    [](Node*) -> SROperator {
-      return [](ProcessedNode* p_node) {
-        // ignore Input(5): `bool cudnn_enable=True`
-        const auto& input = p_node->Input(0).toTensor();
-        const auto normalized_shape = p_node->Input(1).toDimVector();
-        float eps = p_node->Input(4).toDouble();
-
-        c10::MaybeOwned<at::Tensor> weight_maybe_owned =
-            borrow_from_optional_tensor_ivalue(p_node->Input(2));
-        const at::Tensor& weight = *weight_maybe_owned;
-        c10::MaybeOwned<at::Tensor> bias_maybe_owned =
-            borrow_from_optional_tensor_ivalue(p_node->Input(3));
-        const at::Tensor& bias = *bias_maybe_owned;
-
-        auto M_N = at::native::_check_layer_norm_inputs(
-            input, normalized_shape, weight, bias);
-        auto M = M_N.first;
-        auto N = M_N.second;
-        auto X = input.expect_contiguous();
-        auto gamma = weight.expect_contiguous();
-        auto beta = bias.expect_contiguous();
-
-        if (p_node->Output(0).isNone()) {
-          p_node->Output(0) = at::native::empty_like(
-              *X,
-              c10::nullopt /* dtype */,
-              c10::nullopt /* layout */,
-              c10::nullopt /* device */,
-              c10::nullopt /* pin_memory */,
-              at::MemoryFormat::Contiguous);
-        } else {
-          at::native::resize_(
-              p_node->Output(0).toTensor(), X->sizes(), c10::nullopt);
-        }
-        at::Tensor& output = p_node->Output(0).toTensor();
-        at::native::layer_norm_cpu_out(output, input, *gamma, *beta, eps, M, N);
-      };
-    });
-
-REGISTER_OPERATOR_FUNCTOR(aten::norm, aten_norm, [](Node* n) -> SROperator {
-  if (n->matches(torch::schema(
-          "aten::norm.ScalarOpt_dtype(Tensor self, Scalar? p, *, ScalarType dtype) -> Tensor"))) {
-    return [](ProcessedNode* p_node) {
-      const auto& in0_t = p_node->Input(0).toTensor();
-      if (p_node->Output(0).isNone()) {
-        p_node->Output(0) = create_empty_from(in0_t);
-      }
-      auto& out_t = p_node->Output(0).toTensor();
-      fastResizeToZero(out_t);
-      const auto in1_s = p_node->Input(1).toOptional<at::Scalar>();
-      at::cpu::norm_outf(
-          in0_t,
-          in1_s,
-          c10::IntArrayRef{},
-          false,
-          p_node->Input(2).toScalarType(),
-          out_t);
-    };
-  }
-  if (n->matches(torch::schema(
-          "aten::norm.ScalarOpt_dim_dtype(Tensor self, Scalar? p, int[1] dim, bool keepdim, *, ScalarType dtype) -> Tensor"))) {
-    return [](ProcessedNode* p_node) {
-      const auto& in0_t = p_node->Input(0).toTensor();
-
-      if (p_node->Output(0).isNone()) {
-        p_node->Output(0) = create_empty_from(in0_t);
-      }
-      auto& out_t = p_node->Output(0).toTensor();
-      fastResizeToZero(out_t);
-
-      const auto in1_s = p_node->Input(1).toOptional<at::Scalar>();
-      at::cpu::norm_outf(
-          in0_t,
-          in1_s,
-          p_node->Input(2).toDimVector(), // dim
-          p_node->Input(3).toBool(), // keepdim
-          p_node->Input(4).toScalarType(), // dtype
-          out_t);
-    };
-  }
-  if (n->matches(torch::schema(
-          "aten::norm.ScalarOpt_dim(Tensor self, Scalar? p, int[1] dim, bool keepdim=False) -> Tensor"))) {
-    return [](ProcessedNode* p_node) {
-      const auto& in0_t = p_node->Input(0).toTensor();
-
-      if (p_node->Output(0).isNone()) {
-        p_node->Output(0) = create_empty_from(in0_t);
-      }
-      auto& out_t = p_node->Output(0).toTensor();
-      fastResizeToZero(out_t);
-
-      const auto in1_s = p_node->Input(1).toOptional<at::Scalar>();
-      at::cpu::norm_outf(
-          in0_t,
-          in1_s,
-          p_node->Input(2).toDimVector(), // dim
-          p_node->Input(3).toBool(), // keepdim
-          out_t);
-    };
-  }
-  LogAndDumpSchema(n);
-  return nullptr;
-});
-
-REGISTER_OPERATOR_FUNCTOR(aten::matmul, aten_matmul, [](Node* n) -> SROperator {
-  if (!n->matches(
-          torch::schema("aten::matmul(Tensor self, Tensor other) -> Tensor"))) {
-    LogAndDumpSchema(n);
-    return nullptr;
-  }
-  return [](ProcessedNode* p_node) {
-    const auto& in0_t = p_node->Input(0).toTensor();
-    const auto& in1_t = p_node->Input(1).toTensor();
-
-    if (p_node->Output(0).isNone()) {
-      p_node->Output(0) = at::native::matmul(in0_t, in1_t);
-      return;
-    }
-    auto& out_t = p_node->Output(0).toTensor();
-    fastResizeToZero(out_t);
-    at::native::matmul_out(in0_t, in1_t, out_t);
-  };
-});
-
-REGISTER_OPERATOR_FUNCTOR(quantized::linear, quantized_linear, [](Node* n) -> SROperator {
-  if (!n->matches(torch::schema(
-          "quantized::linear(Tensor X, __torch__.torch.classes.quantized.LinearPackedParamsBase W_prepack, float Y_scale_i, int Y_zero_point_i) -> Tensor Y"))) {
-    LogAndDumpSchema(n);
-    return nullptr;
-  }
-  const auto w = toIValue(n->inputs()[1]);
-  c10::intrusive_ptr<LinearPackedParamsBase> packed_weight;
-  if (w) {
-    packed_weight = w->toCustomClass<LinearPackedParamsBase>();
-  }
-  return [packed_weight](ProcessedNode* p_node) {
-    const auto& input = p_node->Input(0).toTensor();
-    const auto output_scale = p_node->Input(2).toDouble();
-    const auto output_zero_point = p_node->Input(3).toInt();
-
-    if (p_node->Output(0).isNone()) {
-      p_node->Output(0) = at::native::empty_affine_quantized(
-          {0},
-          c10::kQUInt8,
-          c10::nullopt,
-          c10::kCPU,
-          false,
-          output_scale,
-          output_zero_point,
-          c10::nullopt);
-    }
-    auto& out_t = p_node->Output(0).toTensor();
-    fastResizeToZero(out_t);
-
-    if (packed_weight) {
-      packed_weight->apply_out(input, output_scale, output_zero_point, out_t);
-    } else {
-      // Weights could be quantized on the fly
-      auto packed_weight_tmp =
-          p_node->Input(1).toCustomClass<LinearPackedParamsBase>();
-      packed_weight_tmp->apply_out(
-          input, output_scale, output_zero_point, out_t);
-    }
-  };
-});
-
-REGISTER_OPERATOR_FUNCTOR(
-    fb::quantized_linear,
-    fb_quantized_linear,
-    [](Node* n) -> SROperator {
-      if (!n->matches(torch::schema(
-              "fb::quantized_linear(Tensor X, __torch__.torch.classes.quantized.LinearPackedParamsBase w_prepack, Tensor Y_scale_i, Tensor Y_zero_point_i) -> Tensor"))) {
-        LogAndDumpSchema(n);
-        return nullptr;
-      }
-      const auto w = toIValue(n->inputs()[1]);
-      c10::intrusive_ptr<LinearPackedParamsBase> packed_weight;
-      if (w) {
-        packed_weight = w->toCustomClass<LinearPackedParamsBase>();
-      }
-      return [packed_weight](ProcessedNode* p_node) {
-        const auto& input = p_node->Input(0).toTensor();
-        const auto output_scale = p_node->Input(2).toTensor().item().toFloat();
-        const auto output_zero_point =
-            p_node->Input(3).toTensor().item().toLong();
-
-        if (p_node->Output(0).isNone()) {
-          p_node->Output(0) = at::native::empty_affine_quantized(
-              {0},
-              c10::kQUInt8,
-              c10::nullopt,
-              c10::kCPU,
-              false,
-              output_scale,
-              output_zero_point,
-              c10::nullopt);
-        }
-        auto& out_t = p_node->Output(0).toTensor();
-        fastResizeToZero(out_t);
-
-        if (packed_weight) {
-          packed_weight->apply_out(
-              input, output_scale, output_zero_point, out_t);
-        } else {
-          // Weights could be quantized on the fly
-          auto packed_weight_tmp =
-              p_node->Input(1).toCustomClass<LinearPackedParamsBase>();
-          packed_weight_tmp->apply_out(
-              input, output_scale, output_zero_point, out_t);
-        }
-      };
-    });
-
-namespace {
-
-template <bool has_relu>
-void apply_dynamic_out_functor(
-    c10::intrusive_ptr<LinearPackedParamsBase> packed_weight,
-    const at::Tensor& input,
-    at::Tensor& out,
-    bool reduce_range);
-
-template <>
-void apply_dynamic_out_functor<false>(
-    c10::intrusive_ptr<LinearPackedParamsBase> packed_weight,
-    const at::Tensor& input,
-    at::Tensor& out,
-    bool reduce_range) {
-  packed_weight->apply_dynamic_out(input, out, reduce_range);
-}
-
-template <>
-void apply_dynamic_out_functor<true>(
-    c10::intrusive_ptr<LinearPackedParamsBase> packed_weight,
-    const at::Tensor& input,
-    at::Tensor& out,
-    bool reduce_range) {
-  // The implementation of PackedLinearWeightFp16::apply_dynamic_impl does not
-  // handle relu. Currently, it ignores the `ReluFused` template parameter.
-  // So, we explicitly do the relu here.
-  packed_weight->apply_dynamic_out(input, out, reduce_range);
-  out.relu_();
-}
-
-template <bool has_relu>
-SROperator quantized_linear_dynamic_fp16_impl(Node* n) {
-  const auto weight = toIValue(n->inputs()[1]);
-  c10::intrusive_ptr<LinearPackedParamsBase> packed_weight;
-  if (weight) {
-    packed_weight = weight->toCustomClass<LinearPackedParamsBase>();
-  }
-  if (packed_weight) {
-    return [packed_weight](ProcessedNode* p_node) {
-      const auto& input = p_node->Input(0).toTensor();
-      if (p_node->Output(0).isNone()) {
-        p_node->Output(0) = create_empty_from(input, at::kFloat);
-      }
-      auto& out_t = p_node->Output(0).toTensor();
-      fastResizeToZero(out_t);
-      apply_dynamic_out_functor<has_relu>(packed_weight, input, out_t, false);
-    };
-  } else {
-    return [](ProcessedNode* p_node) {
-      const auto& input = p_node->Input(0).toTensor();
-      if (p_node->Output(0).isNone()) {
-        p_node->Output(0) = create_empty_from(input, at::kFloat);
-      }
-      auto& out_t = p_node->Output(0).toTensor();
-      fastResizeToZero(out_t);
-      // Weights could be quantized on the fly
-      auto packed_weight_tmp =
-          p_node->Input(1).toCustomClass<LinearPackedParamsBase>();
-      apply_dynamic_out_functor<has_relu>(
-          packed_weight_tmp, input, out_t, false);
-    };
-  }
-}
-
->>>>>>> 8d93f6b4
 } // namespace
 
 REGISTER_OPERATOR_FUNCTOR(
@@ -4101,25 +2659,5 @@
       return nullptr;
     });
 
-<<<<<<< HEAD
-REGISTER_OPERATOR_FUNCTOR(
-    quantized::embedding_bag_byte_unpack,
-    quantized_embedding_bag_byte_unpack,
-    [](Node*) -> SROperator {
-      return [](ProcessedNode* pnode) {
-        auto& weight = pnode->Input(0).toTensor();
-        if (pnode->Output(0).isNone()) {
-          pnode->Output(0) = at::empty(
-              {},
-              weight.options().dtype(at::kFloat),
-              weight.suggest_memory_format());
-        }
-        auto& out = pnode->Output(0).toTensor();
-        at::native::qembeddingbag_byte_unpack_out(out, weight);
-      };
-    });
-
-=======
->>>>>>> 8d93f6b4
 } // namespace jit
 } // namespace torch