#pragma once

#include <ATen/core/function.h>
#include <torch/csrc/jit/ir/ir.h>
#include <torch/csrc/jit/runtime/graph_executor.h>
#include <torch/csrc/utils/memory.h>

namespace torch {
namespace jit {

struct TORCH_API GraphFunction : public Function {
  // NOLINTNEXTLINE(cppcoreguidelines-pro-type-member-init)
  GraphFunction(
      c10::QualifiedName name,
      std::shared_ptr<Graph> graph,
      std::function<void(GraphFunction&)> function_creator)
      : name_(std::move(name)),
        graph_(std::move(graph)),
        function_creator_(std::move(function_creator)) {}

  bool isGraphFunction() const override {
    return true;
  }

  void run(Stack& stack) override;

  c10::intrusive_ptr<c10::ivalue::Future> runAsync(
      Stack& stack,
      TaskLauncher taskLauncher = at::launch) override;

  std::shared_ptr<Graph> graph() const {
    return graph_;
  }

  std::shared_ptr<Graph> optimized_graph() const {
    std::lock_guard<std::recursive_mutex> lock(compile_mutex);
    auto& optimized_graph = optimized_graphs_[currentSpecialization()];
    if (optimized_graph) {
      return *optimized_graph;
    }
    optimized_graph = graph_->copy();
    if (getGraphExecutorOptimize()) {
      preoptimizeGraph(*optimized_graph);
<<<<<<< HEAD
    }
    return *optimized_graph;
  }

  void clear_execution_info() override {
    std::lock_guard<std::recursive_mutex> lock(compile_mutex);
    for (auto& graph : optimized_graphs_) {
      graph.reset();
    }
    for (auto& executor : executors_) {
      executor.reset();
    }
=======
    }
    return *optimized_graph;
>>>>>>> cd51d2a3
  }

  const c10::QualifiedName& qualname() const override {
    return name_;
  }

  // if this isn't yet defined, run its method_creator function
  void ensure_defined() override;

  size_t num_inputs() const override {
    return graph()->inputs().size();
  }

  Function& setSchema(FunctionSchema schema) override {
    schema_ = make_unique<FunctionSchema>(std::move(schema));
    return *this;
  }

  const FunctionSchema& getSchema() const override;

  GraphExecutorState getDebugState() {
    return get_executor().getDebugState();
  }

  bool is_optimized() const {
    TORCH_WARN(
        "GraphFunction::is_optimized() is deprecated and always returns true. "
        "Please use getGraphExecutorOptimize()");
    return true;
  }

  void check_single_output() {
    TORCH_CHECK(
        graph()->outputs().size() == 1,
        "Method (but not graphs in general) require a single output. Use None/Tuple for 0 or 2+ outputs");
  }

  GraphExecutor& get_executor() {
    ensure_defined();
    std::lock_guard<std::recursive_mutex> lock(compile_mutex);
    auto& executor = executors_[currentSpecialization()];
    if (executor) {
<<<<<<< HEAD
      return executor;
    }
    check_single_output();
    executor = GraphExecutor(optimized_graph(), name_.name());
    return executor;
=======
      return *executor;
    }
    check_single_output();
    executor = GraphExecutor(optimized_graph(), name_.name());
    return *executor;
>>>>>>> cd51d2a3
  }

  bool call(
      Stack& stack,
      size_t bailOut,
      c10::function_ref<void(const Code&)> f) override {
    f(get_executor().getPlanFor(stack, bailOut).code);
    return true;
  }

 private:
  enum SpecializationKey {
    AutocastOff,
    CpuAutocastOn,
    GpuAutocastOn,
    CpuGpuAutocastOn,

    // This provides the number of specializations
    // (Must be last entry)
    TotalCount
  };

  SpecializationKey currentSpecialization() const;

 private:
  enum SpecializationKey {
    AutocastOff,
    CpuAutocastOn,
    GpuAutocastOn,
    CpuGpuAutocastOn,

    // This provides the number of specializations
    // (Must be last entry)
    TotalCount
  };

  SpecializationKey currentSpecialization() const;

 private:
  c10::QualifiedName name_;
  // The original, non-optimized graph
  std::shared_ptr<Graph> graph_; // for debugging and for inlining

  // Optimized graph, computed lazily. Used for inlining.
  mutable std::array<
      c10::optional<std::shared_ptr<Graph>>,
      SpecializationKey::TotalCount>
      optimized_graphs_;

  // GraphFunctions are invokable from multiple threads, so this lock needs to
  // be held when we're initializing graph executor for the first time or
  // computing the optimized graph. We're using reentrant mutex so that we don't
  // need to worry about causing a deadlock by calling one method from another
  // (e.g. optimized_graph() from get_executor()).
  mutable std::recursive_mutex compile_mutex;

  // executor_[0] - autocast off
  // executor_[1] - autocast on
<<<<<<< HEAD
  std::array<GraphExecutor, SpecializationKey::TotalCount> executors_;
=======
  std::array<c10::optional<GraphExecutor>, SpecializationKey::TotalCount>
      executors_;
>>>>>>> cd51d2a3

  // an optional function that actually creates the method when
  // ensure_defined() is called. This is used by the compiler so
  // that it can construct methods out of order
  std::function<void(GraphFunction&)> function_creator_;

  // if absent, then we generate a default schema based on the graph
  // mutable because getSchema caches the default schema if one is requested
  // before a call to setSchema
  mutable std::unique_ptr<FunctionSchema> schema_;
};

// Short hands for dynamic_cast<GraphFunction*>.
TORCH_API GraphFunction* tryToGraphFunction(Function&) noexcept;
TORCH_API GraphFunction& toGraphFunction(Function&);
TORCH_API const GraphFunction& toGraphFunction(const Function&);

} // namespace jit
} // namespace torch<|MERGE_RESOLUTION|>--- conflicted
+++ resolved
@@ -41,23 +41,8 @@
     optimized_graph = graph_->copy();
     if (getGraphExecutorOptimize()) {
       preoptimizeGraph(*optimized_graph);
-<<<<<<< HEAD
     }
     return *optimized_graph;
-  }
-
-  void clear_execution_info() override {
-    std::lock_guard<std::recursive_mutex> lock(compile_mutex);
-    for (auto& graph : optimized_graphs_) {
-      graph.reset();
-    }
-    for (auto& executor : executors_) {
-      executor.reset();
-    }
-=======
-    }
-    return *optimized_graph;
->>>>>>> cd51d2a3
   }
 
   const c10::QualifiedName& qualname() const override {
@@ -100,19 +85,11 @@
     std::lock_guard<std::recursive_mutex> lock(compile_mutex);
     auto& executor = executors_[currentSpecialization()];
     if (executor) {
-<<<<<<< HEAD
-      return executor;
-    }
-    check_single_output();
-    executor = GraphExecutor(optimized_graph(), name_.name());
-    return executor;
-=======
       return *executor;
     }
     check_single_output();
     executor = GraphExecutor(optimized_graph(), name_.name());
     return *executor;
->>>>>>> cd51d2a3
   }
 
   bool call(
@@ -122,20 +99,6 @@
     f(get_executor().getPlanFor(stack, bailOut).code);
     return true;
   }
-
- private:
-  enum SpecializationKey {
-    AutocastOff,
-    CpuAutocastOn,
-    GpuAutocastOn,
-    CpuGpuAutocastOn,
-
-    // This provides the number of specializations
-    // (Must be last entry)
-    TotalCount
-  };
-
-  SpecializationKey currentSpecialization() const;
 
  private:
   enum SpecializationKey {
@@ -170,13 +133,11 @@
   mutable std::recursive_mutex compile_mutex;
 
   // executor_[0] - autocast off
-  // executor_[1] - autocast on
-<<<<<<< HEAD
-  std::array<GraphExecutor, SpecializationKey::TotalCount> executors_;
-=======
+  // executor_[1] - autocast cpu on
+  // executor_[2] - autocast gpu on
+  // executor_[3] - autocast cpu & gpu on
   std::array<c10::optional<GraphExecutor>, SpecializationKey::TotalCount>
       executors_;
->>>>>>> cd51d2a3
 
   // an optional function that actually creates the method when
   // ensure_defined() is called. This is used by the compiler so
