#include <torch/csrc/distributed/rpc/tensorpipe_agent.h>

#ifdef USE_TENSORPIPE

#include <limits>
#include <tuple>
#include <utility>

#include <fmt/format.h>
#include <tensorpipe/tensorpipe.h>

#include <torch/csrc/distributed/rpc/agent_utils.h>
#include <torch/csrc/distributed/rpc/macros.h>
#include <torch/csrc/distributed/rpc/tensorpipe_utils.h>
#include <torch/csrc/distributed/rpc/utils.h>

#include <c10/core/StreamGuard.h>

#if TENSORPIPE_HAS_SHM_TRANSPORT
// Needed for ::getpid(), which is used to create a unique address.
#include <sys/types.h>
#include <unistd.h>
#endif

namespace torch {
namespace distributed {
namespace rpc {

namespace {

// An environment variable along the lines of GLOO_ and NCCL_SOCKET_IFNAME that
// allows the user to specify a device to bind to, instead of binding to the
// address that the hostname resolves to.
const std::string kSocketIfnameEnvVar = "TP_SOCKET_IFNAME";
const std::string kDefaultUvAddress = "127.0.0.1";

const std::string kGilAverageWaitTime = "agent.gil_average_wait_time_us";
const std::string kThreadPoolSize = "agent.thread_pool_size";
const std::string kNumIdleThreads = "agent.num_idle_threads";
const std::string kClientActiveCalls = "agent.client_active_calls";
const std::string kServerActiveCalls = "agent.server_active_calls";
const std::string kServerActiveAsyncCalls = "agent.server_active_async_calls";

std::vector<c10::Device> getDevicesForTensors(
    const std::vector<torch::Tensor>& tensors,
    const DeviceMap& deviceMap,
    const std::string& remoteName) {
  // If the deviceMap is overridden, use that instead.
  const auto errStr = c10::str(
      "TensorPipe RPC backend only supports CPU tensors by default, please "
      "move your tensors to CPU before sending them over RPC, or call "
      "`set_device_map` on `TensorPipeRpcBackendOptions` to explicitly "
      "configure device mapping. ",
      "Request device mapping is not available for destination ",
      remoteName);
  std::vector<c10::Device> devices;
  devices.reserve(tensors.size());
  bool hasCudaTensor = false;
  for (const auto& t : tensors) {
    if (t.device().is_cpu()) {
      devices.emplace_back(c10::kCPU);
    } else {
      const auto deviceIter = deviceMap.find(t.device());
      TORCH_CHECK(
          deviceIter != deviceMap.end(),
          errStr,
          " for device ",
          t.device(),
          " but received a tensor on that device.");
      devices.push_back(deviceIter->second);
      hasCudaTensor = true;
    }
  }
  if (!hasCudaTensor) {
    devices.clear();
  }
  return devices;
}

// A helper function that first creates a LazyStreamContext and then grabs a
// CUDA stream for each device in the given device list.
std::shared_ptr<LazyStreamContext> createCalleeStreamContext(
    const std::vector<c10::Device>& devices) {
  auto ctx =
      createLazyStreamContext(devices.empty() ? c10::kCPU : devices[0].type());
  for (const c10::Device& device : devices) {
    ctx->getStream(device);
  }
  return ctx;
}

// Retrieve local devices (i.e., device keys) from the given map.
std::unordered_set<c10::Device> getLocalDevices(
    const std::unordered_map<std::string, DeviceMap>& deviceMap) {
  std::unordered_set<c10::Device> deviceSet;
  for (const auto& entry : deviceMap) {
    for (const auto& device : entry.second) {
      deviceSet.insert(device.first);
    }
  }
  return deviceSet;
}

// 1) checks there is no duplication in the devices field
// 2) checks all local devices in the deviceSet are included in deviceOpt
void checkValidDevicesOption(
    const std::unordered_set<c10::Device>& deviceSet,
    const std::vector<c10::Device>& deviceOpt) {
  std::unordered_set<c10::Device> optsDeviceSet(
      deviceOpt.begin(), deviceOpt.end());

  // no duplications are allowed in opts_.devices
  TORCH_CHECK(
      deviceOpt.size() == optsDeviceSet.size(),
      "Detected duplication in TensorPipeRpcBackendOptions devices field.");

  // opts_.devices must be a superset of local devices in reverseDeviceMaps_
  std::unordered_set<c10::Device> cut;
  for (const c10::Device& device : deviceSet) {
    if (optsDeviceSet.find(device) == optsDeviceSet.end()) {
      cut.insert(device);
    }
  }

  if (!cut.empty()) {
    std::ostringstream oss;
    std::copy(
        cut.begin(), cut.end(), std::ostream_iterator<c10::Device>(oss, ", "));
    TORCH_CHECK(
        false,
        "The devices field in TensorPipeRpcBackendOptions must either be "
        "None or contain all local devices use by its agent. However, "
        "local devices ",
        oss.str(),
        "are used in (peer) device_maps but not included the devices field.");
  }
}

} // namespace

// NOLINTNEXTLINE(cppcoreguidelines-avoid-non-const-global-variables)
C10_DEFINE_REGISTRY(TensorPipeTransportRegistry, TransportRegistration);

// NOLINTNEXTLINE(cppcoreguidelines-avoid-non-const-global-variables)
C10_DEFINE_REGISTRY(TensorPipeCpuChannelRegistry, CpuChannelRegistration);

// NOLINTNEXTLINE(cppcoreguidelines-avoid-non-const-global-variables)
C10_DEFINE_REGISTRY(TensorPipeCudaChannelRegistry, CudaChannelRegistration);

const std::string& TensorPipeAgent::guessAddress() {
  static const std::string uvAddress = []() {
    tensorpipe::Error error;
    std::string result;
    char* ifnameEnv = std::getenv(kSocketIfnameEnvVar.c_str());
    if (ifnameEnv != nullptr) {
      std::tie(error, result) =
          tensorpipe::transport::uv::lookupAddrForIface(ifnameEnv);
      if (error) {
        LOG(WARNING) << "Failed to look up the IP address for interface "
                     << ifnameEnv << " (" << error.what() << "), defaulting to "
                     << kDefaultUvAddress;
        return kDefaultUvAddress;
      }
    } else {
      std::tie(error, result) =
          tensorpipe::transport::uv::lookupAddrForHostname();
      if (error) {
        LOG(WARNING) << "Failed to look up the IP address for the hostname ("
                     << error.what() << "), defaulting to "
                     << kDefaultUvAddress;
        return kDefaultUvAddress;
      }
    }
    return result;
  }();
  return uvAddress;
}

namespace {

// These priorities instruct TensorPipe on which transport/channel to pick
// during handshake. Higher priorities will take precedence over lower ones.
// The transport with lowest priority will be the one used to bootstrap pipes.

constexpr int64_t kShmTransportPriority = 200;
constexpr int64_t kIbvTransportPriority = 100;
// The UV transport just uses TCP and should work everywhere, thus keep it last.
constexpr int64_t kUvTransportPriority = 0;

constexpr int64_t kCmaChannelPriority = 1200;
constexpr int64_t kMultiplexedUvChannelPriority = 1100;
// The basic channel reuses a transport as a channel, and is thus our fallback.
constexpr int64_t kBasicChannelPriority = 1000;

// CPU channel have higher priority than CUDA channels, since the latter might
// handle CPU-to-CPU transfers, but will always be less efficient than their
// CPU-only counterparts.
#if TENSORPIPE_HAS_CUDA_IPC_CHANNEL && defined(USE_CUDA_NOT_ROCM)
constexpr int64_t kCudaIpcChannelPriority = 300;
#endif

#if TENSORPIPE_HAS_CUDA_GDR_CHANNEL && defined(USE_CUDA_NOT_ROCM)
constexpr int64_t kCudaGdrChannelPriority = 200;
#endif

#ifdef USE_CUDA_NOT_ROCM
constexpr int64_t kCudaXthChannelPriority = 400;
constexpr int64_t kCudaBasicChannelPriority = 0;
#endif

std::unique_ptr<TransportRegistration> makeUvTransport() {
  auto context = tensorpipe::transport::uv::create();
  std::string address = TensorPipeAgent::guessAddress();
  return std::make_unique<TransportRegistration>(TransportRegistration{
      std::move(context), kUvTransportPriority, std::move(address)});
}

// The UV transport is implemented using standard TCP connections. It leverages
// libuv (https://github.com/libuv/libuv) in order to be cross-platform.
// NOLINTNEXTLINE(cppcoreguidelines-avoid-non-const-global-variables)
C10_REGISTER_CREATOR(TensorPipeTransportRegistry, uv, makeUvTransport);

#if TENSORPIPE_HAS_SHM_TRANSPORT

std::string createUniqueShmAddr() {
  thread_local uint32_t threadLocalId = 0;
  return c10::str(
      "shm://tensorpipe_rpc_agent_",
      std::this_thread::get_id(),
      "_",
      ::getpid(),
      "_",
      threadLocalId++);
}

std::unique_ptr<TransportRegistration> makeShmTransport() {
  auto context = tensorpipe::transport::shm::create();
  std::string address = createUniqueShmAddr();
  return std::make_unique<TransportRegistration>(TransportRegistration{
      std::move(context), kShmTransportPriority, std::move(address)});
}

// The SHM implements connections using ringbuffers residing in anonymous shared
// memory (plus UNIX domain sockets to bootstrap the connection and exchange
// file descriptors). It is Linux-only due to some advanced features (O_TMPFILE,
// eventfd, ...).
// NOLINTNEXTLINE(cppcoreguidelines-avoid-non-const-global-variables)
C10_REGISTER_CREATOR(TensorPipeTransportRegistry, shm, makeShmTransport);

#endif // TENSORPIPE_HAS_SHM_TRANSPORT

#if TENSORPIPE_HAS_IBV_TRANSPORT

std::unique_ptr<TransportRegistration> makeIbvTransport() {
  auto context = tensorpipe::transport::ibv::create();
  std::string address = TensorPipeAgent::guessAddress();
  return std::make_unique<TransportRegistration>(TransportRegistration{
      std::move(context), kIbvTransportPriority, std::move(address)});
}

// The IBV transport sends data across using an InfiniBand queue pair, locally
// copying data to and from a staging buffer (registered with libibverbs) and
// issuing a RDMA write for transferring data across machines (plus a send for
// acknowledging it). It bootstraps using a standard TCP connection to exchange
// setup information. It is Linux-only.
// NOLINTNEXTLINE(cppcoreguidelines-avoid-non-const-global-variables)
C10_REGISTER_CREATOR(TensorPipeTransportRegistry, ibv, makeIbvTransport);

#endif // TENSORPIPE_HAS_IBV_TRANSPORT

std::unique_ptr<CpuChannelRegistration> makeBasicChannel() {
  auto context = tensorpipe::channel::basic::create();
  return std::make_unique<CpuChannelRegistration>(
      CpuChannelRegistration{std::move(context), kBasicChannelPriority});
}

// The basic channel is just a straightforward adapter wrapper that allows any
// transport to be used as a channel.
// NOLINTNEXTLINE(cppcoreguidelines-avoid-non-const-global-variables)
C10_REGISTER_CREATOR(TensorPipeCpuChannelRegistry, basic, makeBasicChannel);

#if TENSORPIPE_HAS_CMA_CHANNEL

std::unique_ptr<CpuChannelRegistration> makeCmaChannel() {
  auto context = tensorpipe::channel::cma::create();
  return std::make_unique<CpuChannelRegistration>(
      CpuChannelRegistration{std::move(context), kCmaChannelPriority});
}

// The CMA channel uses the Linux cross-memory attach syscalls (process_vm_readv
// and _writev), which allow one process to access the private memory of another
// process (as long as they belong to the same user and other security
// constraints are satisfied). It does, more or less, what GDB does when it's
// attached to a running process.
// NOLINTNEXTLINE(cppcoreguidelines-avoid-non-const-global-variables)
C10_REGISTER_CREATOR(TensorPipeCpuChannelRegistry, cma, makeCmaChannel);

#endif // TENSORPIPE_HAS_CMA_CHANNEL

constexpr static int kNumUvThreads = 16;

std::unique_ptr<CpuChannelRegistration> makeMultiplexedUvChannel() {
  std::vector<std::shared_ptr<tensorpipe::transport::Context>> contexts;
  std::vector<std::shared_ptr<tensorpipe::transport::Listener>> listeners;
  for (int laneIdx = 0; laneIdx < kNumUvThreads; ++laneIdx) {
    auto context = tensorpipe::transport::uv::create();
    std::string address = TensorPipeAgent::guessAddress();
    contexts.push_back(std::move(context));
    listeners.push_back(contexts.back()->listen(address));
  }
  auto context = tensorpipe::channel::mpt::create(
      std::move(contexts), std::move(listeners));
  return std::make_unique<CpuChannelRegistration>(CpuChannelRegistration{
      std::move(context), kMultiplexedUvChannelPriority});
}

// The multiplexed UV channel encapsulates multiple UV transports (each with its
// own event loop thread). Each channel will, in turn, contain multiple UV
// connections, one for each of those contexts. When sending a tensor, its data
// is split in equal chunks and each chunks is sent on a different connection
// and thus driven by a different thread. This is needed to reach very high
// bandwidths.
// NOLINTNEXTLINE(cppcoreguidelines-avoid-non-const-global-variables)
C10_REGISTER_CREATOR(
    TensorPipeCpuChannelRegistry,
    mpt_uv,
    makeMultiplexedUvChannel);

#if TENSORPIPE_HAS_CUDA_IPC_CHANNEL && defined(USE_CUDA_NOT_ROCM)

std::unique_ptr<CudaChannelRegistration> makeCudaIpcChannel() {
  auto context = tensorpipe::channel::cuda_ipc::create();
  return std::make_unique<CudaChannelRegistration>(
      CudaChannelRegistration{std::move(context), kCudaIpcChannelPriority});
}

// The cuda_ipc channels use cudaMemcpy to transmit CUDA tensor across processes
// NOLINTNEXTLINE(cppcoreguidelines-avoid-non-const-global-variables)
C10_REGISTER_CREATOR(
    TensorPipeCudaChannelRegistry,
    cuda_ipc,
    makeCudaIpcChannel);

#endif

#if TENSORPIPE_HAS_CUDA_GDR_CHANNEL && defined(USE_CUDA_NOT_ROCM)

std::unique_ptr<CudaChannelRegistration> makeCudaGdrChannel() {
  auto context = tensorpipe::channel::cuda_gdr::create();
  return std::make_unique<CudaChannelRegistration>(
      CudaChannelRegistration{std::move(context), kCudaGdrChannelPriority});
}

// The cuda_gdr channel sends CUDA memory over InfiniBand using GPUDirect RDMA.
// It directly registers the user-provided tensor with libibverbs, an operation
// which is expensive the first time, but it then caches the registration in
// order to amortize the cost and get low latency for subsequent transfers. A
// ready-to-send/ready-to-receive handshake is still needed before the transfer
// in order to ensure readiness and to agree on the device indices and thus the
// queue pair to use. It automatically pairs each GPU to the "closest" NIC if
// there are multiple of them (closest = longest prefix match in PCI tree).
// NOLINTNEXTLINE(cppcoreguidelines-avoid-non-const-global-variables)
C10_REGISTER_CREATOR(
    TensorPipeCudaChannelRegistry,
    cuda_gdr,
    makeCudaGdrChannel);

#endif

#ifdef USE_CUDA_NOT_ROCM

std::unique_ptr<CudaChannelRegistration> makeCudaXthChannel() {
  auto context = tensorpipe::channel::cuda_xth::create();
  return std::make_unique<CudaChannelRegistration>(
      CudaChannelRegistration{std::move(context), kCudaXthChannelPriority});
}

// The cuda_xth channel supports same-process GPU-to-GPU comm
// NOLINTNEXTLINE(cppcoreguidelines-avoid-non-const-global-variables)
C10_REGISTER_CREATOR(
    TensorPipeCudaChannelRegistry,
    cuda_xth,
    makeCudaXthChannel);

std::unique_ptr<CudaChannelRegistration> makeCudaBasicChannel() {
  auto context = tensorpipe::channel::cuda_basic::create(
      tensorpipe::channel::basic::create());
  return std::make_unique<CudaChannelRegistration>(
      CudaChannelRegistration{std::move(context), kCudaBasicChannelPriority});
}

// The cuda_basic is the fallback channel for GPU-to-GPU comm
// NOLINTNEXTLINE(cppcoreguidelines-avoid-non-const-global-variables)
C10_REGISTER_CREATOR(
    TensorPipeCudaChannelRegistry,
    cuda_basic,
    makeCudaBasicChannel);

#endif

} // namespace

//////////////////////////  MetricsTracker  /////////////////////////////////

TensorPipeAgent::TimeSeriesMetricsTracker::TimeSeriesMetricsTracker(
    uint64_t currentSum,
    uint64_t currentCount)
    : currentSum_(currentSum), currentCount_(currentCount) {}

void TensorPipeAgent::TimeSeriesMetricsTracker::addData(uint64_t dataPoint) {
  currentSum_ += dataPoint;
  ++currentCount_;
}

float TensorPipeAgent::TimeSeriesMetricsTracker::computeAverage() const {
  return currentCount_ == 0 ? 0 : currentSum_ / (float)currentCount_;
}

////////////////////////  TensorpipeRpcAgent  /////////////////////////////////

void TensorPipeAgent::removeFromTimeoutMap(uint64_t messageId) {
  // Remove entry from timeoutMap_.
  {
    std::unique_lock<std::mutex> lock(timeoutMapMutex_);
    auto it = messageIdToTimeout_.find(messageId);
    if (it == messageIdToTimeout_.end()) {
      // Already removed from the map by pollTimeoutRpcs(), no need to
      // process further.
      return;
    }

    auto& expirationTime = it->second;

    auto& timedOutFuturesVector = timeoutMap_[expirationTime];
    for (auto it = timedOutFuturesVector.begin();
         it != timedOutFuturesVector.end();
         it++) {
      if (it->messageId == messageId) {
        it = timedOutFuturesVector.erase(it);
        break;
      }
    }

    if (timedOutFuturesVector.empty()) {
      timeoutMap_.erase(expirationTime);
    }

    // Remove from messageId to timeout map as well.
    messageIdToTimeout_.erase(messageId);
  }
}

void TensorPipeAgent::prepareNames() {
  auto nameToId = collectNames(
      rankToNameStore_, workerInfo_.id_, workerInfo_.name_, worldSize_);

  for (const auto& entry : nameToId) {
    const auto& workerName = entry.first;
    const auto& workerId = entry.second;
    workerIdToInfo_.emplace(workerId, WorkerInfo(workerName, workerId));
    workerNameToInfo_.emplace(workerName, WorkerInfo(workerName, workerId));
  }
}

TensorPipeAgent::TensorPipeAgent(
    const c10::intrusive_ptr<::c10d::Store>& store,
    std::string selfName,
    worker_id_t selfId,
    int worldSize,
    c10::intrusive_ptr<::c10d::ProcessGroup> processGroup,
    TensorPipeRpcBackendOptions opts,
    std::unique_ptr<RequestCallback> cb)
    : RpcAgent(
          WorkerInfo(std::move(selfName), selfId),
          std::move(cb),
          std::chrono::milliseconds(
              (long)(opts.rpcTimeoutSeconds * kSecToMsConversion))),
      opts_(std::move(opts)),
      threadPool_(opts_.numWorkerThreads),
      context_(std::make_shared<tensorpipe::Context>(
          tensorpipe::ContextOptions().name(workerInfo_.name_))),
      rankToNameStore_("names", store),
      nameToAddressStore_("addrs", store),
      worldSize_(worldSize),
      processGroup_(std::move(processGroup)) {
  // collect worker names
  prepareNames();

  {
    // If devices was not specified in the options, use local devices in the
    // deviceMap to initialize devices. Later, when setting reverseDeviceMaps_,
    // the devices_ will be updated again using local devices in
    // reverseDeviceMaps_.
    auto deviceSet = getLocalDevices(opts_.deviceMaps);
    if (opts_.devices.empty()) {
      std::copy(
          deviceSet.begin(), deviceSet.end(), std::back_inserter(devices_));
    } else {
      checkValidDevicesOption(deviceSet, opts_.devices);
      devices_ = opts_.devices;
    }
  }

  // Initialize the time-series metrics tracking map
  timeSeriesMetrics_.emplace(kGilAverageWaitTime, TimeSeriesMetricsTracker());
}

TensorPipeAgent::~TensorPipeAgent() {
  VLOG(1) << "RPC agent for " << workerInfo_.name_ << " is being destroyed";
  shutdown();
}

void TensorPipeAgent::setReverseDeviceMaps(
    const std::unordered_map<std::string, DeviceMap>& reverseDeviceMaps) {
  reverseDeviceMaps_ = reverseDeviceMaps;

  // If devices wasn't specified in the options, update devices_ with local
  // devices in reverseDeviceMaps_.
  auto deviceSet = getLocalDevices(reverseDeviceMaps_);
  if (opts_.devices.empty()) {
    std::copy(
        devices_.begin(),
        devices_.end(),
        std::inserter(deviceSet, deviceSet.begin()));
    devices_.clear();
    std::copy(deviceSet.begin(), deviceSet.end(), std::back_inserter(devices_));
  } else {
    checkValidDevicesOption(deviceSet, opts_.devices);
  }
}

void TensorPipeAgent::startImpl() {
  VLOG(1) << "RPC agent for " << workerInfo_.name_ << " is starting";

  std::vector<std::string> addresses;
  int lowestPriority = std::numeric_limits<int>::max();
  std::string lowestPriorityTransport;

  for (auto& key : TensorPipeTransportRegistry()->Keys()) {
    int64_t priority = -1;
    if (opts_.transports.has_value()) {
      auto iter =
          std::find(opts_.transports->begin(), opts_.transports->end(), key);
      if (iter == opts_.transports->end()) {
        continue;
      }
      // Assign priorities in reverse order of occurrence in the vector, so that
      // a transport that comes before another receives a higher priority.
      priority =
          opts_.transports->size() - 1 - (iter - opts_.transports->begin());
    }
    std::unique_ptr<TransportRegistration> reg =
        TensorPipeTransportRegistry()->Create(key);
    if (!reg->transport->isViable()) {
      continue;
    }
    if (priority == -1) {
      priority = reg->priority;
    }
    if (priority < lowestPriority) {
      lowestPriority = priority;
      lowestPriorityTransport = key;
    }
    addresses.push_back(c10::str(key, "://", reg->address));
    context_->registerTransport(
        priority, std::move(key), std::move(reg->transport));
  }

  auto registerChannel = [this](const auto& registry) {
    // The registry argument is either TensorPipeCpuChannelRegistry or
    // TensorPipeCudaChannelRegistry.
    for (auto& key : registry->Keys()) {
      int64_t priority = -1;
      if (opts_.channels.has_value()) {
        auto iter =
            std::find(opts_.channels->begin(), opts_.channels->end(), key);
        if (iter == opts_.channels->end()) {
          continue;
        }
        // Assign priorities in reverse order of occurrence in the vector, so
        // that a channel that comes before another receives a higher priority.
        priority =
            opts_.channels->size() - 1 - (iter - opts_.channels->begin());
      }

      // The reg var is either a std::unique_ptr<CpuChannelRegistration> or a
      // std::unique_ptr<CudaChannelRegistration>, depending on the type of the
      // registry.
      auto reg = registry->Create(key);
      if (!reg->channel->isViable()) {
        continue;
      }
      if (priority == -1) {
        priority = reg->priority;
      }
      context_->registerChannel(
          priority, std::move(key), std::move(reg->channel));
    }
  };

  registerChannel(TensorPipeCpuChannelRegistry());

#ifdef USE_CUDA_NOT_ROCM

  registerChannel(TensorPipeCudaChannelRegistry());

#endif

  listener_ = context_->listen(addresses);

  // Store our own url.
  const auto address = listener_->url(lowestPriorityTransport);
  const std::vector<uint8_t> selfAddrData(address.begin(), address.end());
  nameToAddressStore_.set(workerInfo_.name_, selfAddrData);

  VLOG(1) << "RPC agent for " << workerInfo_.name_ << " is using address "
          << address;

  for (const auto& p : workerNameToInfo_) {
    const auto& name = p.first;
    auto nodeAddrData = nameToAddressStore_.get(name);
    auto nodeAddrStr =
        std::string((const char*)nodeAddrData.data(), nodeAddrData.size());
    workerNameToURL_.insert({name, nodeAddrStr});
  }

  // Start the Timeout Thread
  timeoutThread_ = std::thread(&TensorPipeAgent::pollTimeoutRpcs, this);

  listener_->accept([this](
                        const tensorpipe::Error& error,
                        std::shared_ptr<tensorpipe::Pipe> pipe) {
    onListenerAccepted(error, pipe);
  });
}

void TensorPipeAgent::onListenerAccepted(
    const tensorpipe::Error& error,
    std::shared_ptr<tensorpipe::Pipe>& pipe) {
  if (error) {
    if (error.isOfType<tensorpipe::ListenerClosedError>() &&
        !rpcAgentRunning_.load()) {
      // This is expected.
    } else {
      LOG(WARNING) << "RPC agent for " << workerInfo_.name_
                   << " encountered error when accepting incoming pipe: "
                   << error.what();
    }
    return;
  }

  // Accept the next connection request
  listener_->accept([this](
                        const tensorpipe::Error& error,
                        std::shared_ptr<tensorpipe::Pipe> pipe) {
    onListenerAccepted(error, pipe);
  });

  VLOG(1) << "RPC agent for " << workerInfo_.name_
          << " accepted incoming pipe from " << pipe->getRemoteName();

  // Arm for server read
  respond(pipe);
}

void TensorPipeAgent::pipeRead(
    const std::shared_ptr<tensorpipe::Pipe>& pipe,
    std::function<void(
        const tensorpipe::Error&,
        Message&&,
        std::shared_ptr<LazyStreamContext>)> fn) noexcept {
  pipe->readDescriptor([this, fn{std::move(fn)}, pipe](
                           const tensorpipe::Error& error,
                           tensorpipe::Descriptor tpDescriptor) mutable {
    if (error) {
      fn(error, Message(), nullptr);
      return;
    }

    auto ctx = createCalleeStreamContext(devices_);
    tensorpipe::Allocation tpAllocation;
    TensorpipeReadBuffers tpBuffers;
    std::tie(tpAllocation, tpBuffers) = tensorpipeAllocate(tpDescriptor, ctx);

    pipe->read(
        std::move(tpAllocation),
        [tpDescriptor{std::move(tpDescriptor)},
         tpBuffers{
             std::make_shared<TensorpipeReadBuffers>(std::move(tpBuffers))},
         fn{std::move(fn)},
         ctx{std::move(ctx)}](const tensorpipe::Error& error) mutable {
          if (error) {
            fn(error, Message(), nullptr);
            return;
          }

          // FIXME This does some unpickling, which could be a bit expensive:
          // perhaps it would be best to perform it inside the worker threads?
          Message rpcMessage = tensorpipeDeserialize(
              std::move(tpDescriptor), std::move(*tpBuffers));

          fn(error, std::move(rpcMessage), std::move(ctx));
        });
  });
}

void TensorPipeAgent::pipeWrite(
    const std::shared_ptr<tensorpipe::Pipe>& pipe,
    Message&& rpcMessage,
    std::vector<c10::Device>&& devices,
    std::shared_ptr<LazyStreamContext> ctx,
    std::function<void(const tensorpipe::Error&)> fn) noexcept {
  tensorpipe::Message tpMessage;
  TensorpipeWriteBuffers tpBuffers;

  std::tie(tpMessage, tpBuffers) =
      tensorpipeSerialize(std::move(rpcMessage), std::move(devices), ctx);

  pipe->write(
      std::move(tpMessage),
      [tpBuffers{
           std::make_shared<TensorpipeWriteBuffers>(std::move(tpBuffers))},
       fn{std::move(fn)},
       ctx{std::move(ctx)}](const tensorpipe::Error& error) { fn(error); });
}

void TensorPipeAgent::sendCompletedResponseMessage(
    std::shared_ptr<tensorpipe::Pipe>& pipe,
    std::shared_ptr<JitFuture>& futureResponseMessage,
    uint64_t messageId,
    std::shared_ptr<LazyStreamContext> ctx) {
  if (!rpcAgentRunning_.load()) {
    LOG(WARNING) << "RPC agent for " << workerInfo_.name_
                 << " won't send response to request #" << messageId << " to "
                 << pipe->getRemoteName() << ", as the agent is shutting down";
    return;
  }

  VLOG(1) << "RPC agent for " << workerInfo_.name_
          << " is sending response to request #" << messageId << " to "
          << pipe->getRemoteName();

  if (!futureResponseMessage->hasError()) {
    Message&& responseMessage =
        std::move(*futureResponseMessage->value().toCustomClass<Message>());
    responseMessage.setId(messageId);

    std::vector<c10::Device> devices;
    try {
      devices = getDevicesForRemote(pipe->getRemoteName(), responseMessage);
    } catch (const std::exception& e) {
      responseMessage = createExceptionResponse(e.what(), messageId);
    }

    auto ctxDevices = ctx->devices();
    if (!ctxDevices.empty()) {
      // FIXME: skipping this check when ctxDevices is empty to allow
      // RRef.to_here().
      for (const auto& tensor : responseMessage.tensors()) {
        const auto device = tensor.device();
        if (!device.is_cpu() && ctxDevices.find(device) == ctxDevices.end()) {
          std::ostringstream oss;
          std::copy(
              ctxDevices.begin(),
              ctxDevices.end(),
              std::ostream_iterator<c10::Device>(oss, ", "));
          responseMessage = createExceptionResponse(
              c10::str(
                  "RPC detected that a user-function output tensor on device ",
                  device,
                  ". This device is not one of the input tensor devices: ",
                  oss.str(),
                  "which is not yet supported. Please file a feature request "
                  "issue in PyTorch GitHub repo."),
              messageId);
          break;
        }
      }
    }

    pipeWrite(
        pipe,
        std::move(responseMessage),
        std::move(devices),
        std::move(ctx),
        [this, pipe, messageId](const tensorpipe::Error& error) {
          if (error) {
            LOG(WARNING)
                << "RPC agent for " << workerInfo_.name_
                << " encountered error when sending response to request #"
                << messageId << " to " << pipe->getRemoteName() << ": "
                << error.what();
            return;
          }

          VLOG(1) << "RPC agent for " << workerInfo_.name_
                  << " done sending response to request #" << messageId
                  << " to " << pipe->getRemoteName();
        });
  } else {
    pipeWrite(
        pipe,
        createExceptionResponse(
            futureResponseMessage->tryRetrieveErrorMessage(), messageId),
        /* devices */ {},
        std::move(ctx),
        [this, pipe, messageId](const tensorpipe::Error& error) {
          if (error) {
            LOG(WARNING)
                << "RPC agent for " << workerInfo_.name_
                << " encountered error when sending response to request #"
                << messageId << " to " << pipe->getRemoteName() << ": "
                << error.what();
            return;
          }

          VLOG(1) << "RPC agent for " << workerInfo_.name_
                  << " done sending response to request #" << messageId
                  << " to " << pipe->getRemoteName();
        });
  }
}

void TensorPipeAgent::respond(std::shared_ptr<tensorpipe::Pipe>& pipe) {
  pipeRead(
      pipe,
      [this, pipe](
          const tensorpipe::Error& error,
          Message&& requestMessage,
          std::shared_ptr<LazyStreamContext> ctx) mutable {
        if (error) {
          if (shuttingDown_) {
            // This is expected.
          } else {
            LOG(WARNING)
                << "RPC agent for " << workerInfo_.name_
                << " encountered error when reading incoming request from "
                << pipe->getRemoteName() << ": " << error.what();
          }
          return;
        }

        // Arm for next read
        respond(pipe);

        uint64_t messageId = requestMessage.id();
        increaseCallCount(serverActiveCalls_);

        VLOG(1) << "RPC agent for " << workerInfo_.name_
                << " received request #" << messageId << " from "
                << pipe->getRemoteName();

        // Defer user RPC UDF run to thread pool
        threadPool_.run([this,
                         pipe,
                         messageId,
                         requestMessage{std::move(requestMessage)},
                         ctx{std::move(ctx)}]() mutable {
          // create guards again as this function runs on a different thread
          c10::MultiStreamGuard guard(ctx->getReservedStreams());
          VLOG(1) << "RPC agent for " << workerInfo_.name_
                  << " is running request #" << messageId << " from "
                  << pipe->getRemoteName() << " in thread pool";

          std::shared_ptr<JitFuture> futureResponseMessage;
          try {
            // The `ctx` needs to be propagated to `process***Call` methods
            // to synchronize CUDA streams there to make sure that we fetch
            // the correct value from `to_here()` call.
            futureResponseMessage = cb_->operator()(requestMessage, ctx);
          } catch (const std::exception& /* unused */) {
            futureResponseMessage =
                std::make_shared<JitFuture>(at::AnyClassType::get());
            futureResponseMessage->setError(std::current_exception());
          }

          // Shortcut if immediately done
          if (futureResponseMessage->completed()) {
            decreaseCallCount(serverActiveCalls_);
            sendCompletedResponseMessage(
                pipe, futureResponseMessage, messageId, std::move(ctx));
          } else {
            // Not complete yet
            increaseCallCount(serverActiveAsyncCalls_);
            futureResponseMessage->addCallback([this,
                                                pipe,
                                                futureResponseMessage,
                                                messageId,
                                                ctx{std::move(ctx)}]() mutable {
              decreaseCallCount(serverActiveCalls_);
              decreaseCallCount(serverActiveAsyncCalls_);
              sendCompletedResponseMessage(
                  pipe, futureResponseMessage, messageId, std::move(ctx));
            });
          }

          VLOG(1) << "RPC agent for " << workerInfo_.name_
                  << " done running request #" << messageId << " from "
                  << pipe->getRemoteName() << " in thread pool";
        });
      });
}

std::shared_ptr<JitFuture> TensorPipeAgent::send(
    const WorkerInfo& toWorkerInfo,
    Message&& requestMessage,
    const float rpcTimeoutSeconds,
    const DeviceMap& deviceMap) {
  TORCH_CHECK(
      requestMessage.isRequest(),
      "TensorPipeAgent::send(..) is only for sending requests.");

  if (!rpcAgentRunning_.load()) {
    auto err = c10::str(
        "Node ",
        RpcAgent::getWorkerInfo().id_,
        "tried to send() a message of type ",
        requestMessage.type(),
        " but RPC is no longer running on this node.");
    throw std::runtime_error(err);
  }

  const auto& url = findWorkerURL(toWorkerInfo);

  decltype(connectedPipes_)::iterator it;
  {
    std::unique_lock<std::mutex> lock(connectedPipesMutex_);

    // See if we already have a connection to this address or not
    it = connectedPipes_.find(toWorkerInfo.id_);
    if (it == connectedPipes_.end()) {
      // An instance of ClientPipe cannot be copied or moved as it contains a
      // mutex, and to force in-place construction in GCC 5 we need piecewise
      // construction in order to work around an issue.
      std::tie(it, std::ignore) = connectedPipes_.emplace(
          std::piecewise_construct,
          std::forward_as_tuple(toWorkerInfo.id_),
          std::forward_as_tuple(context_->connect(
              url, tensorpipe::PipeOptions().remoteName(toWorkerInfo.name_))));
    }
  }
  ClientPipe& clientPipe = it->second;

  auto futureResponseMessage = std::make_shared<AtomicJitFuture>(devices_);
  uint64_t messageId = nextMessageID_++;
  requestMessage.setId(messageId);

  {
    std::unique_lock<std::mutex> lock(clientPipe.mutex_);
    clientPipe.pendingResponseMessage_[messageId] = futureResponseMessage;
  }

  // Get devices for tensors in the request message. This can throw if device
  // maps are not configured properly for this request.
  std::vector<c10::Device> devices;
  if (deviceMap.empty()) {
    devices =
        getDevicesForRemote(clientPipe.pipe_->getRemoteName(), requestMessage);
  } else {
    // If deviceMap is specified, use that instead.
    devices = getDevicesForTensors(
        requestMessage.tensors(), deviceMap, clientPipe.pipe_->getRemoteName());
  }

  futureResponseMessage->jitFuture->addCallback([this]() {
    TORCH_INTERNAL_ASSERT(
        this->threadPool_.inThreadPool(),
        "Future marked complete from outside the thread pool");
  });

  increaseCallCount(clientActiveCalls_);
  // Use the default RPC timeout if no timeout is specified for this send call
  auto timeout = rpcTimeoutSeconds == kUnsetRpcTimeout
      ? getRpcTimeout()
      : std::chrono::milliseconds(
            static_cast<int>(rpcTimeoutSeconds * kSecToMsConversion));

  // We only add to the timeoutMap_ if the timeout is not 0. Per our
  // documentation, a user-provided timeout of 0 indicates the RPC should never
  // expire (infinite timeout), so there is no need to track it in the
  // timeoutMap_.
  steady_clock_time_point expirationTime;
  if (timeout.count() != 0) {
    // Compute the expiration time for this message based on the timeout
    expirationTime = computeRpcMessageExpiryTime(timeout);

    // Add the Future to the right vector in the timeoutMap_
    {
      std::unique_lock<std::mutex> lock(timeoutMapMutex_);
      auto& timeoutFuturesVector = timeoutMap_[expirationTime];
      messageIdToTimeout_.emplace(std::make_pair(messageId, expirationTime));
      timeoutFuturesVector.emplace_back(
          messageId, futureResponseMessage, timeout);
    }
    timeoutThreadCV_.notify_one();
  }

  VLOG(1) << "RPC agent for " << workerInfo_.name_ << " is sending request #"
          << messageId << " to " << clientPipe.pipe_->getRemoteName();

  auto ctx = createLazyStreamContext(
      devices_.empty() ? c10::kCPU : devices_[0].type());
  ctx->waitForCurrentStreams(requestMessage.tensors());
  pipeWrite(
      clientPipe.pipe_,
      std::move(requestMessage),
      std::move(devices),
      std::move(ctx),
      [this, &clientPipe, messageId](const tensorpipe::Error& error) mutable {
        if (error) {
          if (error.isOfType<tensorpipe::PipeClosedError>() &&
              !rpcAgentRunning_.load()) {
            // This is expected.
          } else {
            LOG(WARNING) << "RPC agent for " << workerInfo_.name_
                         << " encountered error when sending outgoing request #"
                         << messageId << " to "
                         << clientPipe.pipe_->getRemoteName() << ": "
                         << error.what();
          }
          handleClientError(clientPipe, error);
          return;
        }

        VLOG(1) << "RPC agent for " << workerInfo_.name_ << " sent request #"
                << messageId << " to " << clientPipe.pipe_->getRemoteName();

        pipeRead(
            clientPipe.pipe_,
            [this, &clientPipe](
                const tensorpipe::Error& error,
                Message&& responseMessage,
                std::shared_ptr<LazyStreamContext> ctx) {
              if (error) {
                if (error.isOfType<tensorpipe::PipeClosedError>() &&
                    !rpcAgentRunning_.load()) {
                  // This is expected.
                } else {
                  LOG(WARNING)
                      << "RPC agent for " << workerInfo_.name_
                      << " encountered error when reading incoming response from "
                      << clientPipe.pipe_->getRemoteName() << ": "
                      << error.what();
                }
                handleClientError(clientPipe, error);
                return;
              }

              // Identify future response message by message ID
              uint64_t messageId = responseMessage.id();

              VLOG(1) << "RPC agent for " << workerInfo_.name_
                      << " received response #" << messageId << " from "
                      << clientPipe.pipe_->getRemoteName();

              std::shared_ptr<AtomicJitFuture> futureResponseMessage;
              {
                std::lock_guard<std::mutex> lock(clientPipe.mutex_);
                // A read error will lead all following callbacks to be
                // invoked with error, and shouldn't reach here.
                TORCH_INTERNAL_ASSERT(
                    !clientPipe.inError_, "Shouldn't be in error state");
                auto it = clientPipe.pendingResponseMessage_.find(messageId);
                TORCH_INTERNAL_ASSERT(
                    it != clientPipe.pendingResponseMessage_.end(),
                    "message ID ",
                    messageId,
                    " is not recognized");
                futureResponseMessage = std::move(it->second);
                clientPipe.pendingResponseMessage_.erase(it);
              }

              // Remove entry from timeoutMap_.
              removeFromTimeoutMap(messageId);

              if (responseMessage.type() == MessageType::EXCEPTION) {
                markFutureWithError(
                    std::move(futureResponseMessage),
                    std::string(
                        responseMessage.payload().begin(),
                        responseMessage.payload().end()));
              } else {
                markFutureAsComplete(
                    std::move(futureResponseMessage),
                    std::move(responseMessage),
                    std::move(ctx));
              }
            });
      });

  return futureResponseMessage->jitFuture;
}

void TensorPipeAgent::handleClientError(
    ClientPipe& clientPipe,
    const tensorpipe::Error& error) {
  // When an error occurs on a pipe all pending operations will be aborted and
  // all callbacks invoked with error, hence we immediately flush all future
  // messages belonging to this pipe.
  decltype(clientPipe.pendingResponseMessage_) pendingMsgs;
  {
    std::lock_guard<std::mutex> lock(clientPipe.mutex_);
    std::swap(clientPipe.pendingResponseMessage_, pendingMsgs);
    clientPipe.inError_ = true;
  }
  std::string errorMsg = error.what();
  for (auto& p : pendingMsgs) {
    markFutureWithError(std::move(p.second), errorMsg);

    // Remove entry from timeoutMap_.
    removeFromTimeoutMap(p.first);
  }
}

void TensorPipeAgent::pollTimeoutRpcs() {
  while (rpcAgentRunning_.load()) {
    std::unique_lock<std::mutex> lock(timeoutMapMutex_);

    // We sleep until the earliest expiring RPC in the timeoutMap_. We must
    // also ensure that we sleep while the map is empty, and we exit sleeping
    // if the RPC Agent has been shutdown.
    for (;;) {
      if (!rpcAgentRunning_.load()) {
        return;
      }

      if (!timeoutMap_.empty()) {
        steady_clock_time_point earliestTimeout = timeoutMap_.begin()->first;
        if (std::chrono::steady_clock::now() >= earliestTimeout) {
          break;
        }
        timeoutThreadCV_.wait_until(lock, earliestTimeout);
      } else {
        timeoutThreadCV_.wait(lock);
      }
    }

    // Move all these futures to a separate vector so we can process them
    // outside the lock.
    std::vector<TimeoutMessageMetadata> timedOutFutures =
        std::move(timeoutMap_.begin()->second);

    // We can safely remove this key from the timeoutMap_ since all these
    // futures will be processed.
    timeoutMap_.erase(timeoutMap_.begin());

    for (auto& timeoutMetadata : timedOutFutures) {
      // Remove from messageIdToTimeout map.
      messageIdToTimeout_.erase(timeoutMetadata.messageId);
    }
    lock.unlock();

    // Set an error on futures added to the timedOutFutures vector. We do this
    // outside the lock to prevent potential lock-order-inversions by callbacks
    // triggered by the setError call.
    for (auto& timeoutMetadata : timedOutFutures) {
      std::string errorMsg =
          fmt::format(kRpcTimeoutErrorStr, timeoutMetadata.timeout.count());
      auto err = makeRPCError(errorMsg, RPCErrorType::TIMEOUT);
      markFutureWithError(
          std::move(timeoutMetadata.responseFuture), std::move(err));
    }
  }
}

// TODO: Remove sync()
void TensorPipeAgent::sync() {
  VLOG(1) << "RPC agent for " << workerInfo_.name_ << " is syncing (no-op)";
}

// TODO: Remove join()
void TensorPipeAgent::join(bool shutdown) {
  VLOG(1) << "RPC agent for " << workerInfo_.name_ << " is joining";
  // This method behaves like a barrier, as it can only return once all workers
  // have no more requests pending, including "nested" requests (triggered from
  // within the remote code of another call) and "follow-up" requests (triggered
  // from the callback of a future).
  while (true) {
    {
      std::unique_lock<std::mutex> lock(callCountMutex_);
      // It is enough to wait for there to be no more active client calls, since
      // each server call corresponds to a client call for some other worker.
      callCountCV_.wait(lock, [this] { return clientActiveCalls_ == 0; });
      // We'd like to immediately proceed with the allreduce, but it's a call
      // that may block for some time, as it waits for other workers to also
      // complete all their active client calls. While we call allreduce we must
      // hold the mutex, or else the count we send to other workers may get
      // stale (e.g., if some nested call happens in the meantime). But we can't
      // hold the lock for an indeterminately long time, as that would block
      // other operations (e.g., send). Thus we must release the lock and only
      // re-acquire it when all workers are ready to proceed with the allreduce.
      // We perform this synchronization using a barrier.
    }
    VLOG(1) << "RPC agent for " << workerInfo_.name_
            << " completed all client calls and is entering a barrier";
    processGroup_->barrier()->wait();
    {
      std::unique_lock<std::mutex> lock(callCountMutex_);
      // At this point, the count may have become non-zero again. We can't wait
      // for those calls to complete as other workers are waiting for us in the
      // allreduce and we would block them. Thus we send our count even if it is
      // non-zero and if anyone (be it us or another worker) has a non-zero
      // count we'll just do another round.
      VLOG(1) << "RPC agent for " << workerInfo_.name_
              << " exited the barrier and found " << clientActiveCalls_
              << " active client calls";
      std::vector<at::Tensor> totalClientActiveCalls = {
          at::zeros({}, at::kLong)};
      *totalClientActiveCalls[0].data_ptr<int64_t>() = clientActiveCalls_;
      processGroup_->allreduce(totalClientActiveCalls)->wait();
      VLOG(1) << "RPC agent for " << workerInfo_.name_
              << " completed the allreduce and got a total of "
              << (*totalClientActiveCalls[0].data_ptr<int64_t>())
              << " active client calls across all workers";
      if (*totalClientActiveCalls[0].data_ptr<int64_t>() == 0) {
        if (shutdown) {
          shuttingDown_ = true;
          processGroup_->barrier()->wait();
        }
        break;
      }
    }
  }
  VLOG(1) << "RPC agent for " << workerInfo_.name_ << " done joining";
}

void TensorPipeAgent::shutdownImpl() {
  // FIXME Isn't it too verbose for a library to print logs in normal operation?
  LOG(INFO) << "RPC agent for " << workerInfo_.name_ << " is shutting down";

  // Join the Timeout Thread
  timeoutThreadCV_.notify_one();
  if (timeoutThread_.joinable()) {
    timeoutThread_.join();
  }
  VLOG(1) << "RPC agent for " << workerInfo_.name_
          << " done waiting for timeout thread to join";

  // This will close all the pipes and listeners, invoke all callbacks with
  // errors, turn down the I/O event loops and wait for everything to terminate.
  context_->join();
  VLOG(1) << "RPC agent for " << workerInfo_.name_
          << " done waiting for TensorPipe context to join";

  // NOTE: We need to call waitWorkComplete in the end after we have shutdown
  // all listeners for Tensorpipe. This is to drain any already accepted work
  // in the ThreadPool. If this is done before we shutdown the listeners,
  // additional work could be added after this call and before we shutdown
  // listeners. This work would continue executing in the threadpool and might
  // cause issues during shutdown of the system.
  threadPool_.waitWorkComplete();
  VLOG(1) << "RPC agent for " << workerInfo_.name_
          << " done waiting for thread pool to complete work";
}

const WorkerInfo& TensorPipeAgent::getWorkerInfo(
    const std::string& workerName) const {
  const auto& it = workerNameToInfo_.find(workerName);
  TORCH_CHECK(
      it != workerNameToInfo_.end(), "Unknown destination worker ", workerName);
  return it->second;
}

const WorkerInfo& TensorPipeAgent::getWorkerInfo(worker_id_t workerId) const {
  const auto& it = workerIdToInfo_.find(workerId);
  TORCH_CHECK(
      it != workerIdToInfo_.end(), "Unknown destination worker ", workerId);
  return it->second;
}

std::vector<WorkerInfo> TensorPipeAgent::getWorkerInfos() const {
  std::vector<WorkerInfo> workerInfos;
  for (auto& item : workerNameToInfo_) {
    workerInfos.emplace_back(item.second);
  }
  return workerInfos;
}

const std::string& TensorPipeAgent::findWorkerURL(
    const WorkerInfo& worker) const {
  const auto it = workerNameToURL_.find(worker.name_);
  TORCH_CHECK(
      it != workerNameToURL_.end(), "Unknown worker name: ", worker.name_);
  return it->second;
}

std::unordered_map<std::string, std::string> TensorPipeAgent::getMetrics() {
  std::unordered_map<std::string, std::string> metrics;
  metrics[kThreadPoolSize] = c10::to_string(threadPool_.size());
  metrics[kNumIdleThreads] = c10::to_string(threadPool_.numAvailable());
  {
    std::unique_lock<std::mutex> lock(callCountMutex_);
    metrics[kClientActiveCalls] = c10::to_string(clientActiveCalls_);
    metrics[kServerActiveCalls] = c10::to_string(serverActiveCalls_);
    metrics[kServerActiveAsyncCalls] = c10::to_string(serverActiveAsyncCalls_);
  }
  if (isGILProfilingEnabled()) {
    {
      std::unique_lock<std::mutex> lock(metricsMutex_);
      // Include the averages for each time series metric. This is just the GIL
      // Wait Time for now.
      auto averageGilWaitTime =
          timeSeriesMetrics_[kGilAverageWaitTime].computeAverage();
      lock.unlock();
      metrics[kGilAverageWaitTime] = c10::to_string(averageGilWaitTime);
    }
  }

  return metrics;
}

void TensorPipeAgent::addGilWaitTime(
    const std::chrono::microseconds gilWaitTime) {
  std::lock_guard<std::mutex> lock(metricsMutex_);
  timeSeriesMetrics_[kGilAverageWaitTime].addData(gilWaitTime.count());
}

TensorPipeAgent::NetworkDataDict TensorPipeAgent::getNetworkData() {
  std::lock_guard<std::mutex> lock(networkDataMutex_);
  return networkData_;
}

NetworkSourceInfo TensorPipeAgent::getNetworkSourceInfo() {
  NetworkSourceInfo info = {
      RpcAgent::getWorkerInfo().id_,
      nameToAddressStore_.get(RpcAgent::getWorkerInfo().name_)};

  return info;
}

void TensorPipeAgent::trackNetworkData(
    uint64_t requestSize,
    uint64_t responseSize,
    const std::string& destWorkerName) {
  std::lock_guard<std::mutex> lock(networkDataMutex_);
  networkData_[destWorkerName].numCalls++;
  networkData_[destWorkerName].totalSentBytes += requestSize;
  networkData_[destWorkerName].totalRecvBytes += responseSize;
}

void TensorPipeAgent::trackNetworkError(
    uint64_t requestSize,
    const std::string& destWorkerName) {
  std::lock_guard<std::mutex> lock(networkDataMutex_);
  networkData_[destWorkerName].numCalls++;
  networkData_[destWorkerName].totalSentBytes += requestSize;
  networkData_[destWorkerName].totalErrors++;
}

void TensorPipeAgent::increaseCallCount(int32_t& count) {
  {
    std::unique_lock<std::mutex> lock(callCountMutex_);
    ++count;
  }
  callCountCV_.notify_all();
}

void TensorPipeAgent::decreaseCallCount(int32_t& count) {
  {
    std::unique_lock<std::mutex> lock(callCountMutex_);
    --count;
  }
  callCountCV_.notify_all();
}

void TensorPipeAgent::markFutureAsComplete(
    std::shared_ptr<AtomicJitFuture> atomicFuture,
    Message message,
    std::shared_ptr<LazyStreamContext> ctx) {
  if (!atomicFuture->isComplete.test_and_set()) {
    // Completing the future will run its callbacks, which could execute
    // arbitrary user code. To prevent blocking or stalling the TensorPipe event
    // loops, we defer this to a worker thread.
    threadPool_.run([this,
                     atomicFuture{std::move(atomicFuture)},
                     message{std::move(message)},
                     ctx{std::move(ctx)}]() mutable {
      c10::MultiStreamGuard guard(ctx->getReservedStreams());
      std::vector<std::reference_wrapper<const at::DataPtr>> data_ptrs;
      for (const auto& tensor : message.tensors()) {
        data_ptrs.emplace_back(tensor.storage().data_ptr());
      }
      atomicFuture->jitFuture->markCompleted(
          IValue(c10::make_intrusive<Message>(std::move(message))),
          std::move(data_ptrs));
      // The future's callbacks may schedule further RPCs, increasing the count.
      // Thus we must decrease it after completing the future, otherwise it may
      // briefly dip to zero and trick join into thinking all work is done.
      decreaseCallCount(clientActiveCalls_);
    });
  }
}

void TensorPipeAgent::markFutureWithError(
    std::shared_ptr<AtomicJitFuture> atomicFuture,
    std::string errorMsg) {
  if (!atomicFuture->isComplete.test_and_set()) {
    // Completing the future will run its callbacks, which could execute
    // arbitrary user code. To prevent blocking or stalling the TensorPipe event
    // loops, we defer this to a worker thread.
    threadPool_.run([this,
                     atomicFuture{std::move(atomicFuture)},
                     errorMsg{std::move(errorMsg)}]() mutable {
      atomicFuture->jitFuture->setError(
          std::make_exception_ptr(std::runtime_error(errorMsg)));
      // The future's callbacks may schedule further RPCs, increasing the count.
      // Thus we must decrease it after completing the future, otherwise it may
      // briefly dip to zero and trick join into thinking all work is done.
      decreaseCallCount(clientActiveCalls_);
    });
  }
}

std::vector<c10::Device> TensorPipeAgent::getDevicesForRemote(
    const std::string& remoteName,
    const Message& message) const {
  const auto& deviceMaps =
      message.isRequest() ? opts_.deviceMaps : reverseDeviceMaps_;

  const auto errStr = c10::str(
      "TensorPipe RPC backend only supports CPU tensors by default, please "
      "move your tensors to CPU before sending them over RPC, or call "
      "`set_device_map` on `TensorPipeRpcBackendOptions` to explicitly "
      "configure device mapping. ",
      message.isRequest() ? "Request" : "Response",
      " device mapping is not available for destination ",
      remoteName);

  const auto& iter = deviceMaps.find(remoteName);
  if (iter == deviceMaps.end()) {
    for (const auto& t : message.tensors()) {
      TORCH_CHECK(
          t.device().is_cpu(),
          errStr,
          ", but found tensor on device: ",
          t.device());
    }
    return {};
  } else {
    return getDevicesForTensors(message.tensors(), iter->second, errStr);
  }
}

<<<<<<< HEAD
DeviceMap TensorPipeAgent::getDeviceMap(const WorkerInfo& dest) {
=======
tensorpipe::DeviceMap TensorPipeAgent::getDeviceMap(
    const WorkerInfo& dest) const {
>>>>>>> 29bbc4f6
  auto it = opts_.deviceMaps.find(dest.name_);
  if (it == opts_.deviceMaps.end()) {
    return {};
  }
  return it->second;
}

size_t TensorPipeAgent::timeoutMapSize() {
  std::unique_lock<std::mutex> lock(timeoutMapMutex_);
  return timeoutMap_.size();
}

size_t TensorPipeAgent::numPendingResponses() {
  std::unique_lock<std::mutex> lock(callCountMutex_);
  return clientActiveCalls_;
}

size_t TensorPipeAgent::messageIdToTimeoutMapSize() {
  std::unique_lock<std::mutex> lock(timeoutMapMutex_);
  return messageIdToTimeout_.size();
}

} // namespace rpc
} // namespace distributed
} // namespace torch

#endif // USE_TENSORPIPE<|MERGE_RESOLUTION|>--- conflicted
+++ resolved
@@ -81,8 +81,8 @@
 // CUDA stream for each device in the given device list.
 std::shared_ptr<LazyStreamContext> createCalleeStreamContext(
     const std::vector<c10::Device>& devices) {
-  auto ctx =
-      createLazyStreamContext(devices.empty() ? c10::kCPU : devices[0].type());
+  auto ctx = std::make_shared<LazyStreamContext>(
+      devices.empty() ? c10::kCPU : devices[0].type());
   for (const c10::Device& device : devices) {
     ctx->getStream(device);
   }
@@ -998,7 +998,7 @@
   VLOG(1) << "RPC agent for " << workerInfo_.name_ << " is sending request #"
           << messageId << " to " << clientPipe.pipe_->getRemoteName();
 
-  auto ctx = createLazyStreamContext(
+  auto ctx = std::make_shared<LazyStreamContext>(
       devices_.empty() ? c10::kCPU : devices_[0].type());
   ctx->waitForCurrentStreams(requestMessage.tensors());
   pipeWrite(
@@ -1441,12 +1441,7 @@
   }
 }
 
-<<<<<<< HEAD
-DeviceMap TensorPipeAgent::getDeviceMap(const WorkerInfo& dest) {
-=======
-tensorpipe::DeviceMap TensorPipeAgent::getDeviceMap(
-    const WorkerInfo& dest) const {
->>>>>>> 29bbc4f6
+DeviceMap TensorPipeAgent::getDeviceMap(const WorkerInfo& dest) const {
   auto it = opts_.deviceMaps.find(dest.name_);
   if (it == opts_.deviceMaps.end()) {
     return {};
