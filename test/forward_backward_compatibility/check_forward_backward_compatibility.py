import argparse
import datetime
import re
import sys
import warnings
from collections import defaultdict

import torch
from torch._C import parse_schema


# The date specifies how long the allowlist exclusion should apply to.
#
#   - If we NEVER give BC guarantee for an operator, you can put the
#     date arbitrarily far in the future.
#   - Otherwise, pick a date that is far enough in the future that you
#     believe you can land your diff before then.
#
# Allowlist entries can be removed after the date listed on them passes.
#
# Allowlist item format:
# [
#   0: function name regex
#   1: date until which the allowlist entry is valid
#   2: (optional) function argument regex
# ]
#
# NB: function name DOES NOT include overload name!
ALLOW_LIST = [
    ("c10_experimental", datetime.date(2222, 1, 1)),
    # Internal
    ("static", datetime.date(9999, 1, 1)),
    ("prim::ModuleDictIndex", datetime.date(9999, 1, 1)),
    ("prim::MKLDNNRelu6", datetime.date(9999, 1, 1)),
    ("prim::MKLDNNRelu6_", datetime.date(9999, 1, 1)),
    ("prim::Concat", datetime.date(9999, 1, 1)),
    # Internal, profiler-specific ops
    ("profiler::_call_end_callbacks_on_jit_fut*", datetime.date(9999, 1, 1)),
    ("profiler::_record_function_enter", datetime.date(9999, 1, 1)),
    ("aten::linalg_matrix_rank", datetime.date(2021, 10, 30)),
    ("aten::linalg_pinv", datetime.date(2021, 10, 30)),
    ("aten::_cholesky_helper", datetime.date(9999, 1, 1)),
    ("aten::_lstsq_helper", datetime.date(9999, 1, 1)),
    ("aten::_syevd_helper", datetime.date(9999, 1, 1)),
    ("aten::_linalg_solve_out_helper_", datetime.date(9999, 1, 1)),
    ("aten::select_backward", datetime.date(9999, 1, 1)),
    ("aten::slice_backward", datetime.date(9999, 1, 1)),
    ("aten::diagonal_backward", datetime.date(9999, 1, 1)),
    ("aten::rowwise_prune", datetime.date(9999, 1, 1)),
    ("aten::adaptive_avg_pool3d_backward", datetime.date(9999, 1, 1)),
    ("aten::_embedding_bag_dense_backward", datetime.date(9999, 1, 1)),
    ("aten::randperm", datetime.date(9999, 1, 1)),
    ("aten::gelu", datetime.date(2022, 3, 1)),
    ("aten::gelu_backward", datetime.date(2022, 3, 1)),
    ("aten::cudnn_convolution_backward", datetime.date(2022, 1, 31)),
    ("aten::cudnn_convolution_backward_input", datetime.date(2022, 1, 31)),
    ("aten::cudnn_convolution_backward_weight", datetime.date(2022, 1, 31)),
    ("aten::cudnn_convolution_transpose_backward", datetime.date(2022, 1, 31)),
    ("aten::cudnn_convolution_transpose_backward_input", datetime.date(2022, 1, 31)),
    ("aten::cudnn_convolution_transpose_backward_weight", datetime.date(2022, 1, 31)),
    ("aten::mkldnn_convolution_backward", datetime.date(2022, 1, 31)),
    ("aten::mkldnn_convolution_backward_input", datetime.date(2022, 1, 31)),
    ("aten::mkldnn_convolution_backward_weights", datetime.date(2022, 1, 31)),
    ("aten::_nnpack_spatial_convolution_backward", datetime.date(2022, 1, 31)),
    ("aten::_nnpack_spatial_convolution_backward_input", datetime.date(2022, 1, 31)),
    ("aten::_nnpack_spatial_convolution_backward_weight", datetime.date(2022, 1, 31)),
    ("aten::_slow_conv2d_forward", datetime.date(2022, 1, 31)),
    ("aten::_slow_conv2d_backward", datetime.date(2022, 1, 31)),
    ("aten::slow_conv3d_forward", datetime.date(2022, 1, 31)),
    ("aten::slow_conv3d_backward", datetime.date(2022, 1, 31)),
    ("aten::slow_conv_dilated2d_backward", datetime.date(2022, 1, 31)),
    ("aten::slow_conv_dilated3d_backward", datetime.date(2022, 1, 31)),
    ("aten::slow_conv_transpose2d", datetime.date(2022, 1, 31)),
    ("aten::slow_conv_transpose2d_backward", datetime.date(2022, 1, 31)),
    ("aten::slow_conv_transpose3d", datetime.date(2022, 1, 31)),
    ("aten::slow_conv_transpose3d_backward", datetime.date(2022, 1, 31)),
    ("aten::_index_copy_", datetime.date(2022, 5, 31)),
    ("aten::_svd_helper", datetime.date(2022, 3, 31)),
    ("aten::linalg_svdvals", datetime.date(2022, 3, 31)),
    ("aten::linalg_svdvals_out", datetime.date(2022, 3, 31)),
    ("aten::linalg_svd", datetime.date(2022, 3, 31)),
    ("aten::linalg_svd_out", datetime.date(2022, 3, 31)),
    ("aten::_max_pool1d_cpu_forward", datetime.date(2022, 2, 8)),
    ("aten::_convolution_nogroup", datetime.date(9999, 1, 1)),
    ("aten::miopen_convolution_backward", datetime.date(9999, 1, 1)),
    ("aten::miopen_convolution_backward_bias", datetime.date(9999, 1, 1)),
    ("aten::miopen_convolution_backward_input", datetime.date(9999, 1, 1)),
    ("aten::miopen_convolution_backward_weight", datetime.date(9999, 1, 1)),
    ("aten::miopen_convolution_transpose_backward", datetime.date(9999, 1, 1)),
    ("aten::miopen_convolution_transpose_backward_input", datetime.date(9999, 1, 1)),
    ("aten::miopen_convolution_transpose_backward_weight", datetime.date(9999, 1, 1)),
    ("aten::miopen_depthwise_convolution_backward", datetime.date(9999, 1, 1)),
    ("aten::miopen_depthwise_convolution_backward_input", datetime.date(9999, 1, 1)),
    ("aten::miopen_depthwise_convolution_backward_weight", datetime.date(9999, 1, 1)),
    ("aten::_nested_tensor", datetime.date(9999, 1, 1)),
    ("caffe2::", datetime.date(2021, 10, 23)),
    ("prepacked::unpack_prepacked_sizes_conv2d", datetime.date(9999, 1, 1)),
    ("prepacked::unpack_prepacked_sizes_linear", datetime.date(9999, 1, 1)),
    ("q::_FloatToBfloat16Quantized", datetime.date(2021, 12, 21)),
    ("q::_Bfloat16QuantizedToFloat", datetime.date(2021, 12, 21)),
    ("aten::_inverse_helper", datetime.date(2021, 12, 31)),
    ("aten::softplus_backward", datetime.date(2022, 1, 31)),
    ("aten::softplus_backward.grad_input", datetime.date(2022, 1, 31)),
    ("aten::quantile", datetime.date(2022, 9, 30)),
    ("aten::nanquantile", datetime.date(2022, 9, 30)),
    ("aten::_convolution_double_backward", datetime.date(2022, 3, 31)),
    ("aten::_scatter_reduce", datetime.date(2022, 1, 31)),
    ("aten::native_multi_head_self_attention", datetime.date(9999, 1, 1)),
    ("aten::_native_multi_head_self_attention", datetime.date(9999, 1, 1)),
    ("aten::grid_sampler_3d_backward", datetime.date(9999, 1, 1)),
    ("aten::_transform_bias_rescale_qkv", datetime.date(9999, 1, 1)),
    ("aten::scatter_reduce.two", datetime.date(2022, 4, 15)),
    ("aten::_s_where", datetime.date(2022, 9, 30)),
    ("quantized::conv2d_cudnn", datetime.date(2022, 3, 22)),
    ("quantized::conv2d_relu_cudnn", datetime.date(2022, 3, 22)),
    ("prim::infer_squeeze_size.dim", datetime.date(9999, 1, 1)),
    ("prim::infer_squeeze_size", datetime.date(9999, 1, 1)),
<<<<<<< HEAD
    ("aten::std", datetime.date(2022, 5, 1)),
    ("aten::std.dim", datetime.date(2022, 5, 1)),
    ("aten::std.names_dim", datetime.date(2022, 5, 1)),
    ("aten::std.names_out", datetime.date(2022, 5, 1)),
    ("aten::std.out", datetime.date(2022, 5, 1)),
    ("aten::std_mean", datetime.date(2022, 5, 1)),
    ("aten::std_mean.dim", datetime.date(2022, 5, 1)),
    ("aten::std_mean.names_dim", datetime.date(2022, 5, 1)),
    ("aten::var", datetime.date(2022, 5, 1)),
    ("aten::var.dim", datetime.date(2022, 5, 1)),
    ("aten::var.names_dim", datetime.date(2022, 5, 1)),
    ("aten::var.names_out", datetime.date(2022, 5, 1)),
    ("aten::var.out", datetime.date(2022, 5, 1)),
    ("aten::var_mean", datetime.date(2022, 5, 1)),
    ("aten::var_mean.dim", datetime.date(2022, 5, 1)),
    ("aten::var_mean.names_dim", datetime.date(2022, 5, 1)),
=======
    ("aten::_cat", datetime.date(2022, 5, 15)),
>>>>>>> 123297a8
]

ALLOW_LIST_COMPILED = [
    (
        re.compile(item[0]),
        item[1],
        re.compile(item[2]) if len(item) > 2 else None,
    ) for item in ALLOW_LIST if item[1] >= datetime.date.today()
]

def allow_listed(schema):
    for item in ALLOW_LIST_COMPILED:
        if item[0].search(str(schema)):
            if len(item) > 2 and item[2] is not None:
                # if arguments regex is present, use it
                return bool(item[2].search(str(schema)))
            return True
    return False


# The nightly will fail to parse newly added syntax to schema declarations
# Add new schemas that will fail the nightly here
dont_parse_list = [
    ("_TorchScriptTesting.*", datetime.date(2099, 9, 17)),
    ("test_backend", datetime.date(2099, 9, 17)),
    ("dist_c10d", datetime.date(2099, 9, 17)),
]

def has_valid_upgraders(schema, version_map):
    # we want to parse through the map to find if
    # the schema has valid upgraders. Since the
    # version map has entry for each overload
    # we need to do some ugly parsing.

    # the name of the operator
    schema_name = schema.name

    if schema_name not in version_map:
        return False

    entries = version_map[schema_name]

    possible_overloads = []
    possible_schemas = []
    for key, upgrader_schema_entries in entries.items():
        possible_overloads.append(key)
        possible_schemas.extend(upgrader_schema_entries)

    # let's make sure this existing schema is part of possible
    # schemas
    for old_schema in possible_schemas:
        if old_schema == schema:
            return True

    return False

def dont_parse(schema_line):
    for item in dont_parse_list:
        if item[1] < datetime.date.today():
            continue
        regexp = re.compile(item[0])
        if regexp.search(schema_line):
            return True
    return False

def load_schemas_to_dict():
    new_schemas = torch._C._jit_get_all_schemas()
    new_schemas += torch._C._jit_get_custom_class_schemas()
    new_schema_dict = defaultdict(list)
    for s in new_schemas:
        new_schema_dict[s.name].append(s)
    return new_schema_dict

def process_version_map(version_map):
    # version map maps full schema name to
    # list of upgraders. Since we only have
    # the name of the schema (aka no overload)
    # we want to first process the map to make
    # the key lookup easier. After this it will be:
    # Dict[schema_name, Dict[overload, List[schema]]]

    output = defaultdict(dict)
    for (key, entries) in version_map.items():
        operator_name = key.split(".")[0]
        schema_entries = [parse_schema(entry.old_schema) for entry in entries]
        output[operator_name][key] = schema_entries
    return output

def check_bc(existing_schemas):
    new_schema_dict = load_schemas_to_dict()
    version_map = process_version_map(torch._C._get_operator_version_map())
    is_bc = True
    broken_ops = []
    for existing_schema in existing_schemas:
        if allow_listed(existing_schema):
            print("schema: ", str(existing_schema), " found on allowlist, skipping")
            continue
        if has_valid_upgraders(existing_schema, version_map):
            print("schema: ", str(existing_schema), " has valid upgrader, skipping")
            continue
        print("processing existing schema: ", str(existing_schema))
        matching_new_schemas = new_schema_dict.get(existing_schema.name, [])
        found = False
        for matching_new_schema in matching_new_schemas:
            if matching_new_schema.is_backward_compatible_with(existing_schema):
                found = True
                break
        if not found:
            print(
                "Can NOT find backward compatible schemas after changes "
                "for schema {} from the following candidates:\n[\n{}\n]".format(
                    str(existing_schema),
                    "\n\t".join(str(s) for s in matching_new_schemas),
                )
            )
            # TODO Print out more details about why candidates don't match.
            broken_ops.append(str(existing_schema))
            is_bc = False
    if is_bc:
        print("Found backward compatible schemas for all existing schemas")
    else:
        print(
            "The PR is introducing backward incompatible changes to the "
            "operator library. Please contact PyTorch team to confirm "
            "whether this change is wanted or not. \n\nBroken ops: "
            "[\n\t{}\n]".format("\n\t".join(broken_ops))
        )
    return is_bc

def check_fc(existing_schemas):
    new_schema_dict = load_schemas_to_dict()
    is_fc = True
    broken_ops = []
    for existing_schema in existing_schemas:
        if allow_listed(existing_schema):
            print("schema: ", str(existing_schema), " found on allowlist, skipping")
            continue
        print("processing existing schema: ", str(existing_schema))
        matching_new_schemas = new_schema_dict.get(existing_schema.name, [])
        found = False
        possible_failure_reasons = []
        for matching_new_schema in matching_new_schemas:
            is_compatible, reason = matching_new_schema.check_forward_compatible_with(existing_schema)
            if is_compatible:
                found = True
                break
            if reason != "":
                possible_failure_reasons.append(reason)
        if not found:
            print(
                "Can NOT find forward compatible schemas after changes "
                "for schema {} from the following candidates:\n[\n{}\n]".format(
                    str(existing_schema),
                    "\n\t".join(str(s) for s in matching_new_schemas),
                )
            )
            print(
                "Refer to following reasons for failure "
                "to find FC schema:\n[\n{}\n]".format(
                    "\n\t".join(str(r) for r in possible_failure_reasons)
                )
            )
            broken_ops.append(str(existing_schema))
            is_fc = False
    if is_fc:
        print("Found forward compatible schemas for all existing schemas")
    else:
        warnings.warn(
            "The PR is introducing a potentially forward incompatible changes to the "
            "operator library. Please contact PyTorch team to confirm "
            "whether this change is wanted or not. \n\nBroken ops: "
            "[\n\t{}\n]".format("\n\t".join(broken_ops))
        )


if __name__ == "__main__":
    parser = argparse.ArgumentParser(description="Process some integers.")
    parser.add_argument(
        "--existing-schemas",
        help="filename to load existing schemas",
        type=str,
        default="schemas.txt",
    )
    args = parser.parse_args()
    existing_schema_dict = dict()
    slist = []
    with open(args.existing_schemas, "r") as f:
        while True:
            line = f.readline()
            if not line:
                break

            if dont_parse(line.strip()):
                print("Not parsing schema line: ", line.strip())
                continue
            s = parse_schema(line.strip())
            slist.append(s)

    # TODO in case there is FC breaking changes,
    # we just warn for now until there is a policy.
    check_fc(slist)

    if not check_bc(slist):
        sys.exit(1)<|MERGE_RESOLUTION|>--- conflicted
+++ resolved
@@ -115,7 +115,6 @@
     ("quantized::conv2d_relu_cudnn", datetime.date(2022, 3, 22)),
     ("prim::infer_squeeze_size.dim", datetime.date(9999, 1, 1)),
     ("prim::infer_squeeze_size", datetime.date(9999, 1, 1)),
-<<<<<<< HEAD
     ("aten::std", datetime.date(2022, 5, 1)),
     ("aten::std.dim", datetime.date(2022, 5, 1)),
     ("aten::std.names_dim", datetime.date(2022, 5, 1)),
@@ -132,9 +131,7 @@
     ("aten::var_mean", datetime.date(2022, 5, 1)),
     ("aten::var_mean.dim", datetime.date(2022, 5, 1)),
     ("aten::var_mean.names_dim", datetime.date(2022, 5, 1)),
-=======
     ("aten::_cat", datetime.date(2022, 5, 15)),
->>>>>>> 123297a8
 ]
 
 ALLOW_LIST_COMPILED = [
