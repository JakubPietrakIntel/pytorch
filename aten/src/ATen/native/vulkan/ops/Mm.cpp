#include <ATen/native/vulkan/api/OpProfiler.h>
#include <ATen/native/vulkan/ops/Mm.h>
#include <ATen/native/vulkan/ops/Utils.h>
#include <ATen/native/vulkan/ops/VulkanOpContext.h>
#include <c10/util/irange.h>

namespace at {
namespace native {
namespace vulkan {
namespace ops {
namespace {

using namespace api::utils;
using namespace at::native::vulkan::ops;

vTensor pack_weights(const Tensor& weight_arg) {
  if (weight_arg.is_vulkan()) {
    return convert(weight_arg);
  }

  api::Context* const context = api::context();

  const Tensor weight = weight_arg.contiguous();
  const IntArrayRef w_sizes = weight.sizes();
  const float* const src_weight_ptr = weight.data_ptr<float>();

  /* Source */
  const int64_t src_kw_sz = w_sizes[Layout::Parameter::width];
  const int64_t src_kh_sz = w_sizes[Layout::Parameter::height];

  /* Destination */
  const int64_t dst_kw_sz = div_up(src_kw_sz, INT64_C(2));
  const int64_t dst_kh_sz = div_up(src_kh_sz, INT64_C(2));
  const int64_t dst_plane_sz = dst_kw_sz * dst_kh_sz;

  vTensor v_weight{
      context,
      {
          4,
          dst_kh_sz,
          dst_kw_sz,
      },
      weight.options(),
  };

  api::StagingBuffer staging(context, v_weight.buffer_bytes());
  {
    api::MemoryMap mapping(staging.buffer(), api::MemoryAccessType::WRITE);

    float* dst_weight_ptr = mapping.template data<float>();

    memset(dst_weight_ptr, 0, v_weight.nbytes());

    for (const auto src_h : c10::irange(src_kh_sz)) {
      for (const auto src_w : c10::irange(src_kw_sz)) {
        int64_t dst_plane = 2 * (src_h % 2) + (src_w % 2);
        int64_t dst_index = (src_h / 2) * dst_kw_sz + (src_w / 2);
        memcpy(
            dst_weight_ptr + dst_plane * dst_plane_sz + dst_index,
            src_weight_ptr + src_h * src_kw_sz + src_w,
            sizeof(float));
      }
    }
  }
  utils::pack_staging_to_vtensor(staging.buffer(), v_weight);

  return v_weight;
}

vTensor pack_biases(
    const Tensor& weight_arg,
    const c10::optional<Tensor>& bias_arg) {
  if (bias_arg && bias_arg->is_vulkan()) {
    return convert(*bias_arg);
  }

  api::Context* const context = api::context();

  if (bias_arg) {
    const Tensor bias = bias_arg->contiguous();
    const IntArrayRef b_sizes = bias.sizes();
    const float* const src_bias_ptr = bias.data_ptr<float>();

    /* Source */
    int64_t src_kw_sz, src_kh_sz;
    if (bias.sizes().size() == 2) {
      src_kw_sz = b_sizes[Layout::Parameter::width];
      src_kh_sz = b_sizes[Layout::Parameter::height];
    } else {
      src_kw_sz = b_sizes[Layout::Parameter::height];
      src_kh_sz = 1;
    }

    /* Destination */
    const int64_t dst_kw_sz = div_up(src_kw_sz, INT64_C(2));
    const int64_t dst_kh_sz = div_up(src_kh_sz, INT64_C(2));
    const int64_t dst_plane_sz = dst_kw_sz * dst_kh_sz;

    vTensor v_bias{
        context,
        {
            4,
            dst_kh_sz,
            dst_kw_sz,
        },
        bias_arg->options(),
    };

    api::StagingBuffer staging(context, v_bias.buffer_bytes());
    {
      api::MemoryMap mapping(staging.buffer(), api::MemoryAccessType::WRITE);

      float* dst_bias_ptr = mapping.template data<float>();

      memset(dst_bias_ptr, 0, v_bias.nbytes());

      for (const auto src_h : c10::irange(src_kh_sz)) {
        for (const auto src_w : c10::irange(src_kw_sz)) {
          int64_t dst_plane = 2 * (src_h % 2) + (src_w % 2);
          int64_t dst_index = (src_h / 2) * dst_kw_sz + (src_w / 2);
          memcpy(
              dst_bias_ptr + dst_plane * dst_plane_sz + dst_index,
              src_bias_ptr + src_h * src_kw_sz + src_w,
              sizeof(float));
        }
      }
    }
    utils::pack_staging_to_vtensor(staging.buffer(), v_bias);

    return v_bias;
  } else {
    vTensor v_bias{
        api::context(),
        {1},
        weight_arg.options(),
    };

    api::StagingBuffer staging(context, v_bias.buffer_bytes());
    {
      api::MemoryMap mapping(staging.buffer(), api::MemoryAccessType::WRITE);

      float* data_ptr = mapping.template data<float>();

      memset(
          data_ptr,
          // 2's complement integers and IEEE-754 floating point numbers both
          // have identical bit representations for 0, so can use memset which
          // only accepts uint8_t parameter.
          0,
          v_bias.nbytes());
    }
    utils::pack_staging_to_vtensor(staging.buffer(), v_bias);

    return v_bias;
  }
}

bool available(const Tensor& weight, const c10::optional<Tensor>& bias) {
  return api::available() &&
      // Weight
      (2 == weight.ndimension()) &&
      (weight.size(Layout::Parameter::height) > 0) &&
      (weight.size(Layout::Parameter::width) > 0) &&
      ((weight.device().is_cpu()) ||
       (c10::DeviceType::Vulkan == weight.device().type())) &&
      (kFloat == weight.scalar_type()) && !weight.requires_grad() &&
      // Bias
      ((bias && bias->defined())
           ? ((bias->ndimension() > 0) &&
              ((bias->device().is_cpu()) ||
               (c10::DeviceType::Vulkan == bias->device().type())) &&
              (kFloat == bias->scalar_type()) &&
              ((bias->ndimension() > 1)
                   ? (bias->size(Layout::Parameter::width) ==
                      weight.size(Layout::Parameter::width))
                   : true) &&
              !bias->requires_grad())
           : true) &&
      true;
}

bool usable(
    const Tensor& input,
    const Tensor& weight,
    const c10::optional<Tensor>& /* bias */) {
  return (2 == input.ndimension()) &&
      (c10::DeviceType::Vulkan == input.device().type()) &&
      (kFloat == input.scalar_type()) &&
      (input.size(Layout::Parameter::width) ==
       weight.size(Layout::Parameter::height)) &&
      !input.requires_grad() && true;
}

VulkanOpContext context_create(
    const Tensor& weight,
    const c10::optional<Tensor>& bias) {
  TORCH_CHECK(
      available(weight, bias),
      "Vulkan Linear not available! "
      "Reason: The provided (weight, bias) parameters are either invalid "
      "individually or their combination is not supported by Vulkan Impl.");

  c10::impl::GenericList packed_context{c10::AnyType::get()};
  packed_context.reserve(2);
  packed_context.emplace_back(convert(pack_weights(weight)));
  packed_context.emplace_back(convert(pack_biases(weight, bias)));

  c10::impl::GenericList unpacked_context{c10::AnyType::get()};
  unpacked_context.reserve(2);
  unpacked_context.emplace_back(weight);
  unpacked_context.emplace_back(bias);

  return VulkanOpContext::create(packed_context, unpacked_context);
}

Tensor context_run(
    const Tensor& input_arg,
    const c10::impl::GenericList& packed_context,
    const c10::impl::GenericList& unpacked_context,
    const float alpha,
    const float beta) {
  api::Context* const context = api::context();

  const Tensor input = input_arg.is_vulkan() ? input_arg : input_arg.vulkan();
  const vTensor& v_input = convert(input);

  const vTensor& packed_v_weight = convert(packed_context.get(0).toTensor());
  const vTensor& packed_v_bias = convert(packed_context.get(1).toTensor());
  const Tensor& unpacked_weight = unpacked_context.get(0).toTensor();
  const c10::optional<Tensor>& unpacked_bias =
      unpacked_context.get(1).isTensor() ? unpacked_context.get(1).toTensor()
                                         : c10::optional<Tensor>();

  TORCH_CHECK(
      usable(input, unpacked_weight, unpacked_bias),
      "Vulkan Linear not usable! "
      "Reason: The provided input tensor is either invalid on its own, or its "
      "combination with the provided weight and bias tensors are unsupported by "
      "Vulkan impl.");

  vTensor v_output{
      context,
      {
          v_input.sizes()[Layout::Parameter::height],
          unpacked_weight.sizes()[Layout::Parameter::width],
      },
      input.options(),
  };

  if (unpacked_bias && unpacked_bias->defined()) {
    const struct {
      uvec3 size;
      int32_t K;
      vec2 multiplier;
    } block{
        v_output.extents(),
        safe_downcast<int32_t>(
            div_up(v_input.sizes()[Layout::Parameter::width], INT64_C(2))),
        {
            alpha,
            beta,
        },
    };

    api::UniformParamsBuffer params(context, block);
    api::PipelineBarrier pipeline_barrier{};

    context->submit_compute_job(
        // shader layout signature
        {
            VK_DESCRIPTOR_TYPE_STORAGE_IMAGE,
            VK_DESCRIPTOR_TYPE_COMBINED_IMAGE_SAMPLER,
            VK_DESCRIPTOR_TYPE_COMBINED_IMAGE_SAMPLER,
            VK_DESCRIPTOR_TYPE_COMBINED_IMAGE_SAMPLER,
            VK_DESCRIPTOR_TYPE_UNIFORM_BUFFER,
        },
        // shader descriptor
        VK_KERNEL(addmm),
        // pipeline barrier
        pipeline_barrier,
        // global work group size
        {
            safe_downcast<uint32_t>(div_up(
                unpacked_weight.sizes()[Layout::Parameter::width], INT64_C(2))),
            safe_downcast<uint32_t>(
                div_up(v_input.sizes()[Layout::Parameter::height], INT64_C(2))),
            1,
        },
        // local work group size
        {8, 8, 1},
        // fence handle
        VK_NULL_HANDLE,
        // shader arguments
        v_output.image(
            pipeline_barrier,
            api::PipelineStage::Compute,
            api::MemoryAccessType::WRITE),
<<<<<<< HEAD
        v_input.image(
            pipeline_barrier,
            api::PipelineStage::Compute),
        packed_v_weight.image(
            pipeline_barrier,
            api::PipelineStage::Compute),
        packed_v_bias.image(
            pipeline_barrier,
            api::PipelineStage::Compute),
=======
        v_input.image(pipeline_barrier, api::PipelineStage::COMPUTE),
        packed_v_weight.image(pipeline_barrier, api::PipelineStage::COMPUTE),
        packed_v_bias.image(pipeline_barrier, api::PipelineStage::COMPUTE),
>>>>>>> 0b5b1000
        // params buffer
        params.buffer());
  } else {
    const struct {
      uvec3 size;
      int32_t K;
    } block_no_bias{
        v_output.extents(),
        safe_downcast<int32_t>(
            div_up(v_input.sizes()[Layout::Parameter::width], INT64_C(2))),
    };

    api::UniformParamsBuffer params(context, block_no_bias);
    api::PipelineBarrier pipeline_barrier{};

    context->submit_compute_job(
        // shader layout signature
        {
            VK_DESCRIPTOR_TYPE_STORAGE_IMAGE,
            VK_DESCRIPTOR_TYPE_COMBINED_IMAGE_SAMPLER,
            VK_DESCRIPTOR_TYPE_COMBINED_IMAGE_SAMPLER,
            VK_DESCRIPTOR_TYPE_UNIFORM_BUFFER,
        },
        // shader descriptor
        VK_KERNEL(mm),
        // pipeline barrier
        pipeline_barrier,
        // global work group size
        {
            safe_downcast<uint32_t>(div_up(
                unpacked_weight.sizes()[Layout::Parameter::width], INT64_C(2))),
            safe_downcast<uint32_t>(
                div_up(v_input.sizes()[Layout::Parameter::height], INT64_C(2))),
            1,
        },
        // local work group size
        {8, 8, 1},
        // fence handle
        VK_NULL_HANDLE,
        // shader arguments
        v_output.image(
            pipeline_barrier,
            api::PipelineStage::Compute,
            api::MemoryAccessType::WRITE),
<<<<<<< HEAD
        v_input.image(
            pipeline_barrier,
            api::PipelineStage::Compute),
        packed_v_weight.image(
            pipeline_barrier,
            api::PipelineStage::Compute),
=======
        v_input.image(pipeline_barrier, api::PipelineStage::COMPUTE),
        packed_v_weight.image(pipeline_barrier, api::PipelineStage::COMPUTE),
>>>>>>> 0b5b1000
        // params buffer
        params.buffer());
  }

  return convert(v_output);
}

Tensor addmm(
    const Tensor& bias,
    const Tensor& input,
    const Tensor& weight,
    const Scalar& beta,
    const Scalar& alpha) {
  VulkanOpContext vulkan_context = context_create(weight, bias);

  return context_run(
      input,
      vulkan_context.get_packed(),
      vulkan_context.get_unpacked(),
      alpha.to<float>(),
      beta.to<float>());
}

Tensor mm(const Tensor& mat1_arg, const Tensor& mat2_arg) {
  VulkanOpContext vulkan_context =
      context_create(mat2_arg, c10::optional<Tensor>());

  return context_run(
      mat1_arg,
      vulkan_context.get_packed(),
      vulkan_context.get_unpacked(),
      1.0f,
      1.0f);
}

#ifdef USE_VULKAN_API

TORCH_LIBRARY_IMPL(aten, Vulkan, m) {
  m.impl(TORCH_SELECTIVE_NAME("aten::addmm"), TORCH_FN(addmm));
  m.impl(TORCH_SELECTIVE_NAME("aten::mm"), TORCH_FN(mm));
}

#endif /* USE_VULKAN_API */

} // namespace

VulkanOpContext linear_context_create(
    const Tensor& weight,
    const c10::optional<Tensor>& bias) {
  return context_create(weight, bias);
}

Tensor linear_context_run(
    const Tensor& input_arg,
    const c10::impl::GenericList& packed_context,
    const c10::impl::GenericList& unpacked_context,
    const float alpha,
    const float beta) {
  return context_run(input_arg, packed_context, unpacked_context, alpha, beta);
}

c10::intrusive_ptr<VulkanOpContext> create_linear_context(
    Tensor&& weight,
    c10::optional<Tensor>&& bias) {
  return c10::make_intrusive<VulkanOpContext>(
      linear_context_create(weight, bias));
}

Tensor run_linear_context(
    const Tensor& input,
    const c10::intrusive_ptr<VulkanOpContext>& vulkan_context) {
  return linear_context_run(
      input,
      vulkan_context->get_packed(),
      vulkan_context->get_unpacked(),
      1.0,
      1.0);
}

/* Backwards compatibility */
LinearOpContext::LinearOpContext(VulkanOpContext vulkan_context)
    : vulkan_context_{std::move(vulkan_context)} {}

LinearOpContext LinearOpContext::create(
    const Tensor& weight,
    const c10::optional<Tensor>& bias) {
  return LinearOpContext{linear_context_create(weight, bias)};
}

Tensor LinearOpContext::run(
    const Tensor& input_arg,
    const float alpha,
    const float beta) const {
  return linear_context_run(
      input_arg,
      vulkan_context_.get_packed(),
      vulkan_context_.get_unpacked(),
      alpha,
      beta);
}

LinearOpContext::State LinearOpContext::unpack() const {
  const c10::impl::GenericList unpacked_ =
      std::get<1>(vulkan_context_.get_state());
  const Tensor unpacked_weight = unpacked_.get(0).toTensor();
  const c10::optional<Tensor> unpacked_bias = unpacked_.get(1).isTensor()
      ? unpacked_.get(1).toTensor()
      : c10::optional<Tensor>();
  return LinearOpContext::State{unpacked_weight, unpacked_bias};
}

c10::intrusive_ptr<LinearOpContext> linear_prepack(
    Tensor&& weight,
    c10::optional<Tensor>&& bias) {
  return c10::make_intrusive<LinearOpContext>(
      LinearOpContext::create(std::move(weight), std::move(bias)));
}

Tensor linear_run(
    const Tensor& input,
    const c10::intrusive_ptr<LinearOpContext>& context) {
  return context->run(input, 1.0, 1.0);
}

} // namespace ops
} // namespace vulkan
} // namespace native
} // namespace at<|MERGE_RESOLUTION|>--- conflicted
+++ resolved
@@ -1,4 +1,3 @@
-#include <ATen/native/vulkan/api/OpProfiler.h>
 #include <ATen/native/vulkan/ops/Mm.h>
 #include <ATen/native/vulkan/ops/Utils.h>
 #include <ATen/native/vulkan/ops/VulkanOpContext.h>
@@ -293,23 +292,11 @@
         // shader arguments
         v_output.image(
             pipeline_barrier,
-            api::PipelineStage::Compute,
+            api::PipelineStage::COMPUTE,
             api::MemoryAccessType::WRITE),
-<<<<<<< HEAD
-        v_input.image(
-            pipeline_barrier,
-            api::PipelineStage::Compute),
-        packed_v_weight.image(
-            pipeline_barrier,
-            api::PipelineStage::Compute),
-        packed_v_bias.image(
-            pipeline_barrier,
-            api::PipelineStage::Compute),
-=======
         v_input.image(pipeline_barrier, api::PipelineStage::COMPUTE),
         packed_v_weight.image(pipeline_barrier, api::PipelineStage::COMPUTE),
         packed_v_bias.image(pipeline_barrier, api::PipelineStage::COMPUTE),
->>>>>>> 0b5b1000
         // params buffer
         params.buffer());
   } else {
@@ -352,19 +339,10 @@
         // shader arguments
         v_output.image(
             pipeline_barrier,
-            api::PipelineStage::Compute,
+            api::PipelineStage::COMPUTE,
             api::MemoryAccessType::WRITE),
-<<<<<<< HEAD
-        v_input.image(
-            pipeline_barrier,
-            api::PipelineStage::Compute),
-        packed_v_weight.image(
-            pipeline_barrier,
-            api::PipelineStage::Compute),
-=======
         v_input.image(pipeline_barrier, api::PipelineStage::COMPUTE),
         packed_v_weight.image(pipeline_barrier, api::PipelineStage::COMPUTE),
->>>>>>> 0b5b1000
         // params buffer
         params.buffer());
   }
