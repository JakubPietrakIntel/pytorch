#include <ATen/ATen.h>
#include <ATen/Parallel.h>
#include <ATen/native/ConvUtils.h>
#include <ATen/native/Pool.h>
#include <ATen/native/cpu/DepthwiseConvKernel.h>
#include <ATen/native/utils/ParamUtils.h>
#include <ATen/native/xnnpack/Engine.h>
#include <ATen/NativeFunctions.h>
#include <c10/util/accumulate.h>
#include <c10/util/irange.h>

#include <ATen/Config.h>
#include <c10/macros/Macros.h>

#include <limits>

#if AT_NNPACK_ENABLED()
#include <nnpack.h>
#endif

<<<<<<< HEAD
#include <iostream>
=======
#if AT_MKLDNN_ENABLED()
#include <ATen/native/mkldnn/Utils.h>
#endif
>>>>>>> ce38914f

constexpr int MIOPEN_DIM_MAX = 5;

namespace at { namespace native {

DEFINE_DISPATCH(cudnn_convolution_backward_stub);
DEFINE_DISPATCH(cudnn_convolution_transpose_backward_stub);
DEFINE_DISPATCH(convolution_depthwise3x3_winograd_stub);
DEFINE_DISPATCH(miopen_convolution_backward_stub);
DEFINE_DISPATCH(miopen_convolution_transpose_backward_stub);
DEFINE_DISPATCH(miopen_depthwise_convolution_backward_stub);
DEFINE_DISPATCH(slow_conv_dilated2d_backward_stub);
REGISTER_NO_CPU_DISPATCH(cudnn_convolution_backward_stub, cudnn_convolution_backward_fn);
REGISTER_NO_CPU_DISPATCH(cudnn_convolution_transpose_backward_stub, cudnn_convolution_transpose_backward_fn);
REGISTER_NO_CPU_DISPATCH(miopen_convolution_backward_stub, miopen_convolution_backward_fn);
REGISTER_NO_CPU_DISPATCH(miopen_convolution_transpose_backward_stub, miopen_convolution_transpose_backward_fn);
REGISTER_NO_CPU_DISPATCH(miopen_depthwise_convolution_backward_stub, miopen_depthwise_convolution_backward_fn);

std::ostream& operator<<(std::ostream & out, const ConvParams& params) {
  out << "ConvParams {"
      << "  stride = " << IntArrayRef{params.stride}
      << "  padding = " << IntArrayRef{params.padding}
      << "  dilation = " << IntArrayRef{params.dilation}
      << "  transposed = " << params.transposed
      << "  output_padding = " << IntArrayRef{params.output_padding}
      << "  groups = " << params.groups
      << "  benchmark = " << params.benchmark
      << "  deterministic = " << params.deterministic
      << "  cudnn_enabled = " << params.cudnn_enabled
      << "  allow_tf32 = " << params.allow_tf32
      << "}";
  return out;
}

auto ConvParams::is_strided() const -> bool {
  bool is_strided = false;
  for (auto s : stride) {
    is_strided |= (s != 1);
  }
  return is_strided;
}

auto ConvParams::is_dilated() const -> bool {
  bool is_dilated = false;
  for (auto d : dilation) {
    is_dilated |= (d != 1);
  }
  return is_dilated;
}

auto ConvParams::is_padded() const -> bool {
  bool is_padded = false;
  for (auto p : padding) {
    is_padded |= (p != 0);
  }
  return is_padded;
}

auto ConvParams::is_output_padding_neg() const -> bool {
  bool is_non_neg = false;
  for (auto p : output_padding) {
    is_non_neg |= (p < 0);
  }
  return is_non_neg;
}

auto ConvParams::is_output_padding_big() const -> bool {
  bool is_big = false;
  for (auto i: c10::irange(output_padding.size())) {
    is_big |= (output_padding[i] >= stride[i]);
  }
  return is_big;
}

auto ConvParams::is_padding_neg() const -> bool {
  bool is_non_neg = false;
  for (auto p : padding) {
    is_non_neg |= (p < 0);
  }
  return is_non_neg;
}

auto ConvParams::is_stride_nonpos() const -> bool {
  bool is_nonpos = false;
  for (auto s : stride) {
    is_nonpos |= (s <= 0);
  }
  return is_nonpos;
}

auto ConvParams::view1d_as_2d() -> void {
  if (stride.size() == 1) {
    stride.insert(stride.begin(), 1);
    padding.insert(padding.begin(), 0);
    dilation.insert(dilation.begin(), 1);
    output_padding.insert(output_padding.begin(), 0);
  }
}

auto ConvParams::use_cpu_depthwise3x3_winograd(
    const at::Tensor& input,
    const at::Tensor& weight) const -> bool {
#if defined(__ARM_NEON__)
  // Currently only 3x3 depthwise convolutions on tensors of float are supported.
  return (input.ndimension() == 4) &&
         (input.size(1) == groups) &&
         (weight.ndimension() == 4 ) &&
         (weight.size(0) % input.size(1) == 0) &&
         (weight.size(1) == 1) &&
         (weight.size(2) == 3) &&
         (weight.size(3) == 3) &&
         (input.device().is_cpu()) &&
         (input.scalar_type() == at::kFloat) &&
         input.is_contiguous() &&
         (weight.device().is_cpu()) &&
         (weight.scalar_type() == at::kFloat) &&
         weight.is_contiguous() &&
         !is_strided() &&
         !is_dilated() &&
         !transposed;
#else
  return false;
#endif
}

auto ConvParams::needs_64bit_indexing_no_split(const at::Tensor& input, const at::Tensor& weight) const -> bool {
  constexpr int64_t int_max = std::numeric_limits<int>::max();
  int64_t numel_input = input.numel();
  // empty input
  if (numel_input == 0) {
    return false;
  }
  // input size can not be reduced to the range of int by splitting the batch dim
  int64_t n = input.size(0);
  if (numel_input / n > int_max) {
    return true;
  }
  // output size can not be reduced to the range of int by splitting the batch dim
  int64_t outsize = 1;
  if (transposed) {
    std::vector<int64_t> o = conv_input_size(input.sizes(), weight.sizes(), padding, output_padding, stride, dilation, groups);
    outsize = c10::multiply_integers(o.begin() + 1, o.end());
  } else {
    std::vector<int64_t> o = conv_output_size(input.sizes(), weight.sizes(), padding, stride, dilation);
    outsize = c10::multiply_integers(o.begin() + 1, o.end());
  }
  return outsize > int_max;
}

auto ConvParams::use_cudnn(const at::Tensor& input, const at::Tensor& weight) const -> bool {
  if (needs_64bit_indexing_no_split(input, weight)) {
    return false;
  }
  if (!detail::getCUDAHooks().compiledWithCuDNN()) {
    return false;
  }
  if (!input.is_cuda() || !cudnn_enabled) {
    return false;
  }
  if (input.scalar_type() == at::kBFloat16 || weight.scalar_type() == at::kBFloat16) {
    return false;
  }
  if (cudnn_conv_suggest_memory_format(input, weight) == at::MemoryFormat::Contiguous) {
    // bypass dilation checks for channels_last convolution
    if (deterministic && is_dilated()) {
      // cudnn doesn't support deterministic dilated convolution fully yet
      return false;
    }
    if (is_dilated()) {
      return detail::getCUDAHooks().supportsDilatedConvolutionWithCuDNN() && !is_output_padding_big();
    }
  }
  return !is_output_padding_big();
}

auto ConvParams::use_miopen(const at::Tensor& input, const at::Tensor& weight, bool bias_defined) const -> bool {
  if (needs_64bit_indexing_no_split(input, weight)) {
    return false;
  }
  return ((input.scalar_type() == at::kFloat) || (input.scalar_type() == at::kHalf) || (input.scalar_type() == at::kBFloat16))
         && detail::getCUDAHooks().compiledWithMIOpen()
         && input.is_cuda()
         && input.dim() <= MIOPEN_DIM_MAX
         && !(groups > 1 && is_dilated()) // MIOpen currently does not support dilation with groups of size > 1
         && !(input.scalar_type() == at::kBFloat16 && bias_defined) // MIOpen currently doesn't support bias with bfloat16
         && cudnn_enabled
         ;
}

auto ConvParams::use_mkldnn(const at::Tensor& input, const at::Tensor& weight) const -> bool {
#if AT_MKLDNN_ENABLED()
  if (!at::globalContext().userEnabledMkldnn()) {
    return false;
  }
  if (input.device().is_cpu() && input.scalar_type() == kBFloat16 && mkldnn_bf16_device_check()) {
    return true;
  }
  return (input.is_mkldnn()) || // input is mkldnn Tensor
    (input.device().is_cpu() &&
     input.scalar_type() == kFloat && // only on CPU Float Tensors
     // For 1x1 filters, MKLDNN is faster than THNN when multi-threaded,
     // but THNN is faster when single-threaded.
     (is_strided() || is_dilated() || input.size(0) >= 16 ||
      weight.size(-1) != 1 || weight.size(-2) != 1 || at::get_num_threads() > 1) &&
     (groups > 1
      || (weight.size(-1) > 3 && weight.size(-2) > 3)
      || input.size(0) > 1
      || input.size(0)*input.size(1)*input.size(2)*input.size(3) > 20480) // for some case, native is faster
      );

#endif
  return false;
}

auto ConvParams::use_nnpack(const at::Tensor& input, const at::Tensor& weight) const -> bool {
#if AT_NNPACK_ENABLED()
  return at::_nnpack_available() &&
         input.device().is_cpu() &&
         input.scalar_type() == kFloat && // only on CPU Float Tensors
         !is_dilated() && // or dilation
         !transposed &&   // or transposed tensors
         input.ndimension() == 4 && // must be in NCHW format
         weight.ndimension() == 4 &&
         (weight.size(2) < 17) && (weight.size(3) < 17) // NNPACK only supports kernels up to 16x16
#if !defined(C10_MOBILE)
         && input.size(0) >= 16 // ensure large enough batch size to ensure perf, tuneable
#endif
     ;
#endif
  return false;
}

auto ConvParams::use_xnnpack(
    const at::Tensor& input,
    const at::Tensor& weight,
    const c10::optional<IntArrayRef> bias_sizes_opt) const -> bool {
#if defined(C10_MOBILE)
  if (!transposed) {
    return (input.size(1) == groups) &&
            xnnpack::use_convolution2d(
                input,
                weight,
                bias_sizes_opt,
                padding,
                stride,
                dilation,
                groups,
                transposed);
  }
#endif
  return false;
}

// We currently only have depthwise support for the case where groups ==
// nInputPlane and nInputPlane == nOutputPlane (the latter due to the lack of
// a depthwise multiplier)
auto ConvParams::is_depthwise(
        const at::Tensor& input, const at::Tensor& weight) const -> bool {
  return input.is_cuda() &&
         !transposed &&
         (input.ndimension() == 4 || input.ndimension() == 5) &&
         input.size(1) == groups &&
         groups > 1 && // no point if there is only a single group
         weight.size(0) % input.size(1) == 0; // output channels must be a multiple of input channels
}

// Check workload to activate fast depthwise FP16 cudnn conv kernels
bool check_cudnn_depthwise_workload(const at::Tensor& input, int stride) {
  int w = input.size(3);  // same as h
  int ch = input.size(1);
  int bs = input.size(0);
  if (stride==1) {
    if (w >= 7) {
      // All batch sizes and nb_channels
      if (w >= 112) {
        return true;
      }

      // large nb_channels
      if (ch >= 1024) {
        // NOLINTNEXTLINE(bugprone-branch-clone,cppcoreguidelines-avoid-magic-numbers)
        if (w >= 56) {
          return true;
        } else if (bs >= 32) {
          return true;
        }
      }

      // batch_size specific
      if (bs >= 128) {
        // NOLINTNEXTLINE(bugprone-branch-clone,cppcoreguidelines-avoid-magic-numbers)
        if (ch >= 512) {
          return true;
        } else if (ch >= 64) {
          if (w >= 14) {
            return true;
          }
        } else if ((ch >= 32) && (w >=28)) {
          return true;
        }
      } else if (bs >= 64) {
        // NOLINTNEXTLINE(bugprone-branch-clone,cppcoreguidelines-avoid-magic-numbers)
        if ((ch >= 256) && (w >= 14)) {
          return true;
        } else if ((ch >= 32) && (w >= 28)) {
          return true;
        }
      } else if (bs >= 32) {
        // NOLINTNEXTLINE(bugprone-branch-clone,cppcoreguidelines-avoid-magic-numbers)
        if ((ch >= 256) && (w >= 14)) {
          return true;
        } else if ((ch >= 128) && (w >= 28)) {
          return true;
        } else if ((ch >= 32) && (w >= 56)) {
          return true;
        }
      } else if (bs >= 16) {
        if ((ch >= 1024) && (w >= 14)) {
          return true;
        }
        // NOLINTNEXTLINE(bugprone-branch-clone,cppcoreguidelines-avoid-magic-numbers)
        if ((ch >= 256) && (w >= 28)) {
          return true;
        } else if ((ch >= 32) && (w >= 56)) {
          return true;
        }
      } else if (bs >= 8) {
        // NOLINTNEXTLINE(bugprone-branch-clone,cppcoreguidelines-avoid-magic-numbers)
        if ((ch >= 512) && (w >= 28)) {
          return true;
        } else if ((ch >= 64) && (w >= 56)) {
          return true;
        }
      }
    }
  } else if (stride==2) {
    if (ch < 256) {
      return false;
    }

    if (w >= 7) {
      if (bs >= 128) {
        // NOLINTNEXTLINE(bugprone-branch-clone,cppcoreguidelines-avoid-magic-numbers)
        if (ch >= 1024) {
          return true;
        } else if ((ch >= 512) && (w >= 14)) {
          return true;
        } else if (w >= 28) {
          return true;
        }
      } else if (bs >= 64) {
        // NOLINTNEXTLINE(bugprone-branch-clone,cppcoreguidelines-avoid-magic-numbers)
        if ((ch >= 512) && (w >= 14)) {
          return true;
        } else if (w >= 28) {
          return true;
        }
      } else if (bs >= 32) {
        // NOLINTNEXTLINE(bugprone-branch-clone,cppcoreguidelines-avoid-magic-numbers)
        if ((ch >= 1024) && (w >= 14)) {
          return true;
        } else if (w >= 28) {
          return true;
        }
      } else if (bs >= 16) {
        // NOLINTNEXTLINE(bugprone-branch-clone,cppcoreguidelines-avoid-magic-numbers)
        if ((ch >= 512) && (w >= 28)) {
          return true;
        } else if (w >= 56) {
          return true;
        }
      } else if (bs >= 8) {
        // NOLINTNEXTLINE(bugprone-branch-clone,cppcoreguidelines-avoid-magic-numbers)
        if ((ch >= 1024) && (w >= 28)) {
          return true;
        } else if (w >= 56) {
          return true;
        }
      } else if (bs >= 1) {
        if ((ch >= 512) && (w >=112)) {
          return true;
        }
      }
    }
  }
  return false;
}

// simplified version for cudnn 8.2 and above
bool check_cudnn_depthwise_workload_with_filter(const at::Tensor& input, int stride, const at::Tensor& weight) {
  // 1D conv
  if(input.size(2) == 1 && stride == 1){
    return true;
  }

  // 2d conv
  // only square filters
  if (weight.size(2) != weight.size(3)) return false;
  int filter = weight.size(3);
  // only 1/3/5 filter
  if (filter != 1 && filter != 3 && filter != 5) return false;
  // we don't enforce square input but only check width to reduce heuristic space
  if (input.size(3) < 7) return false; // min width 7
  int w = input.size(3);
  // only 1/2 stride, use cudnn for all stride 1
  if (stride == 1) return true;
  if (stride != 2) return false;

  int ch = input.size(1);
  int bs = input.size(0);
  // special case since bs1 show good perf in lots of cases
  if (bs == 1) {
    if (filter == 1 && w <= 28) return true;
    if (filter == 3 || filter == 5) return true;
  } else {
    if (filter == 1 && bs <= 16 && ch >= 128 && w <= 7) return true;
    if (filter == 3 || filter == 5) {
      if ((ch >= 512) || (ch >= 256 && w >= 28)) return true;
    }
  }
  return false;
}

// Use cudnn for FP16 depthwise convolutions
auto ConvParams::use_cudnn_depthwise(
        const at::Tensor& input, const at::Tensor& weight) const -> bool {
  if (cudnn_conv_suggest_memory_format(input, weight) != at::MemoryFormat::Contiguous && use_cudnn(input, weight)) {
    // always use cudnn_depthwise for channels_last format
    return true;
  }
  if (detail::getCUDAHooks().supportsDepthwiseConvolutionWithCuDNN()) {
    long cudnn_version = detail::getCUDAHooks().versionCuDNN();
    if (cudnn_version >= 8200) {
      bool kernel_cond =  (use_cudnn(input, weight) &&
                           input.scalar_type() == kHalf && // only for FP16
                           weight.scalar_type() == kHalf &&
                           is_depthwise(input, weight) &&
                           input.ndimension() == 4 &&   // TODO: 5-D contiguous depthwise is not supported yet, need benchmarks
                           !is_dilated() && // no dilation supported
                           (stride[0] == stride[1] || input.size(2) == 1) && // square or 1d
                           input.size(1) >= 32); // min 32 channels supported)
      if (kernel_cond) {
        return check_cudnn_depthwise_workload_with_filter(input, stride[1], weight);
      }
    }
    // keep (7600 <= cudnn < 8200) code unchanged
    bool kernel_cond =  (cudnn_version >= 7600 &&
                         use_cudnn(input, weight) &&
                         input.scalar_type() == kHalf && // only for FP16
                         weight.scalar_type() == kHalf &&
                         is_depthwise(input, weight) &&
                         input.ndimension() == 4 &&   // TODO: 5-D contiguous depthwise is not supported yet, need benchmarks
                         weight.size(2) == weight.size(3) && // only square kernels
                         input.size(2) >= 7 && // min width/height 7
                         !is_dilated() && // no dilation supported
                         stride[0] == stride[1] && // equal strides
                         ((weight.size(3) == 3) || (weight.size(3) == 1)) &&
                         input.size(1) >= 32); // min 32 channels supported)
    if (kernel_cond) {
      return check_cudnn_depthwise_workload(input, stride[0]);
    } else {
      return false;
    }
  } else {
    return false;
  }
}

static void check_shape_forward(const at::Tensor& input,
                                const c10::IntArrayRef& weight_sizes, const at::Tensor& bias,
                                const ConvParams& params) {
  int64_t k = input.ndimension();
  int64_t weight_dim = weight_sizes.size();
  int64_t groups = params.groups;
  auto padding = params.padding;
  auto dilation = params.dilation;
  bool transposed = params.transposed;

  TORCH_CHECK(!params.is_padding_neg(), "negative padding is not supported");
  TORCH_CHECK(!params.is_output_padding_neg(), "negative output_padding is not supported");
  TORCH_CHECK(!params.is_stride_nonpos(), "non-positive stride is not supported");

  TORCH_CHECK(weight_dim == k,
           "Expected ", weight_dim, "-dimensional input for ", weight_dim,
           "-dimensional weight ", weight_sizes, ", but got ", k, "-dimensional input of size ",
           input.sizes(), " instead");
  TORCH_CHECK(weight_sizes[0] >= groups,
           "Given groups=", groups, ", expected weight to be at least ", groups,
           " at dimension 0, but got weight of size ", weight_sizes, " instead");
  TORCH_CHECK(weight_sizes[0] % groups == 0,
           "Given groups=", groups, ", expected weight to be divisible by ",
           groups, " at dimension 0, but got weight of size [", weight_sizes,
           "] instead");

  if (!transposed) {
    std::vector<int64_t> input_shape;
    std::vector<int64_t> kernel_shape;
    bool kernel_size_correct = true;

    TORCH_CHECK(input.size(1) == (weight_sizes[1] * groups),
                "Given groups=", groups, ", weight of size ", weight_sizes,
                ", expected input", input.sizes(), " to have ",
                (weight_sizes[1] * groups), " channels, but got ", input.size(1),
                " channels instead");

    TORCH_CHECK(!bias.defined() || (bias.ndimension() == 1 && bias.size(0) == weight_sizes[0]),
             "Given weight of size ", weight_sizes,
             ", expected bias to be 1-dimensional with ", weight_sizes[0], " elements",
             ", but got bias of size ", bias.sizes(), " instead");

    for (const auto i : c10::irange(2, k)) {
      input_shape.push_back(input.size(i) + 2 * padding[i-2]);
      // log new kernel size considering dilation
      kernel_shape.push_back(dilation[i-2] * (weight_sizes[i]-1) + 1);
      if (input_shape.back() < kernel_shape.back()) {
        kernel_size_correct = false;
      }
    }

    TORCH_CHECK(input_shape.size() == kernel_shape.size(), "Inconsistent shape between Input and Kernel");

    if (!kernel_size_correct) {
      // If kernel size is incorrect
      std::ostringstream input_ss;
      std::ostringstream kernel_ss;
      std::string separator = "";

      for (int i = 0, len = input_shape.size(); i < len; ++i) {
        input_ss << separator << input_shape[i];
        kernel_ss << separator << kernel_shape[i];
        separator = " x ";
      }

      AT_ERROR("Calculated padded input size per channel: (", input_ss.str(), "). "
               "Kernel size: (", kernel_ss.str(), "). Kernel size can't be greater than actual input size");
    }
  } else { // transposed
    TORCH_CHECK(input.size(1) == weight_sizes[0],
             "Given transposed=", transposed, ", weight of size ", weight_sizes,
             ", expected input", input.sizes(), " to have ", weight_sizes[0],
             " channels, but got ", input.size(1), " channels instead");
    TORCH_CHECK(!bias.defined() || (bias.ndimension() == 1 && bias.size(0) == weight_sizes[1] * groups),
             "Given transposed=", transposed, ", weight of size ", weight_sizes,
             ", expected bias to be 1-dimensional with ", weight_sizes[1] * groups, " elements",
             ", but got bias of size ", bias.sizes(), " instead");
  }
}

static void check_shape_backward(
    const at::Tensor& input,
    const c10::IntArrayRef& weight_sizes,
    const ConvParams& params) {
  check_shape_forward(input, weight_sizes, /*bias=*/ Tensor(), params);
}

static void check_input_same_type_as_parameters(
    const Tensor& input,
    const Tensor& weight,
    const Tensor& bias) {
  TORCH_CHECK(input.options().type_equal(weight.options()),
      "Input type (", input.toString(), ") and weight type (", weight.toString(),
      ") should be the same");
  TORCH_CHECK(!bias.defined() || (input.options().type_equal(bias.options())),
      "Input type (", input.toString(), ") and bias type (", bias.toString(),
      ") should be the same");
}

static void check_input_same_type_as_parameters(
    const Tensor& input,
    const Tensor& weight) {
  check_input_same_type_as_parameters(input, weight, /*bias=*/ Tensor());
}

static void check_input_same_type_as_parameters(
    const Tensor& input,
    const Tensor& weight,
    const Tensor& bias,
    const ConvBackend backend) {
  if (backend == ConvBackend::Mkldnn || backend == ConvBackend::MkldnnTranspose) {
    TORCH_CHECK(input.options().type_equal(weight.options())
        || (input.is_mkldnn() && weight.device().is_cpu() && weight.scalar_type() == kFloat),
        "Input type (", input.toString(), ") and weight type (", weight.toString(),
        ") should be the same or input should be a MKLDNN tensor and weight is a dense tensor");
    TORCH_CHECK(!bias.defined() || (input.options().type_equal(bias.options()))
        || (input.is_mkldnn() && bias.device().is_cpu() && bias.scalar_type() == kFloat),
        "Input type (", input.toString(), ") and bias type (", bias.toString(),
        ") should be the same or input should be a MKLDNN tensor and bias is a dense tensor");
  } else {
    check_input_same_type_as_parameters(input, weight, bias);
  }
}

static auto view4d(const at::Tensor& tensor) -> at::Tensor {
  TORCH_CHECK(tensor.ndimension() == 3,
           "expected 3D tensor, got tensor with ", tensor.ndimension(),
           " dimensions instead");
  return tensor.unsqueeze(2);
}

static auto view3d(const at::Tensor& tensor) -> at::Tensor {
  TORCH_CHECK(tensor.ndimension() == 4,
           "expected 4D tensor, got tensor with ", tensor.ndimension(),
           " dimensions instead");
  return tensor.squeeze(2);
}

static at::Tensor subtensor(at::Tensor& tensor, int dim, int groups, int g) {
  if (!tensor.defined()) {
    return at::Tensor();
  }
  const auto memory_format = tensor.suggest_memory_format();
  int64_t n = tensor.sizes()[dim] / groups;
  return tensor.narrow(dim, n * g, n).contiguous(memory_format);
}

at::Tensor conv1d(
    const Tensor& input, const Tensor& weight, const c10::optional<Tensor>& bias_opt,
    IntArrayRef stride, IntArrayRef padding, IntArrayRef dilation, int64_t groups) {
  // See [Note: hacky wrapper removal for optional tensor]
  c10::MaybeOwned<Tensor> bias_maybe_owned = at::borrow_from_optional_tensor(bias_opt);
  const Tensor& bias = *bias_maybe_owned;

  return at::convolution(input, weight, bias, stride, padding, dilation,
                         false, {0}, groups);
}

at::Tensor conv2d(
    const Tensor& input, const Tensor& weight, const c10::optional<Tensor>& bias_opt,
    IntArrayRef stride, IntArrayRef padding, IntArrayRef dilation, int64_t groups) {
  // See [Note: hacky wrapper removal for optional tensor]
  c10::MaybeOwned<Tensor> bias_maybe_owned = at::borrow_from_optional_tensor(bias_opt);
  const Tensor& bias = *bias_maybe_owned;

  return at::convolution(input, weight, bias, stride, padding, dilation,
                         false, {{0, 0}}, groups);
}

at::Tensor conv3d(
    const Tensor& input, const Tensor& weight, const c10::optional<Tensor>& bias_opt,
    IntArrayRef stride, IntArrayRef padding, IntArrayRef dilation, int64_t groups) {
  // See [Note: hacky wrapper removal for optional tensor]
  c10::MaybeOwned<Tensor> bias_maybe_owned = at::borrow_from_optional_tensor(bias_opt);
  const Tensor& bias = *bias_maybe_owned;

  return at::convolution(input, weight, bias, stride, padding, dilation,
                         false, {{0, 0, 0}}, groups);
}


static Tensor convolution_same(
    const Tensor &input, const Tensor &weight, const Tensor &bias,
    IntArrayRef stride, IntArrayRef dilation, int64_t groups) {

  auto k = weight.dim();
  TORCH_CHECK(k > 2, "weight should have at least three dimensions");
  auto dim = static_cast<size_t>(k - 2);
  auto weight_sizes = weight.sizes();
  auto input_sizes = input.sizes();
  TORCH_CHECK(k == input.dim(),
              "Expected ", k, "-dimensional input for ",
              k, "-dimensional weight", weight_sizes, ", but got ",
              input.dim(), "-dimensional input of size ",
              input.sizes(), " instead");
  TORCH_CHECK(stride.size() == dim || stride.size() == 1U,
              "stride cannot broadcast to ", dim, " dimensions");
  TORCH_CHECK(dilation.size() == dim || dilation.size() == 1U,
              "dilation cannot broadcast to ", dim, " dimensions");
  for (auto i: c10::irange(stride.size())) {
    TORCH_CHECK(stride[i] == 1, "padding='same' is not supported for strided convolutions");
  }

  // Calculate the correct padding
  DimVector padding_l, padding_r;
  bool symmetric_padding = true;
  for (auto i: c10::irange(dim)) {
    auto s = stride.size() == 1 ? stride[0] : stride[i];
    auto d = dilation.size() == 1 ? dilation[0] : dilation[i];
    auto pad = pooling_same_mode_padding_lr(
        input_sizes[i + 2], weight_sizes[i + 2], s, d);
    padding_l.push_back(pad.first);
    padding_r.push_back(pad.second);
    if (pad.first != pad.second) {
      symmetric_padding = false;
    }
  }

  if (symmetric_padding) {
    // All backends handle symmetric padding natively
    DimVector output_padding(static_cast<size_t>(dim));
    return native::convolution(input, weight, bias, stride, padding_l, dilation,
                               false, output_padding, groups);
  }

  TORCH_WARN_ONCE("Using padding='same' with even kernel lengths and odd dilation may"
                  " require a zero-padded copy of the input be created");
  SmallVector<int64_t, kDimVectorStaticSize * 2> pad_nd(static_cast<size_t>(2 * dim));
  for (auto i: c10::irange(dim)) {
    // Apply padding by the difference, leaving only a symmetric padding
    auto delta_pad = padding_r[i] - padding_l[i];
    auto pad_idx = 2 * (dim - 1 - i);  // F.pad goes from last dim to first
    if (delta_pad > 0) {
      pad_nd[pad_idx + 1] = delta_pad;
    } else {
      pad_nd[pad_idx] = delta_pad;
      padding_l[i] = padding_r[i];
    }
  }
  auto padded_input = at::constant_pad_nd(input, pad_nd, 0);
  DimVector output_padding(static_cast<size_t>(dim));
  return at::convolution(padded_input, weight, bias, stride, padding_l,
                         dilation, false, output_padding, groups);
}

Tensor _convolution_mode(
    const Tensor& input, const Tensor& weight, const c10::optional<Tensor>& bias_opt,
    IntArrayRef stride, c10::string_view padding, IntArrayRef dilation,
    int64_t groups) {
  // See [Note: hacky wrapper removal for optional tensor]
  c10::MaybeOwned<Tensor> bias_maybe_owned = at::borrow_from_optional_tensor(bias_opt);
  const Tensor& bias = *bias_maybe_owned;

  if (padding == "same") {
    return at::native::convolution_same(
        input, weight, bias, stride, dilation, groups);
  } else if (padding == "valid") {
    // NOLINTNEXTLINE(modernize-avoid-c-arrays,cppcoreguidelines-avoid-c-arrays)
    const int64_t padding_[] = {0};
    return at::native::convolution(
        input, weight, bias, stride, padding_, dilation, false, padding_, groups);
  }
  TORCH_CHECK(false, "Invalid padding string: '", padding, "'");
}

at::Tensor conv1d(
    const Tensor& input, const Tensor& weight, const c10::optional<Tensor>& bias,
    IntArrayRef stride, c10::string_view padding, IntArrayRef dilation,
    int64_t groups) {
  return at::_convolution_mode(
      input, weight, bias, stride, std::move(padding), dilation, groups);
}

at::Tensor conv2d(
    const Tensor& input, const Tensor& weight, const c10::optional<Tensor>& bias,
    IntArrayRef stride, c10::string_view padding, IntArrayRef dilation,
    int64_t groups) {
  return at::_convolution_mode(
      input, weight, bias, stride, std::move(padding), dilation, groups);
}

at::Tensor conv3d(
    const Tensor& input, const Tensor& weight, const c10::optional<Tensor>& bias,
    IntArrayRef stride, c10::string_view padding, IntArrayRef dilation,
    int64_t groups) {
  return at::_convolution_mode(
      input, weight, bias, stride, std::move(padding), dilation, groups);
}

at::Tensor conv_transpose1d(
    const Tensor& input, const Tensor& weight, const c10::optional<Tensor>& bias_opt,
    IntArrayRef stride, IntArrayRef padding, IntArrayRef output_padding, int64_t groups, IntArrayRef dilation) {
  // See [Note: hacky wrapper removal for optional tensor]
  c10::MaybeOwned<Tensor> bias_maybe_owned = at::borrow_from_optional_tensor(bias_opt);
  const Tensor& bias = *bias_maybe_owned;

  return at::convolution(input, weight, bias, stride, padding, dilation,
                         true, output_padding, groups);
}

at::Tensor conv_transpose2d(
    const Tensor& input, const Tensor& weight, const c10::optional<Tensor>& bias_opt,
    IntArrayRef stride, IntArrayRef padding, IntArrayRef output_padding, int64_t groups, IntArrayRef dilation) {
  // See [Note: hacky wrapper removal for optional tensor]
  c10::MaybeOwned<Tensor> bias_maybe_owned = at::borrow_from_optional_tensor(bias_opt);
  const Tensor& bias = *bias_maybe_owned;

  return at::convolution(input, weight, bias, stride, padding, dilation,
                         true, output_padding, groups);
}

at::Tensor conv_transpose3d(
    const Tensor& input, const Tensor& weight, const c10::optional<Tensor>& bias_opt,
    IntArrayRef stride, IntArrayRef padding, IntArrayRef output_padding, int64_t groups, IntArrayRef dilation) {
  // See [Note: hacky wrapper removal for optional tensor]
  c10::MaybeOwned<Tensor> bias_maybe_owned = at::borrow_from_optional_tensor(bias_opt);
  const Tensor& bias = *bias_maybe_owned;

  return at::convolution(input, weight, bias, stride, padding, dilation,
                         true, output_padding, groups);
}

at::Tensor convolution(
    const Tensor& input, const Tensor& weight, const c10::optional<Tensor>& bias_opt,
    IntArrayRef stride, IntArrayRef padding, IntArrayRef dilation,
    bool transposed, IntArrayRef output_padding, int64_t groups) {
  // See [Note: hacky wrapper removal for optional tensor]
  c10::MaybeOwned<Tensor> bias_maybe_owned = at::borrow_from_optional_tensor(bias_opt);
  const Tensor& bias = *bias_maybe_owned;

  auto& ctx = at::globalContext();
  // See Note [Enabling Deterministic Operations]
  bool deterministic = ctx.deterministicCuDNN() || ctx.deterministicAlgorithms();
  return at::_convolution(input, weight, bias, stride, padding, dilation,
                          transposed, output_padding, groups,
                          ctx.benchmarkCuDNN(), deterministic, ctx.userEnabledCuDNN(), ctx.allowTF32CuDNN());
}

at::Tensor convolution_overrideable(
    const Tensor& input, const Tensor& weight, const c10::optional<Tensor>& bias_opt,
    IntArrayRef stride, IntArrayRef padding, IntArrayRef dilation,
    bool transposed, IntArrayRef output_padding, int64_t groups) {
  // See [Note: hacky wrapper removal for optional tensor]
  c10::MaybeOwned<Tensor> bias_maybe_owned = at::borrow_from_optional_tensor(bias_opt);

  TORCH_CHECK_NOT_IMPLEMENTED(false, "convolution_overrideable not implemented. You are likely triggering this with tensor backend other than CPU/CUDA/MKLDNN, if this is intended, please use TORCH_LIBRARY_IMPL to override this function ");
}

// Selects a backend for convolution based on the inputs and params.
ConvBackend select_conv_backend(
    const Tensor& input_r, const Tensor& weight_r, const c10::optional<Tensor>& bias_opt,
    IntArrayRef stride_, IntArrayRef padding_, IntArrayRef dilation_,
    bool transposed_, IntArrayRef output_padding_, int64_t groups_) {
  c10::MaybeOwned<Tensor> bias_maybe_owned = at::borrow_from_optional_tensor(bias_opt);
  const Tensor& bias = *bias_maybe_owned;

  auto& ctx = at::globalContext();
  auto k = weight_r.ndimension();
  int64_t dim = k - 2;
  ConvParams params;
  params.stride = expand_param_if_needed(stride_, "stride", dim);
  params.padding = expand_param_if_needed(padding_, "padding", dim);
  params.dilation = expand_param_if_needed(dilation_, "dilation", dim);
  params.transposed = transposed_;
  params.output_padding = expand_param_if_needed(output_padding_, "output_padding", dim);
  params.groups = groups_;
  params.benchmark = ctx.benchmarkCuDNN();
  params.deterministic = ctx.deterministicCuDNN() || ctx.deterministicAlgorithms();
  params.cudnn_enabled = ctx.userEnabledCuDNN();
  params.allow_tf32 = ctx.allowTF32CuDNN();

  auto input = input_r;
  auto weight = weight_r;
  check_shape_forward(input, weight.sizes(), bias, params);

  // Expand 1d -> 2d.
  // This is only done for backends that don't natively support 1d spatial input.
  if (k == 3 && !input.is_mkldnn()) {
    // avoid accidentally going through NHWC for permuted 3d input.
    input = input.contiguous();
    params.view1d_as_2d();
    input = view4d(input);
    weight = view4d(weight);
  }

  auto bias_sizes_opt = bias.defined() ? c10::optional<IntArrayRef>(bias.sizes()) : c10::nullopt;
  bool need_backward = GradMode::is_enabled() &&
      (input.requires_grad() || weight.requires_grad() || (bias.defined() && bias.requires_grad()));
  return select_conv_backend(input, weight, bias_sizes_opt, need_backward, params);
}

ConvBackend select_conv_backend(
    const Tensor& input,
    const Tensor& weight,
    const c10::optional<IntArrayRef> bias_sizes_opt,
    const bool need_backward,
    const ConvParams& params) {

  // don't send empty inputs through backends
  if (input.size(0) == 0 || input.size(1) == 0) {
    return input.is_mkldnn() ? ConvBackend::MkldnnEmpty : ConvBackend::Empty;
  } else if (input.numel() == 0) {
    TORCH_CHECK(false, "Only zero batch or zero channel inputs are supported, but got input shape: ", input.sizes());
  }

  if (params.is_depthwise(input, weight)) {
    if (params.use_cudnn_depthwise(input, weight)) {
      return ConvBackend::Cudnn;
    } else if (params.use_miopen(input, weight, bias_sizes_opt.has_value())) {
      return ConvBackend::MiopenDepthwise;
    } else {
      if (input.ndimension() == 4) {
        return ConvBackend::CudaDepthwise2d;
      } else if (input.ndimension() == 5) {
        return ConvBackend::CudaDepthwise3d;
      } else {
        // unsupported
      }
    }
  } else if (params.use_cudnn(input, weight)) {
    if (params.transposed) {
      return ConvBackend::CudnnTranspose;
    } else {
      return ConvBackend::Cudnn;
    }
  } else if (params.use_miopen(input, weight, bias_sizes_opt.has_value())) {
    if (params.transposed) {
      return ConvBackend::MiopenTranspose;
    } else {
      return ConvBackend::Miopen;
    }
  } else if (params.use_mkldnn(input, weight)) {
    if (params.transposed) {
      return ConvBackend::MkldnnTranspose;
    } else {
      return ConvBackend::Mkldnn;
    }
  } else if (!need_backward && params.use_xnnpack(input, weight, bias_sizes_opt)) {
    // Using prepacked conv is preferred, but XNNPACK is still the fastest
    // option for NHWC.
    return ConvBackend::Xnnpack2d;
  // 3x3 depthwith convolutions implementation is inference only
  } else if (!need_backward && params.use_cpu_depthwise3x3_winograd(input, weight)) {
    return ConvBackend::Winograd3x3Depthwise;
  } else if (
      !params.transposed && (input.ndimension() == 5) &&
      (input.device().is_cpu()) &&
      !params.is_dilated()) {
    // fast path for grouped conv3d
    return ConvBackend::Slow3d;
  } else if (input.device().is_cpu() || input.is_cuda()) {
    // backends without support for groups
    if (params.transposed) {
      if (input.ndimension() == 4) {
        return ConvBackend::SlowTranspose2d;
      } else if (input.ndimension() == 5) {
        return ConvBackend::SlowTranspose3d;
      } else {
        // unsupported
      }
    } else {  /* Not transposed */
      if (input.ndimension() == 4) {
        if (params.is_dilated()) {
          return ConvBackend::SlowDilated2d;
        } else {  /* dim == 4, non-dilated */
          if (params.use_nnpack(input, weight)) {
            return ConvBackend::NnpackSpatial;
          } else {
            /* CPU implementation has specialized MM kernels
               for non-dilated case here */
            return ConvBackend::Slow2d;
          }
        }
      } else if (input.ndimension() == 5 && (input.is_cuda() || params.is_dilated())) {
        return ConvBackend::SlowDilated3d;
      } else if (input.ndimension() == 5) { /* dim == 5, CPU, non-dilated */
        /* CPU implementation has specialized MM kernels
           for non-dilated case here */
        return ConvBackend::Slow3d;
      } else {
        // unsupported
      }
    }
  } else {
    // Only reach here when input is backend with out-of-source implementation.
    return ConvBackend::Overrideable;
  }

  // Error out if no suitable backend was found.
  AT_ERROR("unsupported ConvNd parameters");
}

at::Tensor _convolution_nogroup_backend(
    const Tensor& input,
    const Tensor& weight,
    const Tensor& bias,
    const ConvBackend backend,
    const ConvParams& params) {
  auto kernel_size = weight.sizes().slice(2);
  switch(backend) {
    case ConvBackend::NnpackSpatial:
#if AT_NNPACK_ENABLED()
      return at::_nnpack_spatial_convolution(input, weight, bias, params.padding, params.stride);
#else
      TORCH_INTERNAL_ASSERT(false, "NnpackSpatial backend was selected in PyTorch compiled without nnpack support");
#endif
    case ConvBackend::Slow2d:
      return at::thnn_conv2d(input, weight, kernel_size, bias, params.stride, params.padding);
    case ConvBackend::SlowDilated2d:
      return at::slow_conv_dilated2d(
          input, weight, kernel_size, bias, params.stride, params.padding, params.dilation);
    case ConvBackend::SlowDilated3d:
      return at::slow_conv_dilated3d(
          input, weight, kernel_size, bias, params.stride, params.padding, params.dilation);
    case ConvBackend::SlowTranspose2d:
      return at::slow_conv_transpose2d(
          input, weight, kernel_size, bias, params.stride, params.padding, params.output_padding, params.dilation);
    case ConvBackend::SlowTranspose3d:
      return at::slow_conv_transpose3d(
          input, weight, kernel_size, bias, params.stride, params.padding, params.output_padding, params.dilation);
    default:
      TORCH_CHECK(false, "Unsupported conv nogroup backend encountered");
  }
}

static inline std::vector<int64_t> calc_output_size(
    const Tensor& input,
    const Tensor& weight,
    const ConvParams& params) {
  std::vector<int64_t> output_size = params.transposed ?
    conv_input_size(input.sizes(), weight.sizes(), params.padding, params.output_padding,
        params.stride, params.dilation, params.groups) :
    conv_output_size(input.sizes(), weight.sizes(), params.padding, params.stride, params.dilation);

  // Handle empty # of channels.
  if (input.size(1) == 0) {
    output_size[input_channels_dim] = 0;
  }
  return output_size;
}

static inline at::MemoryFormat determine_backend_memory_format(
    const Tensor& input,
    const Tensor& weight,
    const ConvBackend backend) {
  at::MemoryFormat backend_memory_format = at::MemoryFormat::Contiguous;
  auto k = weight.ndimension();
#if !defined(C10_MOBILE)
  // cudnn and miopen are guaranteed not to be on mobile, and T102591915
  // suggests that maybe the cudnn condition sometimes segfaults (though
  // I can't imagine how)
  switch(backend) {
    case ConvBackend::Cudnn:
    case ConvBackend::CudnnTranspose:
      if (detail::getCUDAHooks().compiledWithCuDNN()) {
        backend_memory_format = cudnn_conv_suggest_memory_format(input, weight);
      }
      break;
    case ConvBackend::Miopen:
    case ConvBackend::MiopenDepthwise:
    case ConvBackend::MiopenTranspose:
      if (detail::getCUDAHooks().compiledWithMIOpen() && miopen_conv_use_channels_last(input, weight)) {
        TORCH_INTERNAL_ASSERT((k == 4 || k == 5),
            "Expected 4D or 5D input for miopen memory format selection in determine_backend_memory_format()");
        backend_memory_format = (k == 5) ? at::MemoryFormat::Contiguous /*at::MemoryFormat::ChannelsLast3d*/ : at::MemoryFormat::ChannelsLast;
      }
      break;
    case ConvBackend::Mkldnn:
    case ConvBackend::MkldnnTranspose:
      if (mkldnn_conv_use_channels_last(input, weight)) {
        backend_memory_format = (k == 5) ? at::MemoryFormat::Contiguous /*at::MemoryFormat::ChannelsLast3d*/ : at::MemoryFormat::ChannelsLast;
      }
      break;
    case ConvBackend::Slow2d:
      if (thnn_conv_use_channels_last(input, weight)) {
        backend_memory_format = at::MemoryFormat::ChannelsLast;
      }
      break;
    default:
      backend_memory_format = at::MemoryFormat::Contiguous;
  }
#endif
  return backend_memory_format;
}

at::Tensor _convolution(
    const Tensor& input_r, const Tensor& weight_r, const c10::optional<Tensor>& bias_r_opt,
    IntArrayRef stride_, IntArrayRef padding_, IntArrayRef dilation_,
    bool transposed_, IntArrayRef output_padding_, int64_t groups_,
    bool benchmark, bool deterministic, bool cudnn_enabled, bool allow_tf32) {
  // See [Note: hacky wrapper removal for optional tensor]
  c10::MaybeOwned<Tensor> bias_r_maybe_owned = at::borrow_from_optional_tensor(bias_r_opt);
  const Tensor& bias_r = *bias_r_maybe_owned;

  auto input = input_r;
  auto weight = weight_r;
  auto bias = bias_r;
  auto k = weight.ndimension();
  c10::IntArrayRef weight_sizes = weight.sizes();
  int64_t dim = k - 2;

  TORCH_CHECK(dim > 0, "weight should have at least three dimensions");

  ConvParams params;
  params.stride = expand_param_if_needed(stride_, "stride", dim);
  params.padding = expand_param_if_needed(padding_, "padding", dim);
  params.dilation = expand_param_if_needed(dilation_, "dilation", dim);
  params.transposed = transposed_;
  params.output_padding = expand_param_if_needed(output_padding_, "output_padding", dim);
  params.groups = groups_;
  params.benchmark = benchmark;
  params.deterministic = deterministic;
  params.cudnn_enabled = cudnn_enabled;
  params.allow_tf32 = allow_tf32;

  check_shape_forward(input, weight_sizes, bias, params);

  // Expand 1d -> 2d.
  // This is only done for backends that don't natively support 1d spatial input.
  if (k == 3 && !input.is_mkldnn()) {
    // avoid accidentally going through NHWC for permuted 3d input.
    input = input.contiguous();
    params.view1d_as_2d();
    input = view4d(input);
    weight = view4d(weight);
  }

  // Select appropriate backend to use.
  auto bias_sizes_opt = bias.defined() ? c10::optional<IntArrayRef>(bias.sizes()) : c10::nullopt;
  bool need_backward = GradMode::is_enabled() &&
      (input.requires_grad() || weight.requires_grad() || (bias.defined() && bias.requires_grad()));
  ConvBackend backend = select_conv_backend(input, weight, bias_sizes_opt, need_backward, params);
  at::MemoryFormat backend_memory_format = determine_backend_memory_format(input, weight, backend);

  std::cout << "backend: " << int(backend) << "; memory_format: " << backend_memory_format << "; input.sizes(): " << input.sizes() << std::endl;

  // Call the backend.
  Tensor output;
  auto kernel_size = weight.sizes().slice(2);
  switch (backend) {
    case ConvBackend::CudaDepthwise2d:
      output = at::_conv_depthwise2d(input.contiguous(), weight, kernel_size, bias,
          params.stride, params.padding, params.dilation);
      break;
    case ConvBackend::CudaDepthwise3d:
      output = at::conv_depthwise3d(input.contiguous(), weight, kernel_size, bias,
          params.stride, params.padding, params.dilation);
      break;
    case ConvBackend::Cudnn:
      check_input_same_type_as_parameters(input, weight, bias);
      output = at::cudnn_convolution(
          input.contiguous(backend_memory_format), weight, params.padding, params.stride,
          params.dilation, params.groups, params.benchmark, params.deterministic, params.allow_tf32);
      if (bias.defined()) {
        output.add_(reshape_bias(input.dim(), bias));
      }
      break;
    case ConvBackend::CudnnTranspose:
      check_input_same_type_as_parameters(input, weight, bias);
      output = at::cudnn_convolution_transpose(
          input.contiguous(backend_memory_format), weight, params.padding, params.output_padding,
          params.stride, params.dilation, params.groups, params.benchmark, params.deterministic, params.allow_tf32);
      if (bias.defined()) {
        output.add_(reshape_bias(input.dim(), bias));
      }
      break;
    case ConvBackend::Empty:
    {
      auto weight_view = at::_unsafe_view(weight, -1);
      output = (input.size(1) == 0) ? (input.view(-1) * weight_view) : (input * weight_view[0]);
      if (bias.defined()) {
        output.add_(bias[0]);
      }
      output = output.view(calc_output_size(input, weight, params));
      break;
    }
    case ConvBackend::Miopen:
      check_input_same_type_as_parameters(input, weight, bias);
      output = at::miopen_convolution(
          input.contiguous(backend_memory_format), weight, bias, params.padding, params.stride,
          params.dilation, params.groups, params.benchmark, params.deterministic);
      break;
    case ConvBackend::MiopenDepthwise:
      output = at::miopen_depthwise_convolution(
          input.contiguous(backend_memory_format), weight, bias, params.padding, params.stride,
          params.dilation, params.groups, params.benchmark, params.deterministic);
      break;
    case ConvBackend::MiopenTranspose:
      check_input_same_type_as_parameters(input, weight, bias);
      output = at::miopen_convolution_transpose(
          input.contiguous(backend_memory_format), weight, bias, params.padding, params.output_padding,
          params.stride, params.dilation, params.groups, params.benchmark, params.deterministic);
      break;
    case ConvBackend::Mkldnn:
#if AT_MKLDNN_ENABLED()
      check_input_same_type_as_parameters(input, weight, bias, backend);
      if (!input.is_mkldnn()) {
        // need to ensure contiguous for non-mkldnn tensors
        input = input.contiguous(backend_memory_format);
        weight = weight.contiguous(backend_memory_format);
        bias = bias.defined() ? bias.contiguous() : bias;
      }
      output = at::mkldnn_convolution(
          input, weight, bias, params.padding, params.stride, params.dilation, params.groups);
#else
      TORCH_INTERNAL_ASSERT(false, "Mkldnn backend was selected in PyTorch compiled without mkldnn support");
#endif
      break;
    case ConvBackend::MkldnnTranspose:
#if AT_MKLDNN_ENABLED()
      check_input_same_type_as_parameters(input, weight, bias, backend);
      if (!input.is_mkldnn()) {
        // need to ensure contiguous for non-mkldnn tensors
        input = input.contiguous(backend_memory_format);
        weight = weight.contiguous(backend_memory_format);
        bias = bias.defined() ? bias.contiguous() : bias;
      }
      output = at::mkldnn_convolution_transpose(
          input, weight, bias, params.padding, params.output_padding, params.stride, params.dilation, params.groups);
#else
      TORCH_INTERNAL_ASSERT(false, "Mkldnn backend was selected in PyTorch compiled without mkldnn support");
#endif
      break;
    case ConvBackend::MkldnnEmpty:
#if AT_MKLDNN_ENABLED()
      output = empty_mkldnn(
          calc_output_size(input, weight, params), optTypeMetaToScalarType(input.options().dtype_opt()),
          input.options().layout_opt(), input.options().device_opt(), input.options().pinned_memory_opt());
#else
      TORCH_INTERNAL_ASSERT(false, "Mkldnn backend was selected in PyTorch compiled without mkldnn support");
#endif
      break;
    case ConvBackend::Overrideable:
      output = at::convolution_overrideable(
          input, weight, bias, params.stride, params.padding, params.dilation, params.transposed,
          params.output_padding, params.groups);
      break;
    case ConvBackend::Slow3d:
      output = at::slow_conv3d(input, weight, kernel_size, bias, params.stride, params.padding);
      break;
    case ConvBackend::Winograd3x3Depthwise:
      output = convolution_depthwise3x3_winograd_stub(
          input.device().type(), input, weight, bias, params.stride, params.padding, params.groups);
      break;
    case ConvBackend::Xnnpack2d:
      output = xnnpack::convolution2d(
          input, weight, bias, params.padding, params.stride, params.dilation, params.groups);
      break;
    // Handle backends that don't natively support groups > 1.
    case ConvBackend::NnpackSpatial:
    case ConvBackend::Slow2d:
    case ConvBackend::SlowDilated2d:
    case ConvBackend::SlowDilated3d:
    case ConvBackend::SlowTranspose2d:
    case ConvBackend::SlowTranspose3d:
      input = input.contiguous(backend_memory_format);
      if (params.groups == 1) {
        output = _convolution_nogroup_backend(input, weight, bias, backend, params);
      } else {
        std::vector<Tensor> outputs(params.groups);
        for (const auto g : c10::irange(params.groups)) {
          auto input_g = subtensor(input, 1, params.groups, g);
          auto weight_g = subtensor(weight, 0, params.groups, g);
          auto bias_g = subtensor(bias, 0, params.groups, g);
          outputs[g] = _convolution_nogroup_backend(input_g, weight_g, bias_g, backend, params);
        }
        output = at::cat(outputs, 1);
      }
      break;
  }

  if (k == 3 && !input.is_mkldnn()) {
    output = view3d(output);
  }

  return output;
}

at::Tensor _convolution(
    const Tensor& input_r, const Tensor& weight_r, const c10::optional<Tensor>& bias_r_opt,
    IntArrayRef stride_, IntArrayRef padding_, IntArrayRef dilation_,
    bool transposed_, IntArrayRef output_padding_, int64_t groups_,
    bool benchmark, bool deterministic, bool cudnn_enabled)
{
  // See [Note: hacky wrapper removal for optional tensor]
  c10::MaybeOwned<Tensor> bias_r_maybe_owned = at::borrow_from_optional_tensor(bias_r_opt);
  const Tensor& bias_r = *bias_r_maybe_owned;

  return at::_convolution(input_r, weight_r, bias_r, stride_, padding_, dilation_, transposed_, output_padding_, groups_, benchmark, deterministic, cudnn_enabled, at::globalContext().allowTF32CuDNN());
}

std::tuple<Tensor, Tensor, Tensor> convolution_backward_overrideable(
        const Tensor& grad_output, const Tensor& input, const Tensor& weight,
        IntArrayRef stride, IntArrayRef padding, IntArrayRef dilation,
        bool transposed, IntArrayRef output_padding, int64_t groups, std::array<bool, 3> output_mask) {
  AT_ERROR("You are likely triggering this with tensor backend other than CPU/CUDA/MKLDNN, if this is intended, please use TORCH_LIBRARY_IMPL to override this function ");
  return std::tuple<Tensor, Tensor, Tensor>(
          at::empty_like(input, LEGACY_CONTIGUOUS_MEMORY_FORMAT),
          at::empty_like(weight, LEGACY_CONTIGUOUS_MEMORY_FORMAT),
          at::empty({}));
}

static Tensor subvariable(const Tensor& var, int dim, int groups, int g) {
  int64_t n = var.sizes()[dim] / groups;
  auto result = var.narrow(dim, n * g, n);
  return result;
}

std::tuple<Tensor,Tensor,Tensor> _convolution_double_backward( const c10::optional<Tensor>& ggI_opt, const c10::optional<Tensor>& ggW_r_opt, const c10::optional<Tensor>& ggb_opt,
    const Tensor& gO_r, const Tensor& weight_r, const Tensor& input,
    IntArrayRef stride_, IntArrayRef padding_, IntArrayRef dilation_,
    bool transposed_, IntArrayRef output_padding_, int64_t groups_,
    bool benchmark, bool deterministic, bool cudnn_enabled, bool allow_tf32,
    std::array<bool, 3> output_mask) {
  // See [Note: hacky wrapper removal for optional tensor]
  c10::MaybeOwned<Tensor> ggI_maybe_owned = at::borrow_from_optional_tensor(ggI_opt);
  const Tensor& ggI = *ggI_maybe_owned;
  const Tensor& ggW_r = c10::value_or_else(ggW_r_opt, [] {return Tensor();});
  const Tensor& ggb = c10::value_or_else(ggb_opt, [] {return Tensor();});


  auto ggW = ggW_r;
  auto gO = gO_r;
  auto weight = weight_r;

  int64_t dim = weight.ndimension() - 2;
  ConvParams params;
  params.stride = expand_param_if_needed(stride_, "stride", dim);
  params.padding = expand_param_if_needed(padding_, "padding", dim);
  params.dilation = expand_param_if_needed(dilation_, "dilation", dim);
  params.transposed = transposed_;
  params.output_padding = expand_param_if_needed(output_padding_, "output_padding", dim);
  // TODO: hacky way of inferring the groups number for grouped Conv3D
  // See: https://github.com/pytorch/pytorch/pull/36355
  if (!params.transposed && input.dim() > 4) {
    // Avoid undefined behavior when num channels == 0; params are unused for that case.
    // NOLINTNEXTLINE(cppcoreguidelines-narrowing-conversions,bugprone-narrowing-conversions)
    params.groups = (weight.size(1) > 0) ? input.size(1) / weight.size(1) : -1;
  } else {
    params.groups = groups_;
  }
  params.benchmark = benchmark;
  params.deterministic = deterministic;
  params.cudnn_enabled = cudnn_enabled;
  params.allow_tf32 = allow_tf32;

  // Compute ggO = conv(ggI, w) + conv(i, ggW) + ggb
  Tensor ggO;
  if (input.numel() != 0) {
    if (ggI.defined()) {
      if (weight.is_cuda()) {
        weight = weight.contiguous();
      }
      ggO = at::_convolution(ggI, weight, Tensor(), params.stride, params.padding, params.dilation, params.transposed, params.output_padding, params.groups, params.benchmark, params.deterministic, params.cudnn_enabled, params.allow_tf32);
    }

    if (ggW.defined()) {
      if (ggW.is_cuda()) {
        ggW = ggW.contiguous();
      }
      auto ggW_term = at::_convolution(input, ggW, Tensor(), params.stride, params.padding, params.dilation, params.transposed, params.output_padding, params.groups, params.benchmark, params.deterministic, params.cudnn_enabled, params.allow_tf32);
      if (ggO.defined()) {
        ggO = ggO + ggW_term;
      } else {
        ggO = ggW_term;
      }
    }
  }

  if (ggb.defined()) {
    // View as (1, ggb.size(0), 1, 1...)

    // Expand
    std::vector<int64_t> new_size(gO.ndimension(), 1);
    new_size[1] = ggb.sizes()[0];
    auto ggb_contiguous = ggb.contiguous();
    auto ggb_view = ggb_contiguous.view(new_size);

    // Expand
    auto ggb_expanded = ggb_view.expand(gO.sizes());

    if (ggO.defined()) {
      ggO = ggO + ggb_expanded;
    } else {
      ggO = ggb_expanded;
    }
  }

  // Compute gW = conv(ggI, gO)
  Tensor gW;
  if (ggI.defined()) {

    // Modified params with correct padding
    ConvParams gw_conv_params(params);

    // Disable groups as they are handled separately
    auto groups = gw_conv_params.groups;
    gw_conv_params.groups = 1;
    std::swap(gw_conv_params.dilation, gw_conv_params.stride);

    // Transpose gO and ggI to accumulate over batch
    auto gOt = gO.transpose(0, 1);
    auto ggIt = ggI.transpose(0, 1);

    Tensor gWt;
    // Compute conv
    if (input.numel() != 0) {
      if (groups == 1) {

        if (gOt.is_cuda()) {
          gOt = gOt.contiguous();
        }
        // Compute conv
        if (params.transposed) {
          gw_conv_params.transposed = false;
          gWt = at::_convolution(gOt, ggIt, Tensor(), gw_conv_params.stride, gw_conv_params.padding, gw_conv_params.dilation, gw_conv_params.transposed, gw_conv_params.output_padding, gw_conv_params.groups, gw_conv_params.benchmark, gw_conv_params.deterministic, gw_conv_params.cudnn_enabled, params.allow_tf32);
        } else {
          gWt = at::_convolution(ggIt, gOt, Tensor(), gw_conv_params.stride, gw_conv_params.padding, gw_conv_params.dilation, gw_conv_params.transposed, gw_conv_params.output_padding, gw_conv_params.groups, gw_conv_params.benchmark, gw_conv_params.deterministic, gw_conv_params.cudnn_enabled, params.allow_tf32);
        }
      } else {
        std::vector<Tensor> gWt_list(groups);
        for (const auto g : c10::irange(groups)) {
          auto ggIt_g = subvariable(ggIt, 0, groups, g);
          auto gOt_g = subvariable(gOt, 0, groups, g);
          if (gOt_g.is_cuda()) {
            gOt_g = gOt_g.contiguous();
          }

          // Compute conv
          if (params.transposed) {
            gw_conv_params.transposed = false;
            gWt_list[g] = at::_convolution(gOt_g, ggIt_g, Tensor(), gw_conv_params.stride, gw_conv_params.padding, gw_conv_params.dilation, gw_conv_params.transposed, gw_conv_params.output_padding, gw_conv_params.groups, gw_conv_params.benchmark, gw_conv_params.deterministic, gw_conv_params.cudnn_enabled, params.allow_tf32);
          } else {
            gWt_list[g] = at::_convolution(ggIt_g, gOt_g, Tensor(), gw_conv_params.stride, gw_conv_params.padding, gw_conv_params.dilation, gw_conv_params.transposed, gw_conv_params.output_padding, gw_conv_params.groups, gw_conv_params.benchmark, gw_conv_params.deterministic, gw_conv_params.cudnn_enabled, params.allow_tf32);
          }
        }

        gWt = at::cat(gWt_list, 1);
      }

      // Transpose gW to match chan_in and chan_out
      gW = gWt.transpose(0, 1);

      // narrow gW to only relevant portion
      // we do it this way instead of narrowing the input itself because
      // the ConvForward kernels don't support asymmetric padding.
      auto gW_size = gW.sizes();
      auto w_size = weight.sizes();
      for (const auto i : c10::irange(2, gW_size.size())) {
        if (gW_size[i] > w_size[i]) {
            gW = gW.narrow(i, 0, w_size[i]);
            gW_size = gW.sizes();
        }
      }
    }
  }

  // Compute gI = convT(gO, ggW) if !transposed
  //         gI = conv(gO, ggw)  if transposed
  Tensor gI;
  if (input.numel() != 0) {
    if (ggW.defined()) {
      ConvParams gi_conv_params(params);
      gi_conv_params.transposed = !params.transposed;

      if (params.transposed) {
        if (gO.is_cuda()) {
          gO = gO.contiguous();
        }
        gI = at::_convolution(gO, ggW, Tensor(), gi_conv_params.stride, gi_conv_params.padding, gi_conv_params.dilation, gi_conv_params.transposed, gi_conv_params.output_padding, gi_conv_params.groups, gi_conv_params.benchmark, gi_conv_params.deterministic, gi_conv_params.cudnn_enabled, params.allow_tf32);

        // narrow gI to only relevant portion
        // we do it this way because negative output_padding is not supported
        // TODO: figure out if we can narrow gO and save some compute,
        // rather than narrowing the computed gI
        auto gI_size = gI.sizes();
        auto i_size = input.sizes();
        for (const auto i : c10::irange(2, gI_size.size())) {
          if (gI_size[i] > i_size[i]) {
            gI = gI.narrow(i, 0, i_size[i]);
            gI_size = gI.sizes();
          }
        }
      } else {
        // calculate output_padding
        // TODO: figure out why this needs to be computed...
        auto kernel_size = weight.sizes().slice(2);
        auto input_shape = input.sizes().slice(2);
        auto grad_output_shape = gO.sizes().slice(2);

        for (const auto i : c10::irange(kernel_size.size())) {
          // Check if whole input has been used or not
          auto expected_input_shape = (kernel_size[i] - 1) * gi_conv_params.dilation[i]
            - 2 * gi_conv_params.padding[i]
            + (gi_conv_params.stride[i] * (grad_output_shape[i] - 1) + 1);
          if (expected_input_shape != input_shape[i]) {
            gi_conv_params.output_padding[i] = input_shape[i] - expected_input_shape;
          }
        }

        if (gO.is_cuda()) {
          gO = gO.contiguous();
        }
        gI = at::_convolution(gO, ggW, Tensor(), gi_conv_params.stride, gi_conv_params.padding, gi_conv_params.dilation, gi_conv_params.transposed, gi_conv_params.output_padding, gi_conv_params.groups, gi_conv_params.benchmark, gi_conv_params.deterministic, gi_conv_params.cudnn_enabled, params.allow_tf32);
      }
    }
  }

  return std::tuple<Tensor,Tensor,Tensor>{ggO, gI, gW};
}

std::tuple<at::Tensor, at::Tensor, at::Tensor> _convolution_backward_nogroup_backend(
    const Tensor& grad_output,
    const Tensor& input,
    const Tensor& weight,
    const std::array<bool, 3> output_mask,
    const ConvBackend backend,
    const ConvParams& params) {
  auto kernel_size = weight.sizes().slice(2);
  switch(backend) {
    case ConvBackend::Slow2d:
      return at::_slow_conv2d_backward(
        grad_output, input, weight, kernel_size, params.stride, params.padding, output_mask);
    // NB: nnpack backward does not support strided convolutions; use slow impl instead
    case ConvBackend::NnpackSpatial:
    case ConvBackend::SlowDilated2d:
      return slow_conv_dilated2d_backward_stub(
        input.device().type(),
        grad_output, input, weight, kernel_size, params.stride, params.padding, params.dilation, output_mask);
    case ConvBackend::SlowDilated3d:
      return at::slow_conv_dilated3d_backward(
        grad_output, input, weight, kernel_size, params.stride, params.padding, params.dilation, output_mask);
    case ConvBackend::SlowTranspose2d:
      return at::slow_conv_transpose2d_backward(
        grad_output, input, weight, kernel_size, params.stride, params.padding, params.output_padding,
        params.dilation, output_mask);
    case ConvBackend::SlowTranspose3d:
      return at::slow_conv_transpose3d_backward(
        grad_output, input, weight, kernel_size, params.stride, params.padding, params.output_padding,
        params.dilation, output_mask);
    default:
      TORCH_CHECK(false, "Unsupported conv nogroup backend encountered");
  }
}

// Backward pass for convolution. Computes gradients for input, weight, and bias depending on the
// output_mask setting. This function supports 1D, 2D, or 3D spatial convolution and currently requires
// a single batch dimension to be present.
//
// Args:
//   grad_output_: tensor of shape (N, C_out, L_out), (N, C_out, H_out, W_out), or (N, C_out, D_out, H_out, W_out)
//   input_: tensor of shape (N, C_in, L_in), (N, C_in, H_in, W_in), or (N, C_in, D_in, H_in, W_in)
//   weight_: tensor of shape (C_out, C_in // groups, *kernel_size); dimension of kernel_size must match the number
//       of input spatial dimensions
//   bias_sizes_opt: if specified, indicates that a bias was used in the forward pass and contains the shape
//       of the bias. While the bias shape can be computed from other inputs, it is provided to this function for
//       ease of use. The bias shape is (weight.shape[0]) for normal convolution and (weight.shape[1] * groups)
//       for transposed convolution.
//   stride: single value or an array with dimension matching the number of input spatial dimensions
//   padding: single value or an array with dimension matching the number of input spatial dimensions
//   dilation: single value or an array with dimension matching the number of input spatial dimensions
//   transposed: boolean indicating whether the convolution is transposed
//   output_padding: single value or dimension == number of input spatial dimensions; only supported when
//       transposed is true
//   groups: number of groups for grouped convolution
//   output_mask: 3-dim boolean array specifying which gradients to compute in input, weight, bias order
std::tuple<Tensor, Tensor, Tensor> convolution_backward(
    const Tensor& grad_output_, const Tensor& input_, const Tensor& weight_,
    const c10::optional<IntArrayRef> bias_sizes_opt,
    IntArrayRef stride, IntArrayRef padding, IntArrayRef dilation, bool transposed, IntArrayRef output_padding,
    int64_t groups, std::array<bool, 3> output_mask) {
  auto grad_output = grad_output_;
  auto input = input_;
  auto weight = weight_;

  auto k = weight.ndimension();
  int64_t dim = k - 2;

  TORCH_CHECK(dim > 0, "weight should have at least three dimensions");

  auto& ctx = at::globalContext();
  ConvParams params;
  params.stride = expand_param_if_needed(stride, "stride", dim);
  params.padding = expand_param_if_needed(padding, "padding", dim);
  params.dilation = expand_param_if_needed(dilation, "dilation", dim);
  params.transposed = transposed;
  params.output_padding = expand_param_if_needed(output_padding, "output_padding", dim);
  params.groups = groups;
  params.benchmark = ctx.benchmarkCuDNN();
  params.deterministic = ctx.deterministicCuDNN() || ctx.deterministicAlgorithms();
  params.cudnn_enabled = ctx.userEnabledCuDNN();
  params.allow_tf32 = ctx.allowTF32CuDNN();

  // Validate inputs.
  check_shape_backward(input, weight.sizes(), params);
  TORCH_CHECK(input.dim() == grad_output.dim(),
      "Expected input and grad_output to have the same number of dimensions, but got: ",
      input.dim(), " and ", grad_output.dim());

  // output_padding is only supported for transposed convolutions
  if (!params.transposed) {
    for (auto pad : params.output_padding) {
      TORCH_CHECK(pad == 0, "output_padding is not supported for non-transposed convolutions; got: ",
        params.output_padding);
    }
  }

  // Expand 1d -> 2d.
  // This is only done for backends that don't natively support 1d spatial input.
  if (k == 3 && !input.is_mkldnn()) {
    // avoid accidentally going through NHWC for permuted 3d input.
    input = input.contiguous();
    params.view1d_as_2d();
    grad_output = view4d(grad_output);
    input = view4d(input);
    weight = view4d(weight);
  }

  // Select appropriate backend to use.
  ConvBackend backend = select_conv_backend(input, weight, bias_sizes_opt, /*need_backward=*/ true, params);
  at::MemoryFormat backend_memory_format = determine_backend_memory_format(input, weight, backend);

  // Call the backend.
  Tensor backend_grad_input, backend_grad_weight, backend_grad_bias;
  auto kernel_size = weight.sizes().slice(2);
  switch(backend) {
    case ConvBackend::CudaDepthwise2d:
      std::tie(backend_grad_input, backend_grad_weight) =
        at::_conv_depthwise2d_backward(grad_output.contiguous(), input.contiguous(), weight, kernel_size,
            params.stride, params.padding, params.dilation, {output_mask[0], output_mask[1]});
      break;
    case ConvBackend::CudaDepthwise3d:
      TORCH_CHECK(input.ndimension() == 5);
      std::tie(backend_grad_input, backend_grad_weight, backend_grad_bias) =
        at::conv_depthwise3d_backward(
          grad_output.contiguous(), input.contiguous(), weight, kernel_size, params.stride, params.padding,
          params.dilation, output_mask);
      break;
    case ConvBackend::Cudnn:
    {
      check_input_same_type_as_parameters(input, weight);
      std::array<bool, 2> input_weight_output_mask = {output_mask[0], output_mask[1]};
      std::tie(backend_grad_input, backend_grad_weight) = cudnn_convolution_backward_stub(
          input.device().type(),
          input.contiguous(backend_memory_format), grad_output, weight, params.padding, params.stride,
          params.dilation, params.groups, params.benchmark, params.deterministic, params.allow_tf32,
          input_weight_output_mask);
      break;
    }
    case ConvBackend::CudnnTranspose:
    {
      check_input_same_type_as_parameters(input, weight);
      std::array<bool, 2> input_weight_output_mask = {output_mask[0], output_mask[1]};
      std::tie(backend_grad_input, backend_grad_weight) = cudnn_convolution_transpose_backward_stub(
        input.device().type(),
        input.contiguous(backend_memory_format), grad_output, weight, params.padding, params.output_padding,
        params.stride, params.dilation, params.groups, params.benchmark, params.deterministic, params.allow_tf32,
        input_weight_output_mask);
      break;
    }
    case ConvBackend::Empty:
      if (output_mask[0]) {
        backend_grad_input = at::zeros_like(input);
      }
      if (output_mask[1]) {
        backend_grad_weight = at::zeros_like(weight);
      }
      if (output_mask[2]) {
        backend_grad_bias = at::zeros(*bias_sizes_opt, weight.options());
      }
      break;
    case ConvBackend::MkldnnEmpty:
#if AT_MKLDNN_ENABLED()
      if (output_mask[0]) {
        if (input.is_mkldnn()) {
          backend_grad_input = empty_mkldnn(input.sizes(), optTypeMetaToScalarType(input.options().dtype_opt()),
              input.options().layout_opt(), input.options().device_opt(), input.options().pinned_memory_opt());
          backend_grad_input.zero_();
        } else {
          backend_grad_input = at::zeros_like(input);
        }
      }
      if (output_mask[1]) {
        // mkldnn weight is not supported during training by the mkldnn backend
        backend_grad_weight = at::zeros_like(weight);
      }
      if (output_mask[2]) {
        // mkldnn bias is not supported during training by the mkldnn backend
        backend_grad_bias = at::zeros(*bias_sizes_opt, weight.options());
      }
#else
      TORCH_INTERNAL_ASSERT(false, "Mkldnn backend was selected in PyTorch compiled without mkldnn support");
#endif
      break;
    case ConvBackend::Miopen:
      check_input_same_type_as_parameters(input, weight);
      std::tie(backend_grad_input, backend_grad_weight, backend_grad_bias) =
        miopen_convolution_backward_stub(
          input.device().type(),
          input.contiguous(backend_memory_format), grad_output, weight, params.padding, params.stride,
          params.dilation, params.groups, params.benchmark, params.deterministic, output_mask);
      break;
    case ConvBackend::MiopenDepthwise:
      std::tie(backend_grad_input, backend_grad_weight, backend_grad_bias) =
          miopen_depthwise_convolution_backward_stub(
            input.device().type(),
            input.contiguous(backend_memory_format), grad_output, weight, params.padding, params.stride,
            params.dilation, params.groups, params.benchmark, params.deterministic, output_mask);
      break;
    case ConvBackend::MiopenTranspose:
      check_input_same_type_as_parameters(input, weight);
      std::tie(backend_grad_input, backend_grad_weight, backend_grad_bias) =
        miopen_convolution_transpose_backward_stub(
          input.device().type(),
          input.contiguous(backend_memory_format), grad_output, weight, params.padding, params.output_padding,
          params.stride, params.dilation, params.groups, params.benchmark, params.deterministic, output_mask);
      break;
    case ConvBackend::Mkldnn:
      TORCH_CHECK(!weight.is_mkldnn(),
          "The MKLDNN backend does not support weight as an MKLDNN tensor during training");
      if (!input.is_mkldnn()) {
        input = input.contiguous(backend_memory_format);
        weight = weight.contiguous(backend_memory_format);
      }
      std::tie(backend_grad_input, backend_grad_weight, backend_grad_bias) =
        at::mkldnn_convolution_backward(input, grad_output, weight, params.padding, params.stride, params.dilation,
            params.groups, output_mask);
      break;
    case ConvBackend::MkldnnTranspose:
      TORCH_CHECK(!weight.is_mkldnn(),
          "The MKLDNN backend does not support weight as an MKLDNN tensor during training");
      if (!input.is_mkldnn()) {
        input = input.contiguous(backend_memory_format);
        weight = weight.contiguous(backend_memory_format);
      }
      std::tie(backend_grad_input, backend_grad_weight, backend_grad_bias) =
      at::mkldnn_convolution_transpose_backward(input, grad_output, weight, params.padding, params.output_padding,
        params.stride, params.dilation, params.groups, output_mask);
      break;
    case ConvBackend::Overrideable:
      // Only reach here when input is backend with out-of-source implementation.
      std::tie(backend_grad_input, backend_grad_weight, backend_grad_bias) =
        at::convolution_backward_overrideable(grad_output, input, weight, params.stride, params.padding,
          params.dilation, params.transposed, params.output_padding, params.groups, output_mask);
      break;
    case ConvBackend::Slow3d:
      std::tie(backend_grad_input, backend_grad_weight, backend_grad_bias) =
        at::slow_conv3d_backward(grad_output, input, weight, kernel_size, params.stride, params.padding, output_mask);
      break;
    // Handle backends that don't natively support groups > 1.
    case ConvBackend::NnpackSpatial:
    case ConvBackend::Slow2d:
    case ConvBackend::SlowDilated2d:
    case ConvBackend::SlowDilated3d:
    case ConvBackend::SlowTranspose2d:
    case ConvBackend::SlowTranspose3d:
    {
      input = input.contiguous(backend_memory_format);
      if (params.groups == 1) {
        std::tie(backend_grad_input, backend_grad_weight, backend_grad_bias) =
          _convolution_backward_nogroup_backend(
            grad_output, input, weight, output_mask, backend, params);
      } else {
        std::vector<Tensor> backend_grad_inputs(params.groups);
        std::vector<Tensor> backend_grad_weights(params.groups);
        std::vector<Tensor> backend_grad_biases(params.groups);
        for (int g = 0; g < params.groups; ++g) {
          auto grad_output_g = subtensor(grad_output, 1, params.groups, g);
          auto input_g = subtensor(input, 1, params.groups, g);
          auto weight_g = subtensor(weight, 0, params.groups, g);
          std::tie(backend_grad_inputs[g], backend_grad_weights[g], backend_grad_biases[g]) =
            _convolution_backward_nogroup_backend(
              grad_output_g, input_g, weight_g, output_mask, backend, params);
        }
        if (output_mask[0]) {
          backend_grad_input = at::cat(backend_grad_inputs, 1);
        }
        if (output_mask[1]) {
          backend_grad_weight = at::cat(backend_grad_weights, 0);
        }
        if (output_mask[2]) {
          backend_grad_bias = at::cat(backend_grad_biases, 0);
        }
      }
      break;
    }
    // Backward is not supported for these backends.
    case ConvBackend::Winograd3x3Depthwise:
      TORCH_CHECK(false, "Backward is not supported for depthwise 3x3 winograd");
      break;
    case ConvBackend::Xnnpack2d:
      TORCH_CHECK(false, "Backward is not supported for xnnpack");
      break;
  }

  // Convert 2D inputs back to 1D for backends that don't natively support 1D
  // spatial inputs.
  if (output_mask[0]) {
    if (k == 3 && !input.is_mkldnn()) {
      backend_grad_input = view3d(backend_grad_input);
    }
  }
  if (output_mask[1]) {
    if (k == 3 && !input.is_mkldnn()) {
      backend_grad_weight = view3d(backend_grad_weight);
    }
  }
  if (output_mask[2]) {
    if (!backend_grad_bias.defined()) {
      // Calculate bias gradients outside of the backend for those that don't support it.
      backend_grad_bias = grad_output.sum((dim == 3) ? IntArrayRef{0, 2, 3, 4} : IntArrayRef{0, 2, 3});
    }
  }

  return std::make_tuple(backend_grad_input, backend_grad_weight, backend_grad_bias);
}

}} // at::native<|MERGE_RESOLUTION|>--- conflicted
+++ resolved
@@ -18,13 +18,11 @@
 #include <nnpack.h>
 #endif
 
-<<<<<<< HEAD
-#include <iostream>
-=======
 #if AT_MKLDNN_ENABLED()
 #include <ATen/native/mkldnn/Utils.h>
 #endif
->>>>>>> ce38914f
+
+#include <iostream>
 
 constexpr int MIOPEN_DIM_MAX = 5;
 
