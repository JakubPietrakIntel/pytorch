--- conflicted
+++ resolved
@@ -2796,12 +2796,7 @@
 struct DispatchInitializer {
   DispatchInitializer() {
     cuda::detail::LinalgDispatch disp{ _symeig_helper_cuda,
-                                       _cholesky_solve_helper_cuda,
-<<<<<<< HEAD
-                                       _linalg_inv_out_helper_cuda};
-=======
-                                       legacy_lstsq_cuda};
->>>>>>> 5f960db0
+                                       _cholesky_solve_helper_cuda};
     cuda::detail::registerLinalgDispatch(disp);
   };
 } initializer;
