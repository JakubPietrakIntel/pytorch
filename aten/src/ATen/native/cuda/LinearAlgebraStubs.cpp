// LinearAlgebraStubs.cpp
// Mostly a no-op unless BUILD_LAZY_CUDA_LINALG is defined
// In that case load library is dynamically loaded when first linalg call is made
// This helps reduce size of GPU memory context if linear algebra functions are not used
#include <ATen/Context.h>
#include <ATen/cuda/CUDAContext.h>
#include <ATen/cuda/CUDAConfig.h>
#include <ATen/NativeFunctions.h>
#include <ATen/Dispatch.h>
#include <ATen/DynamicLibrary.h>
#include <ATen/NativeFunctions.h>
#include <ATen/native/cuda/MiscUtils.h>
#include <ATen/native/Resize.h>
#include <ATen/native/LinearAlgebra.h>
#include <ATen/native/BatchLinearAlgebra.h>
#include <ATen/native/TransposeType.h>
#if defined(BUILD_LAZY_CUDA_LINALG)
#include <ATen/native/cuda/linalg/BatchLinearAlgebraLib.h>

#if AT_MAGMA_ENABLED()
#include <ATen/cuda/detail/CUDAHooks.h>

namespace {
struct MagmaInitializer {
  MagmaInitializer() {
    ::at::cuda::detail::set_magma_init_fn([]{ });
  };
} initializer;
}  // namespace (anonymous)
#endif
#endif
namespace at {
namespace native {
#if defined(BUILD_LAZY_CUDA_LINALG)
namespace {
cuda::detail::LinalgDispatch disp = {_symeig_helper_cuda,
                                     _cholesky_solve_helper_cuda,
<<<<<<< HEAD
                                     _linalg_inv_out_helper_cuda};
=======
                                     legacy_lstsq_cuda};
>>>>>>> 5f960db0

at::DynamicLibrary& getTorchLinalgLibrary() {
  static at::DynamicLibrary lib("libtorch_cuda_linalg.so", nullptr, true);
  return lib;
}

// Lazy dispatches do nothing but load linalg library and call the stub
// Loading the library should override the registration of those with the proper implementation
// getTorchLinalgLibrary() throws an exception if library is not found,
// which makes it unnecessary to have an explicit error checking
// But make sure that this function is called only once, to avoid infinite recursion
void loadLazyTorchLinalgLibrary() {
  static int invoke_count = 0;
  getTorchLinalgLibrary();
  TORCH_CHECK(invoke_count++ == 0, "lazy wrapper should be called at most once");
}

void lazy_cholesky_kernel(const Tensor& input, const Tensor& info, bool upper) {
  loadLazyTorchLinalgLibrary();
  cholesky_stub(DeviceType::CUDA, input, info, upper);
}

Tensor& lazy_cholesky_inverse_kernel(Tensor &result, Tensor& infos, bool upper) {
  loadLazyTorchLinalgLibrary();
  return cholesky_inverse_stub(DeviceType::CUDA, result, infos, upper);
}

void lazy_lu_factor(const Tensor& input, const Tensor& pivots, const Tensor& infos, bool compute_pivots) {
  loadLazyTorchLinalgLibrary();
  lu_factor_stub(DeviceType::CUDA, input, pivots, infos, compute_pivots);
}

void lazy_triangular_solve_kernel(const Tensor& A, const Tensor& B, bool left, bool upper, TransposeType transpose, bool unitriangular) {
  loadLazyTorchLinalgLibrary();
  triangular_solve_stub(DeviceType::CUDA, A, B, left, upper, transpose, unitriangular);
}

Tensor& lazy_orgqr_kernel(Tensor& result, const Tensor& tau) {
  loadLazyTorchLinalgLibrary();
  return orgqr_stub(DeviceType::CUDA, result, tau);
}

void lazy_ormqr_kernel(const Tensor& input, const Tensor& tau, const Tensor& other, bool left, bool transpose) {
  loadLazyTorchLinalgLibrary();
  ormqr_stub(DeviceType::CUDA, input, tau, other, left, transpose);
}

void lazy_geqrf_kernel(const Tensor& input, const Tensor& tau) {
  loadLazyTorchLinalgLibrary();
  geqrf_stub(DeviceType::CUDA, input, tau);
}

void lazy_linalg_eigh_kernel(const Tensor& eigenvalues, const Tensor& eigenvectors, const Tensor& infos, bool upper, bool compute_eigenvectors) {
  loadLazyTorchLinalgLibrary();
  linalg_eigh_stub(DeviceType::CUDA, eigenvalues, eigenvectors, infos, upper, compute_eigenvectors);
}

void lazy_linalg_eig_kernel(Tensor& eigenvalues, Tensor& eigenvectors, Tensor& infos, const Tensor& input, bool compute_eigenvectors) {
  getTorchLinalgLibrary();
  linalg_eig_stub(DeviceType::CUDA, eigenvalues, eigenvectors, infos, input, compute_eigenvectors);
}

void lazy_svd_kernel(const Tensor& A,
                     const bool full_matrices,
                     const bool compute_uv,
                     const c10::optional<c10::string_view>& driver,
                     const Tensor& U,
                     const Tensor& S,
                     const Tensor& Vh,
                     const Tensor& info) {
  getTorchLinalgLibrary();
  svd_stub(DeviceType::CUDA, A, full_matrices, compute_uv, driver, U, S, Vh, info);
}

void lazy_lu_solve(const Tensor& LU, const Tensor& pivots, const Tensor& B, TransposeType trans) {
  getTorchLinalgLibrary();
  lu_solve_stub(DeviceType::CUDA, LU, pivots, B, trans);
}

void lazy_lstsq_kernel(const Tensor& a, Tensor& b, Tensor& rank, Tensor& singular_values, Tensor& infos, double rcond, std::string driver_name)  {
  getTorchLinalgLibrary();
  lstsq_stub(DeviceType::CUDA, a, b, rank, singular_values, infos, rcond, driver_name);
}

void lazy_ldl_factor(
    const Tensor& LD,
    const Tensor& pivots,
    const Tensor& info,
    bool upper,
    bool hermitian) {
  loadLazyTorchLinalgLibrary();
  ldl_factor_stub(DeviceType::CUDA, LD, pivots, info, upper, hermitian);
}

void lazy_ldl_solve(
    const Tensor& LD,
    const Tensor& pivots,
    const Tensor& B,
    bool upper,
    bool hermitian) {
  loadLazyTorchLinalgLibrary();
  ldl_solve_stub(DeviceType::CUDA, LD, pivots, B, upper, hermitian);
}

REGISTER_CUDA_DISPATCH(cholesky_stub, &lazy_cholesky_kernel)
REGISTER_CUDA_DISPATCH(cholesky_inverse_stub, &lazy_cholesky_inverse_kernel);
REGISTER_CUDA_DISPATCH(lu_factor_stub, &lazy_lu_factor);
REGISTER_CUDA_DISPATCH(ldl_factor_stub, &lazy_ldl_factor);
REGISTER_CUDA_DISPATCH(ldl_solve_stub, &lazy_ldl_solve);
REGISTER_CUDA_DISPATCH(triangular_solve_stub, &lazy_triangular_solve_kernel);
REGISTER_CUDA_DISPATCH(orgqr_stub, &lazy_orgqr_kernel);
REGISTER_CUDA_DISPATCH(ormqr_stub, &lazy_ormqr_kernel);
REGISTER_CUDA_DISPATCH(geqrf_stub, &lazy_geqrf_kernel);
REGISTER_CUDA_DISPATCH(linalg_eigh_stub, &lazy_linalg_eigh_kernel);
REGISTER_CUDA_DISPATCH(linalg_eig_stub, &lazy_linalg_eig_kernel);
REGISTER_CUDA_DISPATCH(svd_stub, &lazy_svd_kernel)
REGISTER_CUDA_DISPATCH(lu_solve_stub, &lazy_lu_solve);
REGISTER_CUDA_DISPATCH(lstsq_stub, &lazy_lstsq_kernel);
} // anonymous namespace

// Old style dispatches
// torch_cuda_linalg dynamic library should have a global constructor
// that calls regiserLinaglDispatch so in order ot lazy bind
// old style dispatch all one have to do is to load library and call disp.func_name
// Protect from infinite recursion by initializing dispatch to self and checking
// that values are different after linalg library were loaded

namespace cuda {
namespace detail {
void registerLinalgDispatch(const LinalgDispatch& disp_) {
  disp = disp_;
}
}} //namespace cuda::detail

<<<<<<< HEAD
Tensor& _linalg_inv_out_helper_cuda(Tensor &result, Tensor& infos_lu, Tensor& infos_getri) {
    getTorchLinalgLibrary();
    TORCH_CHECK(disp.inv_out_helper != _linalg_inv_out_helper_cuda, "Can't find _linalg_inv_out_helper_cuda");
    return disp.inv_out_helper(result, infos_lu, infos_getri);
=======
std::tuple<Tensor, Tensor> legacy_lstsq_cuda(const Tensor &B, const Tensor &A) {
    getTorchLinalgLibrary();
    TORCH_CHECK(disp.legacy_lstsq != legacy_lstsq_cuda, "Can't find legacy_lstsq_cuda");
    return disp.legacy_lstsq(B, A);
>>>>>>> 5f960db0
}

Tensor _cholesky_solve_helper_cuda(const Tensor& self, const Tensor& A, bool upper) {
    getTorchLinalgLibrary();
    TORCH_CHECK(disp.cholesky_solve_helper != _cholesky_solve_helper_cuda, "Can't find _cholesky_solve_helper_cuda");
    return disp.cholesky_solve_helper(self, A, upper);
}

std::tuple<Tensor, Tensor> _symeig_helper_cuda(const Tensor& self, bool eigenvectors, bool upper) {
    getTorchLinalgLibrary();
    TORCH_CHECK(disp.symeig_helper != _symeig_helper_cuda, "Can't find _symeig_helper_cuda");
    return disp.symeig_helper(self, eigenvectors, upper);
}

#endif /*defined(BUILD_LAZY_CUDA_LINALG)*/

}} // namespace at::native<|MERGE_RESOLUTION|>--- conflicted
+++ resolved
@@ -34,12 +34,7 @@
 #if defined(BUILD_LAZY_CUDA_LINALG)
 namespace {
 cuda::detail::LinalgDispatch disp = {_symeig_helper_cuda,
-                                     _cholesky_solve_helper_cuda,
-<<<<<<< HEAD
-                                     _linalg_inv_out_helper_cuda};
-=======
-                                     legacy_lstsq_cuda};
->>>>>>> 5f960db0
+                                     _cholesky_solve_helper_cuda};
 
 at::DynamicLibrary& getTorchLinalgLibrary() {
   static at::DynamicLibrary lib("libtorch_cuda_linalg.so", nullptr, true);
@@ -174,19 +169,6 @@
 }
 }} //namespace cuda::detail
 
-<<<<<<< HEAD
-Tensor& _linalg_inv_out_helper_cuda(Tensor &result, Tensor& infos_lu, Tensor& infos_getri) {
-    getTorchLinalgLibrary();
-    TORCH_CHECK(disp.inv_out_helper != _linalg_inv_out_helper_cuda, "Can't find _linalg_inv_out_helper_cuda");
-    return disp.inv_out_helper(result, infos_lu, infos_getri);
-=======
-std::tuple<Tensor, Tensor> legacy_lstsq_cuda(const Tensor &B, const Tensor &A) {
-    getTorchLinalgLibrary();
-    TORCH_CHECK(disp.legacy_lstsq != legacy_lstsq_cuda, "Can't find legacy_lstsq_cuda");
-    return disp.legacy_lstsq(B, A);
->>>>>>> 5f960db0
-}
-
 Tensor _cholesky_solve_helper_cuda(const Tensor& self, const Tensor& A, bool upper) {
     getTorchLinalgLibrary();
     TORCH_CHECK(disp.cholesky_solve_helper != _cholesky_solve_helper_cuda, "Can't find _cholesky_solve_helper_cuda");
