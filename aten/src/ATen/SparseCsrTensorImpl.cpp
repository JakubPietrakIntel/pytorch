--- conflicted
+++ resolved
@@ -109,11 +109,7 @@
       !has_symbolic_sizes_strides_,
       "resize_as_sparse_csr_tensor_ called on tensor with symbolic shape");
   TORCH_CHECK(sparse_dim >= 2, "resize_and_clear_ sparse dimensionality must be at least 2, got ", sparse_dim);
-<<<<<<< HEAD
-  TORCH_CHECK((int64_t)size.size() >= sparse_dim, "resize_and_clear_ size length must be at least sparse dimensionality (=",
-=======
   TORCH_CHECK(static_cast<int64_t>(size.size()) >= sparse_dim, "resize_and_clear_ size length must be at least sparse dimensionality (=",
->>>>>>> b5bda83f
               sparse_dim, "), got ", size.size());
   auto batch_dim = sparse_dim - 2;
   auto batchsize = size.slice(0, batch_dim);
