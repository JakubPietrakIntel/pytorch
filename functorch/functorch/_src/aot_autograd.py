--- conflicted
+++ resolved
@@ -1,3 +1,4 @@
+import collections
 import dataclasses
 import warnings
 from contextlib import contextmanager, nullcontext
@@ -57,6 +58,36 @@
         torch.random.set_rng_state(rng_state)
         if torch.cuda.is_available():
             torch.cuda.set_rng_state(cuda_rng_state)
+
+
+# Set up hooks so that during backward the fx's stack_trace is properly set
+def setup_stacktrace_preservation_hooks(roots: List):
+    def iter_graph(roots):
+        if not roots:
+            return
+        seen = set(roots)
+        q = collections.deque()
+        for node in roots:
+            q.append(node)
+
+        while q:
+            node = q.popleft()
+            for fn, _idx in node.next_functions:
+                if fn in seen or fn is None:
+                    continue
+                seen.add(fn)
+                q.append(fn)
+
+            yield node
+
+    def get_prehook(metadata_):
+        def prehook(grad_output):
+            fx_traceback.set_stack_trace(metadata_["traceback_"])
+
+        return prehook
+
+    for node in iter_graph(roots):
+        node.register_prehook(get_prehook(node.metadata))
 
 
 def create_joint_forward_backward(fn):
@@ -82,16 +113,19 @@
             if isinstance(out, Tensor) and out.requires_grad:
                 needed_outs.append(out)
                 needed_tangents.append(tangent)
+
+        setup_stacktrace_preservation_hooks([out.grad_fn for out in needed_outs])
+
         backward_out = []
         # Call the backwards pass
         if grad_primals:
-            with fx_traceback.override_stack_trace(), torch.autograd.detect_anomaly():
-                    backward_out = torch.autograd.grad(
-                        needed_outs,
-                        grad_primals,
-                        grad_outputs=needed_tangents,
-                        allow_unused=True,
-                    )
+            with fx_traceback.override_stack_trace():
+                backward_out = torch.autograd.grad(
+                    needed_outs,
+                    grad_primals,
+                    grad_outputs=needed_tangents,
+                    allow_unused=True,
+                )
         backward_out_iter = iter(backward_out)
         return outs, [
             next(backward_out_iter) if i else None for i in inputs_needs_grads
@@ -248,12 +282,22 @@
 
         if config.debug_joint:
             print(fx_g.code)
+            print("====== joint graph =======")
+            for node in fx_g.graph.nodes:
+                print(node, node.stack_trace)
 
         with track_graph_compiling("joint"):
             fw_module, bw_module = aot_config.partition_fn(fx_g, joint_inputs)
 
         if config.debug_graphs:
             print(fw_module.code, bw_module.code)
+            print("====== forward graph =======")
+            for node in fw_module.graph.nodes:
+                print(node, node.stack_trace)
+
+            print("====== backward graph =======")
+            for node in bw_module.graph.nodes:
+                print(node, node.stack_trace)
 
         with torch.no_grad():
             with track_graph_compiling("forward"):
@@ -318,55 +362,11 @@
 
     with preserve_rng_state(), fake_mode as mode:
 
-<<<<<<< HEAD
-                        if config.use_functionalize:
-                            # Functionalize the foward backward graph. First create a
-                            # fake fn to make functionalize happy
-                            def fake_fn(primals, tangents):
-                                return fx_g(primals, tangents)
-                            fx_g = make_fx(functionalize(fake_fn))(*joint_inputs)
-
-                if config.debug_joint:
-                    print(fx_g.code)
-                    print("====== joint graph =======")
-                    for node in fx_g.graph.nodes:
-                        print(node, node.stack_trace)
-
-
-                with track_graph_compiling("joint"):
-                    fw_module, bw_module = partition_fn(fx_g, joint_inputs)
-
-                if config.debug_graphs:
-                    print(fw_module.code, bw_module.code)
-
-                    print("====== forward graph =======")
-                    for node in fw_module.graph.nodes:
-                        print(node, node.stack_trace)
-
-                    print("====== backward graph =======")
-                    for node in bw_module.graph.nodes:
-                        print(node, node.stack_trace)
-
-                with track_graph_compiling("forward"):
-                    compiled_fw = fw_compiler(fw_module, flat_tensor_args)
-                fw_outs = normalize_as_list(compiled_fw(*flat_tensor_args))
-                if config.debug_partitioner:
-                    activation_sizes = 0
-                    for out in fw_outs[num_outs:]:
-                        if isinstance(out, torch.Tensor):
-                            activation_sizes += out.storage().nbytes()
-                    print(f"Real Activations Stored(GB): {activation_sizes/1e9}")
-
-                bw_args = fw_outs[num_outs:] + fw_outs[0:num_outs]
-                with track_graph_compiling("backward", True):
-                    compiled_bw = bw_compiler(bw_module, bw_args)
-=======
         def process_inputs(flat_args):
             if mode:
                 fake_flat_tensor_args = pytree.tree_map_only(
                     Tensor, mode.from_tensor, flat_args
                 )
->>>>>>> b7c5738e
             else:
                 # The detach().requires_grad_() pattern can cause some subtle bugs.
                 # These will be fixed once FakeTensor is always-on for AOTAutograd.
@@ -785,13 +785,10 @@
             mod, pytree.tree_unflatten(args[:params_len], params_spec)
         ):
             if isinstance(mod, torch.fx.GraphModule):
-                with fx_traceback.override_stack_trace(), torch.autograd.detect_anomaly():
-                        # print("=====aot_module_simplified=====")
-                        # for node in mod.graph.nodes:
-                        #     print(node, node.stack_trace)
-                        # print("\n")
-                        out = Interpreter(mod).run(*args[params_len:], **kwargs)
-
+                with fx_traceback.override_stack_trace(), torch.autograd.detect_anomaly(
+                    check_nan=False
+                ):
+                    out = Interpreter(mod).run(*args[params_len:], **kwargs)
             else:
                 out = mod(*args[params_len:], **kwargs)
 
